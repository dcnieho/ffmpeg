--- conflicted
+++ resolved
@@ -19,12 +19,9 @@
  * Foundation, Inc., 51 Franklin Street, Fifth Floor, Boston, MA 02110-1301 USA
  */
 
-<<<<<<< HEAD
 #include "libavutil/avassert.h"
-=======
 #include "libavutil/intreadwrite.h"
 
->>>>>>> 7c1e2e64
 #include "avformat.h"
 #include "rtpenc.h"
 
