--- conflicted
+++ resolved
@@ -3861,193 +3861,6 @@
     }
 }
 
-<<<<<<< HEAD
-static void print_fps(double d, const char *postfix)
-{
-    uint64_t v = lrintf(d * 100);
-    if (v % 100)
-        av_log(NULL, AV_LOG_INFO, ", %3.2f %s", d, postfix);
-    else if (v % (100 * 1000))
-        av_log(NULL, AV_LOG_INFO, ", %1.0f %s", d, postfix);
-    else
-        av_log(NULL, AV_LOG_INFO, ", %1.0fk %s", d / 1000, postfix);
-}
-
-static void dump_metadata(void *ctx, AVDictionary *m, const char *indent)
-{
-    if (m && !(av_dict_count(m) == 1 && av_dict_get(m, "language", NULL, 0))) {
-        AVDictionaryEntry *tag = NULL;
-
-        av_log(ctx, AV_LOG_INFO, "%sMetadata:\n", indent);
-        while ((tag = av_dict_get(m, "", tag, AV_DICT_IGNORE_SUFFIX)))
-            if (strcmp("language", tag->key)) {
-                const char *p = tag->value;
-                av_log(ctx, AV_LOG_INFO,
-                       "%s  %-16s: ", indent, tag->key);
-                while (*p) {
-                    char tmp[256];
-                    size_t len = strcspn(p, "\x8\xa\xb\xc\xd");
-                    av_strlcpy(tmp, p, FFMIN(sizeof(tmp), len+1));
-                    av_log(ctx, AV_LOG_INFO, "%s", tmp);
-                    p += len;
-                    if (*p == 0xd) av_log(ctx, AV_LOG_INFO, " ");
-                    if (*p == 0xa) av_log(ctx, AV_LOG_INFO, "\n%s  %-16s: ", indent, "");
-                    if (*p) p++;
-                }
-                av_log(ctx, AV_LOG_INFO, "\n");
-            }
-    }
-}
-
-/* "user interface" functions */
-static void dump_stream_format(AVFormatContext *ic, int i,
-                               int index, int is_output)
-{
-    char buf[256];
-    int flags = (is_output ? ic->oformat->flags : ic->iformat->flags);
-    AVStream *st = ic->streams[i];
-    int g = av_gcd(st->time_base.num, st->time_base.den);
-    AVDictionaryEntry *lang = av_dict_get(st->metadata, "language", NULL, 0);
-    avcodec_string(buf, sizeof(buf), st->codec, is_output);
-    av_log(NULL, AV_LOG_INFO, "    Stream #%d:%d", index, i);
-    /* the pid is an important information, so we display it */
-    /* XXX: add a generic system */
-    if (flags & AVFMT_SHOW_IDS)
-        av_log(NULL, AV_LOG_INFO, "[0x%x]", st->id);
-    if (lang)
-        av_log(NULL, AV_LOG_INFO, "(%s)", lang->value);
-    av_log(NULL, AV_LOG_DEBUG, ", %d, %d/%d", st->codec_info_nb_frames,
-           st->time_base.num / g, st->time_base.den / g);
-    av_log(NULL, AV_LOG_INFO, ": %s", buf);
-    if (st->sample_aspect_ratio.num && // default
-        av_cmp_q(st->sample_aspect_ratio, st->codec->sample_aspect_ratio)) {
-        AVRational display_aspect_ratio;
-        av_reduce(&display_aspect_ratio.num, &display_aspect_ratio.den,
-                  st->codec->width  * st->sample_aspect_ratio.num,
-                  st->codec->height * st->sample_aspect_ratio.den,
-                  1024 * 1024);
-        av_log(NULL, AV_LOG_INFO, ", SAR %d:%d DAR %d:%d",
-               st->sample_aspect_ratio.num, st->sample_aspect_ratio.den,
-               display_aspect_ratio.num, display_aspect_ratio.den);
-    }
-    if (st->codec->codec_type == AVMEDIA_TYPE_VIDEO) {
-        if (st->avg_frame_rate.den && st->avg_frame_rate.num)
-            print_fps(av_q2d(st->avg_frame_rate), "fps");
-#if FF_API_R_FRAME_RATE
-        if (st->r_frame_rate.den && st->r_frame_rate.num)
-            print_fps(av_q2d(st->r_frame_rate), "tbr");
-#endif
-        if (st->time_base.den && st->time_base.num)
-            print_fps(1 / av_q2d(st->time_base), "tbn");
-        if (st->codec->time_base.den && st->codec->time_base.num)
-            print_fps(1 / av_q2d(st->codec->time_base), "tbc");
-    }
-    if (st->disposition & AV_DISPOSITION_DEFAULT)
-        av_log(NULL, AV_LOG_INFO, " (default)");
-    if (st->disposition & AV_DISPOSITION_DUB)
-        av_log(NULL, AV_LOG_INFO, " (dub)");
-    if (st->disposition & AV_DISPOSITION_ORIGINAL)
-        av_log(NULL, AV_LOG_INFO, " (original)");
-    if (st->disposition & AV_DISPOSITION_COMMENT)
-        av_log(NULL, AV_LOG_INFO, " (comment)");
-    if (st->disposition & AV_DISPOSITION_LYRICS)
-        av_log(NULL, AV_LOG_INFO, " (lyrics)");
-    if (st->disposition & AV_DISPOSITION_KARAOKE)
-        av_log(NULL, AV_LOG_INFO, " (karaoke)");
-    if (st->disposition & AV_DISPOSITION_FORCED)
-        av_log(NULL, AV_LOG_INFO, " (forced)");
-    if (st->disposition & AV_DISPOSITION_HEARING_IMPAIRED)
-        av_log(NULL, AV_LOG_INFO, " (hearing impaired)");
-    if (st->disposition & AV_DISPOSITION_VISUAL_IMPAIRED)
-        av_log(NULL, AV_LOG_INFO, " (visual impaired)");
-    if (st->disposition & AV_DISPOSITION_CLEAN_EFFECTS)
-        av_log(NULL, AV_LOG_INFO, " (clean effects)");
-    av_log(NULL, AV_LOG_INFO, "\n");
-    dump_metadata(NULL, st->metadata, "    ");
-}
-
-void av_dump_format(AVFormatContext *ic, int index,
-                    const char *url, int is_output)
-{
-    int i;
-    uint8_t *printed = ic->nb_streams ? av_mallocz(ic->nb_streams) : NULL;
-    if (ic->nb_streams && !printed)
-        return;
-
-    av_log(NULL, AV_LOG_INFO, "%s #%d, %s, %s '%s':\n",
-           is_output ? "Output" : "Input",
-           index,
-           is_output ? ic->oformat->name : ic->iformat->name,
-           is_output ? "to" : "from", url);
-    dump_metadata(NULL, ic->metadata, "  ");
-    if (!is_output) {
-        av_log(NULL, AV_LOG_INFO, "  Duration: ");
-        if (ic->duration != AV_NOPTS_VALUE) {
-            int hours, mins, secs, us;
-            int64_t duration = ic->duration + 5000;
-            secs  = duration / AV_TIME_BASE;
-            us    = duration % AV_TIME_BASE;
-            mins  = secs / 60;
-            secs %= 60;
-            hours = mins / 60;
-            mins %= 60;
-            av_log(NULL, AV_LOG_INFO, "%02d:%02d:%02d.%02d", hours, mins, secs,
-                   (100 * us) / AV_TIME_BASE);
-        } else {
-            av_log(NULL, AV_LOG_INFO, "N/A");
-        }
-        if (ic->start_time != AV_NOPTS_VALUE) {
-            int secs, us;
-            av_log(NULL, AV_LOG_INFO, ", start: ");
-            secs = ic->start_time / AV_TIME_BASE;
-            us   = abs(ic->start_time % AV_TIME_BASE);
-            av_log(NULL, AV_LOG_INFO, "%d.%06d",
-                   secs, (int) av_rescale(us, 1000000, AV_TIME_BASE));
-        }
-        av_log(NULL, AV_LOG_INFO, ", bitrate: ");
-        if (ic->bit_rate)
-            av_log(NULL, AV_LOG_INFO, "%d kb/s", ic->bit_rate / 1000);
-        else
-            av_log(NULL, AV_LOG_INFO, "N/A");
-        av_log(NULL, AV_LOG_INFO, "\n");
-    }
-    for (i = 0; i < ic->nb_chapters; i++) {
-        AVChapter *ch = ic->chapters[i];
-        av_log(NULL, AV_LOG_INFO, "    Chapter #%d.%d: ", index, i);
-        av_log(NULL, AV_LOG_INFO,
-               "start %f, ", ch->start * av_q2d(ch->time_base));
-        av_log(NULL, AV_LOG_INFO,
-               "end %f\n", ch->end * av_q2d(ch->time_base));
-
-        dump_metadata(NULL, ch->metadata, "    ");
-    }
-    if (ic->nb_programs) {
-        int j, k, total = 0;
-        for (j = 0; j < ic->nb_programs; j++) {
-            AVDictionaryEntry *name = av_dict_get(ic->programs[j]->metadata,
-                                                  "name", NULL, 0);
-            av_log(NULL, AV_LOG_INFO, "  Program %d %s\n", ic->programs[j]->id,
-                   name ? name->value : "");
-            dump_metadata(NULL, ic->programs[j]->metadata, "    ");
-            for (k = 0; k < ic->programs[j]->nb_stream_indexes; k++) {
-                dump_stream_format(ic, ic->programs[j]->stream_index[k],
-                                   index, is_output);
-                printed[ic->programs[j]->stream_index[k]] = 1;
-            }
-            total += ic->programs[j]->nb_stream_indexes;
-        }
-        if (total < ic->nb_streams)
-            av_log(NULL, AV_LOG_INFO, "  No Program\n");
-    }
-    for (i = 0; i < ic->nb_streams; i++)
-        if (!printed[i])
-            dump_stream_format(ic, i, index, is_output);
-
-    av_free(printed);
-}
-
-=======
->>>>>>> 2dc26561
 uint64_t ff_ntp_time(void)
 {
     return (av_gettime() / 1000) * 1000 + NTP_OFFSET_US;
@@ -4106,89 +3919,6 @@
     return -1;
 }
 
-<<<<<<< HEAD
-#define HEXDUMP_PRINT(...)                      \
-    do {                                        \
-        if (!f)                                 \
-            av_log(avcl, level, __VA_ARGS__);   \
-        else                                    \
-            fprintf(f, __VA_ARGS__);            \
-    } while (0)
-
-static void hex_dump_internal(void *avcl, FILE *f, int level,
-                              const uint8_t *buf, int size)
-{
-    int len, i, j, c;
-
-    for (i = 0; i < size; i += 16) {
-        len = size - i;
-        if (len > 16)
-            len = 16;
-        HEXDUMP_PRINT("%08x ", i);
-        for (j = 0; j < 16; j++) {
-            if (j < len)
-                HEXDUMP_PRINT(" %02x", buf[i + j]);
-            else
-                HEXDUMP_PRINT("   ");
-        }
-        HEXDUMP_PRINT(" ");
-        for (j = 0; j < len; j++) {
-            c = buf[i + j];
-            if (c < ' ' || c > '~')
-                c = '.';
-            HEXDUMP_PRINT("%c", c);
-        }
-        HEXDUMP_PRINT("\n");
-    }
-}
-
-void av_hex_dump(FILE *f, const uint8_t *buf, int size)
-{
-    hex_dump_internal(NULL, f, 0, buf, size);
-}
-
-void av_hex_dump_log(void *avcl, int level, const uint8_t *buf, int size)
-{
-    hex_dump_internal(avcl, NULL, level, buf, size);
-}
-
-static void pkt_dump_internal(void *avcl, FILE *f, int level, const AVPacket *pkt,
-                              int dump_payload, AVRational time_base)
-{
-    HEXDUMP_PRINT("stream #%d:\n", pkt->stream_index);
-    HEXDUMP_PRINT("  keyframe=%d\n", (pkt->flags & AV_PKT_FLAG_KEY) != 0);
-    HEXDUMP_PRINT("  duration=%0.3f\n", pkt->duration * av_q2d(time_base));
-    /* DTS is _always_ valid after av_read_frame() */
-    HEXDUMP_PRINT("  dts=");
-    if (pkt->dts == AV_NOPTS_VALUE)
-        HEXDUMP_PRINT("N/A");
-    else
-        HEXDUMP_PRINT("%0.3f", pkt->dts * av_q2d(time_base));
-    /* PTS may not be known if B-frames are present. */
-    HEXDUMP_PRINT("  pts=");
-    if (pkt->pts == AV_NOPTS_VALUE)
-        HEXDUMP_PRINT("N/A");
-    else
-        HEXDUMP_PRINT("%0.3f", pkt->pts * av_q2d(time_base));
-    HEXDUMP_PRINT("\n");
-    HEXDUMP_PRINT("  size=%d\n", pkt->size);
-    if (dump_payload)
-        av_hex_dump(f, pkt->data, pkt->size);
-}
-
-void av_pkt_dump2(FILE *f, const AVPacket *pkt, int dump_payload, const AVStream *st)
-{
-    pkt_dump_internal(NULL, f, 0, pkt, dump_payload, st->time_base);
-}
-
-void av_pkt_dump_log2(void *avcl, int level, const AVPacket *pkt, int dump_payload,
-                      const AVStream *st)
-{
-    pkt_dump_internal(avcl, NULL, level, pkt, dump_payload, st->time_base);
-}
-
-=======
->>>>>>> 2dc26561
 void av_url_split(char *proto, int proto_size,
                   char *authorization, int authorization_size,
                   char *hostname, int hostname_size,
