/*
 * copyright (c) 2001 Fabrice Bellard
 *
 * This file is part of FFmpeg.
 *
 * FFmpeg is free software; you can redistribute it and/or
 * modify it under the terms of the GNU Lesser General Public
 * License as published by the Free Software Foundation; either
 * version 2.1 of the License, or (at your option) any later version.
 *
 * FFmpeg is distributed in the hope that it will be useful,
 * but WITHOUT ANY WARRANTY; without even the implied warranty of
 * MERCHANTABILITY or FITNESS FOR A PARTICULAR PURPOSE.  See the GNU
 * Lesser General Public License for more details.
 *
 * You should have received a copy of the GNU Lesser General Public
 * License along with FFmpeg; if not, write to the Free Software
 * Foundation, Inc., 51 Franklin Street, Fifth Floor, Boston, MA 02110-1301 USA
 */

#ifndef AVFORMAT_AVFORMAT_H
#define AVFORMAT_AVFORMAT_H

/**
 * @file
 * @ingroup libavf
 * Main libavformat public API header
 */

/**
 * @defgroup libavf I/O and Muxing/Demuxing Library
 * @{
 *
 * Libavformat (lavf) is a library for dealing with various media container
 * formats. Its main two purposes are demuxing - i.e. splitting a media file
 * into component streams, and the reverse process of muxing - writing supplied
 * data in a specified container format. It also has an @ref lavf_io
 * "I/O module" which supports a number of protocols for accessing the data (e.g.
 * file, tcp, http and others). Before using lavf, you need to call
 * av_register_all() to register all compiled muxers, demuxers and protocols.
 * Unless you are absolutely sure you won't use libavformat's network
 * capabilities, you should also call avformat_network_init().
 *
 * A supported input format is described by an AVInputFormat struct, conversely
 * an output format is described by AVOutputFormat. You can iterate over all
 * registered input/output formats using the av_iformat_next() /
 * av_oformat_next() functions. The protocols layer is not part of the public
 * API, so you can only get the names of supported protocols with the
 * avio_enum_protocols() function.
 *
 * Main lavf structure used for both muxing and demuxing is AVFormatContext,
 * which exports all information about the file being read or written. As with
 * most Libavformat structures, its size is not part of public ABI, so it cannot be
 * allocated on stack or directly with av_malloc(). To create an
 * AVFormatContext, use avformat_alloc_context() (some functions, like
 * avformat_open_input() might do that for you).
 *
 * Most importantly an AVFormatContext contains:
 * @li the @ref AVFormatContext.iformat "input" or @ref AVFormatContext.oformat
 * "output" format. It is either autodetected or set by user for input;
 * always set by user for output.
 * @li an @ref AVFormatContext.streams "array" of AVStreams, which describe all
 * elementary streams stored in the file. AVStreams are typically referred to
 * using their index in this array.
 * @li an @ref AVFormatContext.pb "I/O context". It is either opened by lavf or
 * set by user for input, always set by user for output (unless you are dealing
 * with an AVFMT_NOFILE format).
 *
 * @section lavf_options Passing options to (de)muxers
 * Lavf allows to configure muxers and demuxers using the @ref avoptions
 * mechanism. Generic (format-independent) libavformat options are provided by
 * AVFormatContext, they can be examined from a user program by calling
 * av_opt_next() / av_opt_find() on an allocated AVFormatContext (or its AVClass
 * from avformat_get_class()). Private (format-specific) options are provided by
 * AVFormatContext.priv_data if and only if AVInputFormat.priv_class /
 * AVOutputFormat.priv_class of the corresponding format struct is non-NULL.
 * Further options may be provided by the @ref AVFormatContext.pb "I/O context",
 * if its AVClass is non-NULL, and the protocols layer. See the discussion on
 * nesting in @ref avoptions documentation to learn how to access those.
 *
 * @defgroup lavf_decoding Demuxing
 * @{
 * Demuxers read a media file and split it into chunks of data (@em packets). A
 * @ref AVPacket "packet" contains one or more encoded frames which belongs to a
 * single elementary stream. In the lavf API this process is represented by the
 * avformat_open_input() function for opening a file, av_read_frame() for
 * reading a single packet and finally avformat_close_input(), which does the
 * cleanup.
 *
 * @section lavf_decoding_open Opening a media file
 * The minimum information required to open a file is its URL or filename, which
 * is passed to avformat_open_input(), as in the following code:
 * @code
 * const char    *url = "in.mp3";
 * AVFormatContext *s = NULL;
 * int ret = avformat_open_input(&s, url, NULL, NULL);
 * if (ret < 0)
 *     abort();
 * @endcode
 * The above code attempts to allocate an AVFormatContext, open the
 * specified file (autodetecting the format) and read the header, exporting the
 * information stored there into s. Some formats do not have a header or do not
 * store enough information there, so it is recommended that you call the
 * avformat_find_stream_info() function which tries to read and decode a few
 * frames to find missing information.
 *
 * In some cases you might want to preallocate an AVFormatContext yourself with
 * avformat_alloc_context() and do some tweaking on it before passing it to
 * avformat_open_input(). One such case is when you want to use custom functions
 * for reading input data instead of lavf internal I/O layer.
 * To do that, create your own AVIOContext with avio_alloc_context(), passing
 * your reading callbacks to it. Then set the @em pb field of your
 * AVFormatContext to newly created AVIOContext.
 *
 * Since the format of the opened file is in general not known until after
 * avformat_open_input() has returned, it is not possible to set demuxer private
 * options on a preallocated context. Instead, the options should be passed to
 * avformat_open_input() wrapped in an AVDictionary:
 * @code
 * AVDictionary *options = NULL;
 * av_dict_set(&options, "video_size", "640x480", 0);
 * av_dict_set(&options, "pixel_format", "rgb24", 0);
 *
 * if (avformat_open_input(&s, url, NULL, &options) < 0)
 *     abort();
 * av_dict_free(&options);
 * @endcode
 * This code passes the private options 'video_size' and 'pixel_format' to the
 * demuxer. They would be necessary for e.g. the rawvideo demuxer, since it
 * cannot know how to interpret raw video data otherwise. If the format turns
 * out to be something different than raw video, those options will not be
 * recognized by the demuxer and therefore will not be applied. Such unrecognized
 * options are then returned in the options dictionary (recognized options are
 * consumed). The calling program can handle such unrecognized options as it
 * wishes, e.g.
 * @code
 * AVDictionaryEntry *e;
 * if (e = av_dict_get(options, "", NULL, AV_DICT_IGNORE_SUFFIX)) {
 *     fprintf(stderr, "Option %s not recognized by the demuxer.\n", e->key);
 *     abort();
 * }
 * @endcode
 *
 * After you have finished reading the file, you must close it with
 * avformat_close_input(). It will free everything associated with the file.
 *
 * @section lavf_decoding_read Reading from an opened file
 * Reading data from an opened AVFormatContext is done by repeatedly calling
 * av_read_frame() on it. Each call, if successful, will return an AVPacket
 * containing encoded data for one AVStream, identified by
 * AVPacket.stream_index. This packet may be passed straight into the libavcodec
 * decoding functions avcodec_decode_video2(), avcodec_decode_audio4() or
 * avcodec_decode_subtitle2() if the caller wishes to decode the data.
 *
 * AVPacket.pts, AVPacket.dts and AVPacket.duration timing information will be
 * set if known. They may also be unset (i.e. AV_NOPTS_VALUE for
 * pts/dts, 0 for duration) if the stream does not provide them. The timing
 * information will be in AVStream.time_base units, i.e. it has to be
 * multiplied by the timebase to convert them to seconds.
 *
 * The packet data belongs to the demuxer and is invalid after the next call to
 * av_read_frame(). The user must free the packet with av_free_packet() before
 * calling av_read_frame() again or closing the file.
 *
 * @section lavf_decoding_seek Seeking
 * @}
 *
 * @defgroup lavf_encoding Muxing
 * @{
 * @}
 *
 * @defgroup lavf_io I/O Read/Write
 * @{
 * @}
 *
 * @defgroup lavf_codec Demuxers
 * @{
 * @defgroup lavf_codec_native Native Demuxers
 * @{
 * @}
 * @defgroup lavf_codec_wrappers External library wrappers
 * @{
 * @}
 * @}
 * @defgroup lavf_protos I/O Protocols
 * @{
 * @}
 * @defgroup lavf_internal Internal
 * @{
 * @}
 * @}
 *
 */

#include <time.h>
#include <stdio.h>  /* FILE */
#include "libavcodec/avcodec.h"
#include "libavutil/dict.h"
#include "libavutil/log.h"

#include "avio.h"
#include "libavformat/version.h"

#if FF_API_AV_GETTIME
#include "libavutil/time.h"
#endif

struct AVFormatContext;


/**
 * @defgroup metadata_api Public Metadata API
 * @{
 * @ingroup libavf
 * The metadata API allows libavformat to export metadata tags to a client
 * application when demuxing. Conversely it allows a client application to
 * set metadata when muxing.
 *
 * Metadata is exported or set as pairs of key/value strings in the 'metadata'
 * fields of the AVFormatContext, AVStream, AVChapter and AVProgram structs
 * using the @ref lavu_dict "AVDictionary" API. Like all strings in FFmpeg,
 * metadata is assumed to be UTF-8 encoded Unicode. Note that metadata
 * exported by demuxers isn't checked to be valid UTF-8 in most cases.
 *
 * Important concepts to keep in mind:
 * -  Keys are unique; there can never be 2 tags with the same key. This is
 *    also meant semantically, i.e., a demuxer should not knowingly produce
 *    several keys that are literally different but semantically identical.
 *    E.g., key=Author5, key=Author6. In this example, all authors must be
 *    placed in the same tag.
 * -  Metadata is flat, not hierarchical; there are no subtags. If you
 *    want to store, e.g., the email address of the child of producer Alice
 *    and actor Bob, that could have key=alice_and_bobs_childs_email_address.
 * -  Several modifiers can be applied to the tag name. This is done by
 *    appending a dash character ('-') and the modifier name in the order
 *    they appear in the list below -- e.g. foo-eng-sort, not foo-sort-eng.
 *    -  language -- a tag whose value is localized for a particular language
 *       is appended with the ISO 639-2/B 3-letter language code.
 *       For example: Author-ger=Michael, Author-eng=Mike
 *       The original/default language is in the unqualified "Author" tag.
 *       A demuxer should set a default if it sets any translated tag.
 *    -  sorting  -- a modified version of a tag that should be used for
 *       sorting will have '-sort' appended. E.g. artist="The Beatles",
 *       artist-sort="Beatles, The".
 *
 * -  Demuxers attempt to export metadata in a generic format, however tags
 *    with no generic equivalents are left as they are stored in the container.
 *    Follows a list of generic tag names:
 *
 @verbatim
 album        -- name of the set this work belongs to
 album_artist -- main creator of the set/album, if different from artist.
                 e.g. "Various Artists" for compilation albums.
 artist       -- main creator of the work
 comment      -- any additional description of the file.
 composer     -- who composed the work, if different from artist.
 copyright    -- name of copyright holder.
 creation_time-- date when the file was created, preferably in ISO 8601.
 date         -- date when the work was created, preferably in ISO 8601.
 disc         -- number of a subset, e.g. disc in a multi-disc collection.
 encoder      -- name/settings of the software/hardware that produced the file.
 encoded_by   -- person/group who created the file.
 filename     -- original name of the file.
 genre        -- <self-evident>.
 language     -- main language in which the work is performed, preferably
                 in ISO 639-2 format. Multiple languages can be specified by
                 separating them with commas.
 performer    -- artist who performed the work, if different from artist.
                 E.g for "Also sprach Zarathustra", artist would be "Richard
                 Strauss" and performer "London Philharmonic Orchestra".
 publisher    -- name of the label/publisher.
 service_name     -- name of the service in broadcasting (channel name).
 service_provider -- name of the service provider in broadcasting.
 title        -- name of the work.
 track        -- number of this work in the set, can be in form current/total.
 variant_bitrate -- the total bitrate of the bitrate variant that the current stream is part of
 @endverbatim
 *
 * Look in the examples section for an application example how to use the Metadata API.
 *
 * @}
 */

/* packet functions */


/**
 * Allocate and read the payload of a packet and initialize its
 * fields with default values.
 *
 * @param pkt packet
 * @param size desired payload size
 * @return >0 (read size) if OK, AVERROR_xxx otherwise
 */
int av_get_packet(AVIOContext *s, AVPacket *pkt, int size);


/**
 * Read data and append it to the current content of the AVPacket.
 * If pkt->size is 0 this is identical to av_get_packet.
 * Note that this uses av_grow_packet and thus involves a realloc
 * which is inefficient. Thus this function should only be used
 * when there is no reasonable way to know (an upper bound of)
 * the final size.
 *
 * @param pkt packet
 * @param size amount of data to read
 * @return >0 (read size) if OK, AVERROR_xxx otherwise, previous data
 *         will not be lost even if an error occurs.
 */
int av_append_packet(AVIOContext *s, AVPacket *pkt, int size);

/*************************************************/
/* fractional numbers for exact pts handling */

/**
 * The exact value of the fractional number is: 'val + num / den'.
 * num is assumed to be 0 <= num < den.
 */
typedef struct AVFrac {
    int64_t val, num, den;
} AVFrac;

/*************************************************/
/* input/output formats */

struct AVCodecTag;

/**
 * This structure contains the data a format has to probe a file.
 */
typedef struct AVProbeData {
    const char *filename;
    unsigned char *buf; /**< Buffer must have AVPROBE_PADDING_SIZE of extra allocated bytes filled with zero. */
    int buf_size;       /**< Size of buf except extra allocated bytes */
} AVProbeData;

#define AVPROBE_SCORE_MAX 100               ///< maximum score, half of that is used for file-extension-based detection
#define AVPROBE_PADDING_SIZE 32             ///< extra allocated bytes at the end of the probe buffer

/// Demuxer will use avio_open, no opened file should be provided by the caller.
#define AVFMT_NOFILE        0x0001
#define AVFMT_NEEDNUMBER    0x0002 /**< Needs '%d' in filename. */
#define AVFMT_SHOW_IDS      0x0008 /**< Show format stream IDs numbers. */
#define AVFMT_RAWPICTURE    0x0020 /**< Format wants AVPicture structure for
                                      raw picture data. */
#define AVFMT_GLOBALHEADER  0x0040 /**< Format wants global header. */
#define AVFMT_NOTIMESTAMPS  0x0080 /**< Format does not need / have any timestamps. */
#define AVFMT_GENERIC_INDEX 0x0100 /**< Use generic index building code. */
#define AVFMT_TS_DISCONT    0x0200 /**< Format allows timestamp discontinuities. Note, muxers always require valid (monotone) timestamps */
#define AVFMT_VARIABLE_FPS  0x0400 /**< Format allows variable fps. */
#define AVFMT_NODIMENSIONS  0x0800 /**< Format does not need width/height */
#define AVFMT_NOSTREAMS     0x1000 /**< Format does not require any streams */
#define AVFMT_NOBINSEARCH   0x2000 /**< Format does not allow to fallback to binary search via read_timestamp */
#define AVFMT_NOGENSEARCH   0x4000 /**< Format does not allow to fallback to generic search */
#define AVFMT_NO_BYTE_SEEK  0x8000 /**< Format does not allow seeking by bytes */
#define AVFMT_ALLOW_FLUSH  0x10000 /**< Format allows flushing. If not set, the muxer will not receive a NULL packet in the write_packet function. */
#if LIBAVFORMAT_VERSION_MAJOR <= 54
#define AVFMT_TS_NONSTRICT 0x8020000 //we try to be compatible to the ABIs of ffmpeg and major forks
#else
#define AVFMT_TS_NONSTRICT 0x20000
#endif
                                   /**< Format does not require strictly
                                        increasing timestamps, but they must
                                        still be monotonic */

#define AVFMT_SEEK_TO_PTS   0x4000000 /**< Seeking is based on PTS */

/**
 * @addtogroup lavf_encoding
 * @{
 */
typedef struct AVOutputFormat {
    const char *name;
    /**
     * Descriptive name for the format, meant to be more human-readable
     * than name. You should use the NULL_IF_CONFIG_SMALL() macro
     * to define it.
     */
    const char *long_name;
    const char *mime_type;
    const char *extensions; /**< comma-separated filename extensions */
    /* output support */
    enum CodecID audio_codec;    /**< default audio codec */
    enum CodecID video_codec;    /**< default video codec */
    enum CodecID subtitle_codec; /**< default subtitle codec */
    /**
     * can use flags: AVFMT_NOFILE, AVFMT_NEEDNUMBER, AVFMT_RAWPICTURE,
     * AVFMT_GLOBALHEADER, AVFMT_NOTIMESTAMPS, AVFMT_VARIABLE_FPS,
     * AVFMT_NODIMENSIONS, AVFMT_NOSTREAMS, AVFMT_ALLOW_FLUSH,
     * AVFMT_TS_NONSTRICT
     */
    int flags;

    /**
     * List of supported codec_id-codec_tag pairs, ordered by "better
     * choice first". The arrays are all terminated by CODEC_ID_NONE.
     */
    const struct AVCodecTag * const *codec_tag;


    const AVClass *priv_class; ///< AVClass for the private context

    /*****************************************************************
     * No fields below this line are part of the public API. They
     * may not be used outside of libavformat and can be changed and
     * removed at will.
     * New public fields should be added right above.
     *****************************************************************
     */
    struct AVOutputFormat *next;
    /**
     * size of private data so that it can be allocated in the wrapper
     */
    int priv_data_size;

    int (*write_header)(struct AVFormatContext *);
    /**
     * Write a packet. If AVFMT_ALLOW_FLUSH is set in flags,
     * pkt can be NULL in order to flush data buffered in the muxer.
     * When flushing, return 0 if there still is more data to flush,
     * or 1 if everything was flushed and there is no more buffered
     * data.
     */
    int (*write_packet)(struct AVFormatContext *, AVPacket *pkt);
    int (*write_trailer)(struct AVFormatContext *);
    /**
     * Currently only used to set pixel format if not YUV420P.
     */
    int (*interleave_packet)(struct AVFormatContext *, AVPacket *out,
                             AVPacket *in, int flush);
    /**
     * Test if the given codec can be stored in this container.
     *
     * @return 1 if the codec is supported, 0 if it is not.
     *         A negative number if unknown.
     */
    int (*query_codec)(enum CodecID id, int std_compliance);

    void (*get_output_timestamp)(struct AVFormatContext *s, int stream,
                                 int64_t *dts, int64_t *wall);
} AVOutputFormat;
/**
 * @}
 */

/**
 * @addtogroup lavf_decoding
 * @{
 */
typedef struct AVInputFormat {
    /**
     * A comma separated list of short names for the format. New names
     * may be appended with a minor bump.
     */
    const char *name;

    /**
     * Descriptive name for the format, meant to be more human-readable
     * than name. You should use the NULL_IF_CONFIG_SMALL() macro
     * to define it.
     */
    const char *long_name;

    /**
     * Can use flags: AVFMT_NOFILE, AVFMT_NEEDNUMBER, AVFMT_SHOW_IDS,
     * AVFMT_GENERIC_INDEX, AVFMT_TS_DISCONT, AVFMT_NOBINSEARCH,
     * AVFMT_NOGENSEARCH, AVFMT_NO_BYTE_SEEK, AVFMT_SEEK_TO_PTS.
     */
    int flags;

    /**
     * If extensions are defined, then no probe is done. You should
     * usually not use extension format guessing because it is not
     * reliable enough
     */
    const char *extensions;

    const struct AVCodecTag * const *codec_tag;

    const AVClass *priv_class; ///< AVClass for the private context

    /*****************************************************************
     * No fields below this line are part of the public API. They
     * may not be used outside of libavformat and can be changed and
     * removed at will.
     * New public fields should be added right above.
     *****************************************************************
     */
    struct AVInputFormat *next;

    /**
     * Raw demuxers store their codec ID here.
     */
    int raw_codec_id;

    /**
     * Size of private data so that it can be allocated in the wrapper.
     */
    int priv_data_size;

    /**
     * Tell if a given file has a chance of being parsed as this format.
     * The buffer provided is guaranteed to be AVPROBE_PADDING_SIZE bytes
     * big so you do not have to check for that unless you need more.
     */
    int (*read_probe)(AVProbeData *);

    /**
     * Read the format header and initialize the AVFormatContext
     * structure. Return 0 if OK. Only used in raw format right
     * now. 'avformat_new_stream' should be called to create new streams.
     */
    int (*read_header)(struct AVFormatContext *);

    /**
     * Read one packet and put it in 'pkt'. pts and flags are also
     * set. 'avformat_new_stream' can be called only if the flag
     * AVFMTCTX_NOHEADER is used and only in the calling thread (not in a
     * background thread).
     * @return 0 on success, < 0 on error.
     *         When returning an error, pkt must not have been allocated
     *         or must be freed before returning
     */
    int (*read_packet)(struct AVFormatContext *, AVPacket *pkt);

    /**
     * Close the stream. The AVFormatContext and AVStreams are not
     * freed by this function
     */
    int (*read_close)(struct AVFormatContext *);

    /**
     * Seek to a given timestamp relative to the frames in
     * stream component stream_index.
     * @param stream_index Must not be -1.
     * @param flags Selects which direction should be preferred if no exact
     *              match is available.
     * @return >= 0 on success (but not necessarily the new offset)
     */
    int (*read_seek)(struct AVFormatContext *,
                     int stream_index, int64_t timestamp, int flags);

    /**
     * Get the next timestamp in stream[stream_index].time_base units.
     * @return the timestamp or AV_NOPTS_VALUE if an error occurred
     */
    int64_t (*read_timestamp)(struct AVFormatContext *s, int stream_index,
                              int64_t *pos, int64_t pos_limit);

    /**
     * Start/resume playing - only meaningful if using a network-based format
     * (RTSP).
     */
    int (*read_play)(struct AVFormatContext *);

    /**
     * Pause playing - only meaningful if using a network-based format
     * (RTSP).
     */
    int (*read_pause)(struct AVFormatContext *);

    /**
     * Seek to timestamp ts.
     * Seeking will be done so that the point from which all active streams
     * can be presented successfully will be closest to ts and within min/max_ts.
     * Active streams are all streams that have AVStream.discard < AVDISCARD_ALL.
     */
    int (*read_seek2)(struct AVFormatContext *s, int stream_index, int64_t min_ts, int64_t ts, int64_t max_ts, int flags);
} AVInputFormat;
/**
 * @}
 */

enum AVStreamParseType {
    AVSTREAM_PARSE_NONE,
    AVSTREAM_PARSE_FULL,       /**< full parsing and repack */
    AVSTREAM_PARSE_HEADERS,    /**< Only parse headers, do not repack. */
    AVSTREAM_PARSE_TIMESTAMPS, /**< full parsing and interpolation of timestamps for frames not starting on a packet boundary */
    AVSTREAM_PARSE_FULL_ONCE,  /**< full parsing and repack of the first frame only, only implemented for H.264 currently */
    AVSTREAM_PARSE_FULL_RAW=MKTAG(0,'R','A','W'),       /**< full parsing and repack with timestamp and position generation by parser for raw
                                                             this assumes that each packet in the file contains no demuxer level headers and
                                                             just codec level data, otherwise position generaion would fail */
};

typedef struct AVIndexEntry {
    int64_t pos;
    int64_t timestamp;        /**<
                               * Timestamp in AVStream.time_base units, preferably the time from which on correctly decoded frames are available
                               * when seeking to this entry. That means preferable PTS on keyframe based formats.
                               * But demuxers can choose to store a different timestamp, if it is more convenient for the implementation or nothing better
                               * is known
                               */
#define AVINDEX_KEYFRAME 0x0001
    int flags:2;
    int size:30; //Yeah, trying to keep the size of this small to reduce memory requirements (it is 24 vs. 32 bytes due to possible 8-byte alignment).
    int min_distance;         /**< Minimum distance between this and the previous keyframe, used to avoid unneeded searching. */
} AVIndexEntry;

#define AV_DISPOSITION_DEFAULT   0x0001
#define AV_DISPOSITION_DUB       0x0002
#define AV_DISPOSITION_ORIGINAL  0x0004
#define AV_DISPOSITION_COMMENT   0x0008
#define AV_DISPOSITION_LYRICS    0x0010
#define AV_DISPOSITION_KARAOKE   0x0020

/**
 * Track should be used during playback by default.
 * Useful for subtitle track that should be displayed
 * even when user did not explicitly ask for subtitles.
 */
#define AV_DISPOSITION_FORCED    0x0040
#define AV_DISPOSITION_HEARING_IMPAIRED  0x0080  /**< stream for hearing impaired audiences */
#define AV_DISPOSITION_VISUAL_IMPAIRED   0x0100  /**< stream for visual impaired audiences */
#define AV_DISPOSITION_CLEAN_EFFECTS     0x0200  /**< stream without voice */
/**
 * The stream is stored in the file as an attached picture/"cover art" (e.g.
 * APIC frame in ID3v2). The single packet associated with it will be returned
 * among the first few packets read from the file unless seeking takes place.
 * It can also be accessed at any time in AVStream.attached_pic.
 */
#define AV_DISPOSITION_ATTACHED_PIC      0x0400

/**
 * Stream structure.
 * New fields can be added to the end with minor version bumps.
 * Removal, reordering and changes to existing fields require a major
 * version bump.
 * sizeof(AVStream) must not be used outside libav*.
 */
typedef struct AVStream {
    int index;    /**< stream index in AVFormatContext */
    /**
     * Format-specific stream ID.
     * decoding: set by libavformat
     * encoding: set by the user
     */
    int id;
    /**
     * Codec context associated with this stream. Allocated and freed by
     * libavformat.
     *
     * - decoding: The demuxer exports codec information stored in the headers
     *             here.
     * - encoding: The user sets codec information, the muxer writes it to the
     *             output. Mandatory fields as specified in AVCodecContext
     *             documentation must be set even if this AVCodecContext is
     *             not actually used for encoding.
     */
    AVCodecContext *codec;
    /**
     * Real base framerate of the stream.
     * This is the lowest framerate with which all timestamps can be
     * represented accurately (it is the least common multiple of all
     * framerates in the stream). Note, this value is just a guess!
     * For example, if the time base is 1/90000 and all frames have either
     * approximately 3600 or 1800 timer ticks, then r_frame_rate will be 50/1.
     */
    AVRational r_frame_rate;
    void *priv_data;

    /**
     * encoding: pts generation when outputting stream
     */
    struct AVFrac pts;

    /**
     * This is the fundamental unit of time (in seconds) in terms
     * of which frame timestamps are represented.
     *
     * decoding: set by libavformat
     * encoding: set by libavformat in av_write_header. The muxer may use the
     * user-provided value of @ref AVCodecContext.time_base "codec->time_base"
     * as a hint.
     */
    AVRational time_base;

    /**
     * Decoding: pts of the first frame of the stream in presentation order, in stream time base.
     * Only set this if you are absolutely 100% sure that the value you set
     * it to really is the pts of the first frame.
     * This may be undefined (AV_NOPTS_VALUE).
     * @note The ASF header does NOT contain a correct start_time the ASF
     * demuxer must NOT set this.
     */
    int64_t start_time;

    /**
     * Decoding: duration of the stream, in stream time base.
     * If a source file does not specify a duration, but does specify
     * a bitrate, this value will be estimated from bitrate and file size.
     */
    int64_t duration;

    int64_t nb_frames;                 ///< number of frames in this stream if known or 0

    int disposition; /**< AV_DISPOSITION_* bit field */

    enum AVDiscard discard; ///< Selects which packets can be discarded at will and do not need to be demuxed.

    /**
     * sample aspect ratio (0 if unknown)
     * - encoding: Set by user.
     * - decoding: Set by libavformat.
     */
    AVRational sample_aspect_ratio;

    AVDictionary *metadata;

    /**
     * Average framerate
     */
    AVRational avg_frame_rate;

    /**
     * For streams with AV_DISPOSITION_ATTACHED_PIC disposition, this packet
     * will contain the attached picture.
     *
     * decoding: set by libavformat, must not be modified by the caller.
     * encoding: unused
     */
    AVPacket attached_pic;

    /*****************************************************************
     * All fields below this line are not part of the public API. They
     * may not be used outside of libavformat and can be changed and
     * removed at will.
     * New public fields should be added right above.
     *****************************************************************
     */

    /**
     * Stream information used internally by av_find_stream_info()
     */
#define MAX_STD_TIMEBASES (60*12+6)
    struct {
        int64_t last_dts;
        int64_t duration_gcd;
        int duration_count;
<<<<<<< HEAD
        double duration_error[2][2][MAX_STD_TIMEBASES];
        int64_t codec_info_duration;
=======
        double duration_error[MAX_STD_TIMEBASES];
>>>>>>> fe1c1198
        int nb_decoded_frames;
        int found_decoder;

        /**
         * Those are used for average framerate estimation.
         */
        int64_t fps_first_dts;
        int     fps_first_dts_idx;
        int64_t fps_last_dts;
        int     fps_last_dts_idx;

    } *info;

    int pts_wrap_bits; /**< number of bits in pts (used for wrapping control) */

    // Timestamp generation support:
    /**
     * Timestamp corresponding to the last dts sync point.
     *
     * Initialized when AVCodecParserContext.dts_sync_point >= 0 and
     * a DTS is received from the underlying container. Otherwise set to
     * AV_NOPTS_VALUE by default.
     */
    int64_t reference_dts;
    int64_t first_dts;
    int64_t cur_dts;
    int64_t last_IP_pts;
    int last_IP_duration;

    /**
     * Number of packets to buffer for codec probing
     */
#define MAX_PROBE_PACKETS 2500
    int probe_packets;

    /**
     * Number of frames that have been demuxed during av_find_stream_info()
     */
    int codec_info_nb_frames;

    /**
     * Stream Identifier
     * This is the MPEG-TS stream identifier +1
     * 0 means unknown
     */
    int stream_identifier;

    int64_t interleaver_chunk_size;
    int64_t interleaver_chunk_duration;

    /* av_read_frame() support */
    enum AVStreamParseType need_parsing;
    struct AVCodecParserContext *parser;

    /**
     * last packet in packet_buffer for this stream when muxing.
     */
    struct AVPacketList *last_in_packet_buffer;
    AVProbeData probe_data;
#define MAX_REORDER_DELAY 16
    int64_t pts_buffer[MAX_REORDER_DELAY+1];

    AVIndexEntry *index_entries; /**< Only used if the format does not
                                    support seeking natively. */
    int nb_index_entries;
    unsigned int index_entries_allocated_size;

    /**
     * flag to indicate that probing is requested
     * NOT PART OF PUBLIC API
     */
    int request_probe;
    /**
     * Indicates that everything up to the next keyframe
     * should be discarded.
     */
    int skip_to_keyframe;

    /**
     * Number of samples to skip at the start of the frame decoded from the next packet.
     */
    int skip_samples;
} AVStream;

#define AV_PROGRAM_RUNNING 1

/**
 * New fields can be added to the end with minor version bumps.
 * Removal, reordering and changes to existing fields require a major
 * version bump.
 * sizeof(AVProgram) must not be used outside libav*.
 */
typedef struct AVProgram {
    int            id;
    int            flags;
    enum AVDiscard discard;        ///< selects which program to discard and which to feed to the caller
    unsigned int   *stream_index;
    unsigned int   nb_stream_indexes;
    AVDictionary *metadata;

    int program_num;
    int pmt_pid;
    int pcr_pid;
} AVProgram;

#define AVFMTCTX_NOHEADER      0x0001 /**< signal that no header is present
                                         (streams are added dynamically) */

typedef struct AVChapter {
    int id;                 ///< unique ID to identify the chapter
    AVRational time_base;   ///< time base in which the start/end timestamps are specified
    int64_t start, end;     ///< chapter start/end time in time_base units
    AVDictionary *metadata;
} AVChapter;


/**
 * The duration of a video can be estimated through various ways, and this enum can be used
 * to know how the duration was estimated.
 */
enum AVDurationEstimationMethod {
    AVFMT_DURATION_FROM_PTS,    ///< Duration accurately estimated from PTSes
    AVFMT_DURATION_FROM_STREAM, ///< Duration estimated from a stream with a known duration
    AVFMT_DURATION_FROM_BITRATE ///< Duration estimated from bitrate (less accurate)
};

/**
 * Format I/O context.
 * New fields can be added to the end with minor version bumps.
 * Removal, reordering and changes to existing fields require a major
 * version bump.
 * sizeof(AVFormatContext) must not be used outside libav*, use
 * avformat_alloc_context() to create an AVFormatContext.
 */
typedef struct AVFormatContext {
    /**
     * A class for logging and AVOptions. Set by avformat_alloc_context().
     * Exports (de)muxer private options if they exist.
     */
    const AVClass *av_class;

    /**
     * Can only be iformat or oformat, not both at the same time.
     *
     * decoding: set by avformat_open_input().
     * encoding: set by the user.
     */
    struct AVInputFormat *iformat;
    struct AVOutputFormat *oformat;

    /**
     * Format private data. This is an AVOptions-enabled struct
     * if and only if iformat/oformat.priv_class is not NULL.
     */
    void *priv_data;

    /**
     * I/O context.
     *
     * decoding: either set by the user before avformat_open_input() (then
     * the user must close it manually) or set by avformat_open_input().
     * encoding: set by the user.
     *
     * Do NOT set this field if AVFMT_NOFILE flag is set in
     * iformat/oformat.flags. In such a case, the (de)muxer will handle
     * I/O in some other way and this field will be NULL.
     */
    AVIOContext *pb;

    /* stream info */
    int ctx_flags; /**< Format-specific flags, see AVFMTCTX_xx */

    /**
     * A list of all streams in the file. New streams are created with
     * avformat_new_stream().
     *
     * decoding: streams are created by libavformat in avformat_open_input().
     * If AVFMTCTX_NOHEADER is set in ctx_flags, then new streams may also
     * appear in av_read_frame().
     * encoding: streams are created by the user before avformat_write_header().
     */
    unsigned int nb_streams;
    AVStream **streams;

    char filename[1024]; /**< input or output filename */

    /**
     * Decoding: position of the first frame of the component, in
     * AV_TIME_BASE fractional seconds. NEVER set this value directly:
     * It is deduced from the AVStream values.
     */
    int64_t start_time;

    /**
     * Decoding: duration of the stream, in AV_TIME_BASE fractional
     * seconds. Only set this value if you know none of the individual stream
     * durations and also do not set any of them. This is deduced from the
     * AVStream values if not set.
     */
    int64_t duration;

    /**
     * Decoding: total stream bitrate in bit/s, 0 if not
     * available. Never set it directly if the file_size and the
     * duration are known as FFmpeg can compute it automatically.
     */
    int bit_rate;

    unsigned int packet_size;
    int max_delay;

    int flags;
#define AVFMT_FLAG_GENPTS       0x0001 ///< Generate missing pts even if it requires parsing future frames.
#define AVFMT_FLAG_IGNIDX       0x0002 ///< Ignore index.
#define AVFMT_FLAG_NONBLOCK     0x0004 ///< Do not block when reading packets from input.
#define AVFMT_FLAG_IGNDTS       0x0008 ///< Ignore DTS on frames that contain both DTS & PTS
#define AVFMT_FLAG_NOFILLIN     0x0010 ///< Do not infer any values from other values, just return what is stored in the container
#define AVFMT_FLAG_NOPARSE      0x0020 ///< Do not use AVParsers, you also must set AVFMT_FLAG_NOFILLIN as the fillin code works on frames and no parsing -> no frames. Also seeking to frames can not work if parsing to find frame boundaries has been disabled
#define AVFMT_FLAG_NOBUFFER     0x0040 ///< Do not buffer frames when possible
#define AVFMT_FLAG_CUSTOM_IO    0x0080 ///< The caller has supplied a custom AVIOContext, don't avio_close() it.
#define AVFMT_FLAG_DISCARD_CORRUPT  0x0100 ///< Discard frames marked corrupted
#define AVFMT_FLAG_MP4A_LATM    0x8000 ///< Enable RTP MP4A-LATM payload
#define AVFMT_FLAG_SORT_DTS    0x10000 ///< try to interleave outputted packets by dts (using this flag can slow demuxing down)
#define AVFMT_FLAG_PRIV_OPT    0x20000 ///< Enable use of private options by delaying codec open (this could be made default once all code is converted)
#define AVFMT_FLAG_KEEP_SIDE_DATA 0x40000 ///< Don't merge side data but keep it separate.

    /**
     * decoding: size of data to probe; encoding: unused.
     */
    unsigned int probesize;

    /**
     * decoding: maximum time (in AV_TIME_BASE units) during which the input should
     * be analyzed in avformat_find_stream_info().
     */
    int max_analyze_duration;

    const uint8_t *key;
    int keylen;

    unsigned int nb_programs;
    AVProgram **programs;

    /**
     * Forced video codec_id.
     * Demuxing: Set by user.
     */
    enum CodecID video_codec_id;

    /**
     * Forced audio codec_id.
     * Demuxing: Set by user.
     */
    enum CodecID audio_codec_id;

    /**
     * Forced subtitle codec_id.
     * Demuxing: Set by user.
     */
    enum CodecID subtitle_codec_id;

    /**
     * Maximum amount of memory in bytes to use for the index of each stream.
     * If the index exceeds this size, entries will be discarded as
     * needed to maintain a smaller size. This can lead to slower or less
     * accurate seeking (depends on demuxer).
     * Demuxers for which a full in-memory index is mandatory will ignore
     * this.
     * muxing  : unused
     * demuxing: set by user
     */
    unsigned int max_index_size;

    /**
     * Maximum amount of memory in bytes to use for buffering frames
     * obtained from realtime capture devices.
     */
    unsigned int max_picture_buffer;

    unsigned int nb_chapters;
    AVChapter **chapters;

    AVDictionary *metadata;

    /**
     * Start time of the stream in real world time, in microseconds
     * since the unix epoch (00:00 1st January 1970). That is, pts=0
     * in the stream was captured at this real world time.
     * - encoding: Set by user.
     * - decoding: Unused.
     */
    int64_t start_time_realtime;

    /**
     * decoding: number of frames used to probe fps
     */
    int fps_probe_size;

    /**
     * Error recognition; higher values will detect more errors but may
     * misdetect some more or less valid parts as errors.
     * - encoding: unused
     * - decoding: Set by user.
     */
    int error_recognition;

    /**
     * Custom interrupt callbacks for the I/O layer.
     *
     * decoding: set by the user before avformat_open_input().
     * encoding: set by the user before avformat_write_header()
     * (mainly useful for AVFMT_NOFILE formats). The callback
     * should also be passed to avio_open2() if it's used to
     * open the file.
     */
    AVIOInterruptCB interrupt_callback;

    /**
     * Flags to enable debugging.
     */
    int debug;
#define FF_FDEBUG_TS        0x0001

    /**
     * Transport stream id.
     * This will be moved into demuxer private options. Thus no API/ABI compatibility
     */
    int ts_id;

    /**
     * Audio preload in microseconds.
     * Note, not all formats support this and unpredictable things may happen if it is used when not supported.
     * - encoding: Set by user via AVOptions (NO direct access)
     * - decoding: unused
     */
    int audio_preload;

    /**
     * Max chunk time in microseconds.
     * Note, not all formats support this and unpredictable things may happen if it is used when not supported.
     * - encoding: Set by user via AVOptions (NO direct access)
     * - decoding: unused
     */
    int max_chunk_duration;

    /**
     * Max chunk size in bytes
     * Note, not all formats support this and unpredictable things may happen if it is used when not supported.
     * - encoding: Set by user via AVOptions (NO direct access)
     * - decoding: unused
     */
    int max_chunk_size;

    /*****************************************************************
     * All fields below this line are not part of the public API. They
     * may not be used outside of libavformat and can be changed and
     * removed at will.
     * New public fields should be added right above.
     *****************************************************************
     */

    /**
     * This buffer is only needed when packets were already buffered but
     * not decoded, for example to get the codec parameters in MPEG
     * streams.
     */
    struct AVPacketList *packet_buffer;
    struct AVPacketList *packet_buffer_end;

    /* av_seek_frame() support */
    int64_t data_offset; /**< offset of the first packet */

    /**
     * Raw packets from the demuxer, prior to parsing and decoding.
     * This buffer is used for buffering packets until the codec can
     * be identified, as parsing cannot be done without knowing the
     * codec.
     */
    struct AVPacketList *raw_packet_buffer;
    struct AVPacketList *raw_packet_buffer_end;
    /**
     * Packets split by the parser get queued here.
     */
    struct AVPacketList *parse_queue;
    struct AVPacketList *parse_queue_end;
    /**
     * Remaining size available for raw_packet_buffer, in bytes.
     */
#define RAW_PACKET_BUFFER_SIZE 2500000
    int raw_packet_buffer_remaining_size;

    int avio_flags;

    /**
     * The duration field can be estimated through various ways, and this field can be used
     * to know how the duration was estimated.
     */
    enum AVDurationEstimationMethod duration_estimation_method;
} AVFormatContext;

/**
 * Returns the method used to set ctx->duration.
 *
 * @return AVFMT_DURATION_FROM_PTS, AVFMT_DURATION_FROM_STREAM, or AVFMT_DURATION_FROM_BITRATE.
 */
enum AVDurationEstimationMethod av_fmt_ctx_get_duration_estimation_method(const AVFormatContext* ctx);

typedef struct AVPacketList {
    AVPacket pkt;
    struct AVPacketList *next;
} AVPacketList;


/**
 * @defgroup lavf_core Core functions
 * @ingroup libavf
 *
 * Functions for querying libavformat capabilities, allocating core structures,
 * etc.
 * @{
 */

/**
 * Return the LIBAVFORMAT_VERSION_INT constant.
 */
unsigned avformat_version(void);

/**
 * Return the libavformat build-time configuration.
 */
const char *avformat_configuration(void);

/**
 * Return the libavformat license.
 */
const char *avformat_license(void);

/**
 * Initialize libavformat and register all the muxers, demuxers and
 * protocols. If you do not call this function, then you can select
 * exactly which formats you want to support.
 *
 * @see av_register_input_format()
 * @see av_register_output_format()
 * @see av_register_protocol()
 */
void av_register_all(void);

void av_register_input_format(AVInputFormat *format);
void av_register_output_format(AVOutputFormat *format);

/**
 * Do global initialization of network components. This is optional,
 * but recommended, since it avoids the overhead of implicitly
 * doing the setup for each session.
 *
 * Calling this function will become mandatory if using network
 * protocols at some major version bump.
 */
int avformat_network_init(void);

/**
 * Undo the initialization done by avformat_network_init.
 */
int avformat_network_deinit(void);

/**
 * If f is NULL, returns the first registered input format,
 * if f is non-NULL, returns the next registered input format after f
 * or NULL if f is the last one.
 */
AVInputFormat  *av_iformat_next(AVInputFormat  *f);

/**
 * If f is NULL, returns the first registered output format,
 * if f is non-NULL, returns the next registered output format after f
 * or NULL if f is the last one.
 */
AVOutputFormat *av_oformat_next(AVOutputFormat *f);

/**
 * Allocate an AVFormatContext.
 * avformat_free_context() can be used to free the context and everything
 * allocated by the framework within it.
 */
AVFormatContext *avformat_alloc_context(void);

/**
 * Free an AVFormatContext and all its streams.
 * @param s context to free
 */
void avformat_free_context(AVFormatContext *s);

/**
 * Get the AVClass for AVFormatContext. It can be used in combination with
 * AV_OPT_SEARCH_FAKE_OBJ for examining options.
 *
 * @see av_opt_find().
 */
const AVClass *avformat_get_class(void);

/**
 * Add a new stream to a media file.
 *
 * When demuxing, it is called by the demuxer in read_header(). If the
 * flag AVFMTCTX_NOHEADER is set in s.ctx_flags, then it may also
 * be called in read_packet().
 *
 * When muxing, should be called by the user before avformat_write_header().
 *
 * @param c If non-NULL, the AVCodecContext corresponding to the new stream
 * will be initialized to use this codec. This is needed for e.g. codec-specific
 * defaults to be set, so codec should be provided if it is known.
 *
 * @return newly created stream or NULL on error.
 */
AVStream *avformat_new_stream(AVFormatContext *s, AVCodec *c);

AVProgram *av_new_program(AVFormatContext *s, int id);

/**
 * @}
 */


#if FF_API_PKT_DUMP
attribute_deprecated void av_pkt_dump(FILE *f, AVPacket *pkt, int dump_payload);
attribute_deprecated void av_pkt_dump_log(void *avcl, int level, AVPacket *pkt,
                                          int dump_payload);
#endif

#if FF_API_ALLOC_OUTPUT_CONTEXT
/**
 * @deprecated deprecated in favor of avformat_alloc_output_context2()
 */
attribute_deprecated
AVFormatContext *avformat_alloc_output_context(const char *format,
                                               AVOutputFormat *oformat,
                                               const char *filename);
#endif

/**
 * Allocate an AVFormatContext for an output format.
 * avformat_free_context() can be used to free the context and
 * everything allocated by the framework within it.
 *
 * @param *ctx is set to the created format context, or to NULL in
 * case of failure
 * @param oformat format to use for allocating the context, if NULL
 * format_name and filename are used instead
 * @param format_name the name of output format to use for allocating the
 * context, if NULL filename is used instead
 * @param filename the name of the filename to use for allocating the
 * context, may be NULL
 * @return >= 0 in case of success, a negative AVERROR code in case of
 * failure
 */
int avformat_alloc_output_context2(AVFormatContext **ctx, AVOutputFormat *oformat,
                                   const char *format_name, const char *filename);

/**
 * @addtogroup lavf_decoding
 * @{
 */

/**
 * Find AVInputFormat based on the short name of the input format.
 */
AVInputFormat *av_find_input_format(const char *short_name);

/**
 * Guess the file format.
 *
 * @param is_opened Whether the file is already opened; determines whether
 *                  demuxers with or without AVFMT_NOFILE are probed.
 */
AVInputFormat *av_probe_input_format(AVProbeData *pd, int is_opened);

/**
 * Guess the file format.
 *
 * @param is_opened Whether the file is already opened; determines whether
 *                  demuxers with or without AVFMT_NOFILE are probed.
 * @param score_max A probe score larger that this is required to accept a
 *                  detection, the variable is set to the actual detection
 *                  score afterwards.
 *                  If the score is <= AVPROBE_SCORE_MAX / 4 it is recommended
 *                  to retry with a larger probe buffer.
 */
AVInputFormat *av_probe_input_format2(AVProbeData *pd, int is_opened, int *score_max);

/**
 * Guess the file format.
 *
 * @param is_opened Whether the file is already opened; determines whether
 *                  demuxers with or without AVFMT_NOFILE are probed.
 * @param score_ret The score of the best detection.
 */
AVInputFormat *av_probe_input_format3(AVProbeData *pd, int is_opened, int *score_ret);

/**
 * Probe a bytestream to determine the input format. Each time a probe returns
 * with a score that is too low, the probe buffer size is increased and another
 * attempt is made. When the maximum probe size is reached, the input format
 * with the highest score is returned.
 *
 * @param pb the bytestream to probe
 * @param fmt the input format is put here
 * @param filename the filename of the stream
 * @param logctx the log context
 * @param offset the offset within the bytestream to probe from
 * @param max_probe_size the maximum probe buffer size (zero for default)
 * @return 0 in case of success, a negative value corresponding to an
 * AVERROR code otherwise
 */
int av_probe_input_buffer(AVIOContext *pb, AVInputFormat **fmt,
                          const char *filename, void *logctx,
                          unsigned int offset, unsigned int max_probe_size);

/**
 * Open an input stream and read the header. The codecs are not opened.
 * The stream must be closed with av_close_input_file().
 *
 * @param ps Pointer to user-supplied AVFormatContext (allocated by avformat_alloc_context).
 *           May be a pointer to NULL, in which case an AVFormatContext is allocated by this
 *           function and written into ps.
 *           Note that a user-supplied AVFormatContext will be freed on failure.
 * @param filename Name of the stream to open.
 * @param fmt If non-NULL, this parameter forces a specific input format.
 *            Otherwise the format is autodetected.
 * @param options  A dictionary filled with AVFormatContext and demuxer-private options.
 *                 On return this parameter will be destroyed and replaced with a dict containing
 *                 options that were not found. May be NULL.
 *
 * @return 0 on success, a negative AVERROR on failure.
 *
 * @note If you want to use custom IO, preallocate the format context and set its pb field.
 */
int avformat_open_input(AVFormatContext **ps, const char *filename, AVInputFormat *fmt, AVDictionary **options);

attribute_deprecated
int av_demuxer_open(AVFormatContext *ic);

#if FF_API_FORMAT_PARAMETERS
/**
 * Read packets of a media file to get stream information. This
 * is useful for file formats with no headers such as MPEG. This
 * function also computes the real framerate in case of MPEG-2 repeat
 * frame mode.
 * The logical file position is not changed by this function;
 * examined packets may be buffered for later processing.
 *
 * @param ic media file handle
 * @return >=0 if OK, AVERROR_xxx on error
 * @todo Let the user decide somehow what information is needed so that
 *       we do not waste time getting stuff the user does not need.
 *
 * @deprecated use avformat_find_stream_info.
 */
attribute_deprecated
int av_find_stream_info(AVFormatContext *ic);
#endif

/**
 * Read packets of a media file to get stream information. This
 * is useful for file formats with no headers such as MPEG. This
 * function also computes the real framerate in case of MPEG-2 repeat
 * frame mode.
 * The logical file position is not changed by this function;
 * examined packets may be buffered for later processing.
 *
 * @param ic media file handle
 * @param options  If non-NULL, an ic.nb_streams long array of pointers to
 *                 dictionaries, where i-th member contains options for
 *                 codec corresponding to i-th stream.
 *                 On return each dictionary will be filled with options that were not found.
 * @return >=0 if OK, AVERROR_xxx on error
 *
 * @note this function isn't guaranteed to open all the codecs, so
 *       options being non-empty at return is a perfectly normal behavior.
 *
 * @todo Let the user decide somehow what information is needed so that
 *       we do not waste time getting stuff the user does not need.
 */
int avformat_find_stream_info(AVFormatContext *ic, AVDictionary **options);

/**
 * Find the programs which belong to a given stream.
 *
 * @param ic    media file handle
 * @param last  the last found program, the search will start after this
 *              program, or from the beginning if it is NULL
 * @param s     stream index
 * @return the next program which belongs to s, NULL if no program is found or
 *         the last program is not among the programs of ic.
 */
AVProgram *av_find_program_from_stream(AVFormatContext *ic, AVProgram *last, int s);

/**
 * Find the "best" stream in the file.
 * The best stream is determined according to various heuristics as the most
 * likely to be what the user expects.
 * If the decoder parameter is non-NULL, av_find_best_stream will find the
 * default decoder for the stream's codec; streams for which no decoder can
 * be found are ignored.
 *
 * @param ic                media file handle
 * @param type              stream type: video, audio, subtitles, etc.
 * @param wanted_stream_nb  user-requested stream number,
 *                          or -1 for automatic selection
 * @param related_stream    try to find a stream related (eg. in the same
 *                          program) to this one, or -1 if none
 * @param decoder_ret       if non-NULL, returns the decoder for the
 *                          selected stream
 * @param flags             flags; none are currently defined
 * @return  the non-negative stream number in case of success,
 *          AVERROR_STREAM_NOT_FOUND if no stream with the requested type
 *          could be found,
 *          AVERROR_DECODER_NOT_FOUND if streams were found but no decoder
 * @note  If av_find_best_stream returns successfully and decoder_ret is not
 *        NULL, then *decoder_ret is guaranteed to be set to a valid AVCodec.
 */
int av_find_best_stream(AVFormatContext *ic,
                        enum AVMediaType type,
                        int wanted_stream_nb,
                        int related_stream,
                        AVCodec **decoder_ret,
                        int flags);

#if FF_API_READ_PACKET
/**
 * @deprecated use AVFMT_FLAG_NOFILLIN | AVFMT_FLAG_NOPARSE to read raw
 * unprocessed packets
 *
 * Read a transport packet from a media file.
 *
 * This function is obsolete and should never be used.
 * Use av_read_frame() instead.
 *
 * @param s media file handle
 * @param pkt is filled
 * @return 0 if OK, AVERROR_xxx on error
 */
attribute_deprecated
int av_read_packet(AVFormatContext *s, AVPacket *pkt);
#endif

/**
 * Return the next frame of a stream.
 * This function returns what is stored in the file, and does not validate
 * that what is there are valid frames for the decoder. It will split what is
 * stored in the file into frames and return one for each call. It will not
 * omit invalid data between valid frames so as to give the decoder the maximum
 * information possible for decoding.
 *
 * The returned packet is valid
 * until the next av_read_frame() or until av_close_input_file() and
 * must be freed with av_free_packet. For video, the packet contains
 * exactly one frame. For audio, it contains an integer number of
 * frames if each frame has a known fixed size (e.g. PCM or ADPCM
 * data). If the audio frames have a variable size (e.g. MPEG audio),
 * then it contains one frame.
 *
 * pkt->pts, pkt->dts and pkt->duration are always set to correct
 * values in AVStream.time_base units (and guessed if the format cannot
 * provide them). pkt->pts can be AV_NOPTS_VALUE if the video format
 * has B-frames, so it is better to rely on pkt->dts if you do not
 * decompress the payload.
 *
 * @return 0 if OK, < 0 on error or end of file
 */
int av_read_frame(AVFormatContext *s, AVPacket *pkt);

/**
 * Seek to the keyframe at timestamp.
 * 'timestamp' in 'stream_index'.
 * @param stream_index If stream_index is (-1), a default
 * stream is selected, and timestamp is automatically converted
 * from AV_TIME_BASE units to the stream specific time_base.
 * @param timestamp Timestamp in AVStream.time_base units
 *        or, if no stream is specified, in AV_TIME_BASE units.
 * @param flags flags which select direction and seeking mode
 * @return >= 0 on success
 */
int av_seek_frame(AVFormatContext *s, int stream_index, int64_t timestamp,
                  int flags);

/**
 * Seek to timestamp ts.
 * Seeking will be done so that the point from which all active streams
 * can be presented successfully will be closest to ts and within min/max_ts.
 * Active streams are all streams that have AVStream.discard < AVDISCARD_ALL.
 *
 * If flags contain AVSEEK_FLAG_BYTE, then all timestamps are in bytes and
 * are the file position (this may not be supported by all demuxers).
 * If flags contain AVSEEK_FLAG_FRAME, then all timestamps are in frames
 * in the stream with stream_index (this may not be supported by all demuxers).
 * Otherwise all timestamps are in units of the stream selected by stream_index
 * or if stream_index is -1, in AV_TIME_BASE units.
 * If flags contain AVSEEK_FLAG_ANY, then non-keyframes are treated as
 * keyframes (this may not be supported by all demuxers).
 *
 * @param stream_index index of the stream which is used as time base reference
 * @param min_ts smallest acceptable timestamp
 * @param ts target timestamp
 * @param max_ts largest acceptable timestamp
 * @param flags flags
 * @return >=0 on success, error code otherwise
 *
 * @note This is part of the new seek API which is still under construction.
 *       Thus do not use this yet. It may change at any time, do not expect
 *       ABI compatibility yet!
 */
int avformat_seek_file(AVFormatContext *s, int stream_index, int64_t min_ts, int64_t ts, int64_t max_ts, int flags);

/**
 * Start playing a network-based stream (e.g. RTSP stream) at the
 * current position.
 */
int av_read_play(AVFormatContext *s);

/**
 * Pause a network-based stream (e.g. RTSP stream).
 *
 * Use av_read_play() to resume it.
 */
int av_read_pause(AVFormatContext *s);

#if FF_API_CLOSE_INPUT_FILE
/**
 * @deprecated use avformat_close_input()
 * Close a media file (but not its codecs).
 *
 * @param s media file handle
 */
attribute_deprecated
void av_close_input_file(AVFormatContext *s);
#endif

/**
 * Close an opened input AVFormatContext. Free it and all its contents
 * and set *s to NULL.
 */
void avformat_close_input(AVFormatContext **s);
/**
 * @}
 */

#if FF_API_NEW_STREAM
/**
 * Add a new stream to a media file.
 *
 * Can only be called in the read_header() function. If the flag
 * AVFMTCTX_NOHEADER is in the format context, then new streams
 * can be added in read_packet too.
 *
 * @param s media file handle
 * @param id file-format-dependent stream ID
 */
attribute_deprecated
AVStream *av_new_stream(AVFormatContext *s, int id);
#endif

#if FF_API_SET_PTS_INFO
/**
 * @deprecated this function is not supposed to be called outside of lavf
 */
attribute_deprecated
void av_set_pts_info(AVStream *s, int pts_wrap_bits,
                     unsigned int pts_num, unsigned int pts_den);
#endif

#define AVSEEK_FLAG_BACKWARD 1 ///< seek backward
#define AVSEEK_FLAG_BYTE     2 ///< seeking based on position in bytes
#define AVSEEK_FLAG_ANY      4 ///< seek to any frame, even non-keyframes
#define AVSEEK_FLAG_FRAME    8 ///< seeking based on frame number

/**
 * @addtogroup lavf_encoding
 * @{
 */
/**
 * Allocate the stream private data and write the stream header to
 * an output media file.
 *
 * @param s Media file handle, must be allocated with avformat_alloc_context().
 *          Its oformat field must be set to the desired output format;
 *          Its pb field must be set to an already openened AVIOContext.
 * @param options  An AVDictionary filled with AVFormatContext and muxer-private options.
 *                 On return this parameter will be destroyed and replaced with a dict containing
 *                 options that were not found. May be NULL.
 *
 * @return 0 on success, negative AVERROR on failure.
 *
 * @see av_opt_find, av_dict_set, avio_open, av_oformat_next.
 */
int avformat_write_header(AVFormatContext *s, AVDictionary **options);

/**
 * Write a packet to an output media file.
 *
 * The packet shall contain one audio or video frame.
 * The packet must be correctly interleaved according to the container
 * specification, if not then av_interleaved_write_frame must be used.
 *
 * @param s media file handle
 * @param pkt The packet, which contains the stream_index, buf/buf_size,
 *            dts/pts, ...
 *            This can be NULL (at any time, not just at the end), in
 *            order to immediately flush data buffered within the muxer,
 *            for muxers that buffer up data internally before writing it
 *            to the output.
 * @return < 0 on error, = 0 if OK, 1 if flushed and there is no more data to flush
 */
int av_write_frame(AVFormatContext *s, AVPacket *pkt);

/**
 * Write a packet to an output media file ensuring correct interleaving.
 *
 * The packet must contain one audio or video frame.
 * If the packets are already correctly interleaved, the application should
 * call av_write_frame() instead as it is slightly faster. It is also important
 * to keep in mind that completely non-interleaved input will need huge amounts
 * of memory to interleave with this, so it is preferable to interleave at the
 * demuxer level.
 *
 * @param s media file handle
 * @param pkt The packet containing the data to be written. Libavformat takes
 * ownership of the data and will free it when it sees fit using the packet's
 * This can be NULL (at any time, not just at the end), to flush the
 * interleaving queues.
 * @ref AVPacket.destruct "destruct" field. The caller must not access the data
 * after this function returns, as it may already be freed.
 * Packet's @ref AVPacket.stream_index "stream_index" field must be set to the
 * index of the corresponding stream in @ref AVFormatContext.streams
 * "s.streams".
 * It is very strongly recommended that timing information (@ref AVPacket.pts
 * "pts", @ref AVPacket.dts "dts" @ref AVPacket.duration "duration") is set to
 * correct values.
 *
 * @return 0 on success, a negative AVERROR on error.
 */
int av_interleaved_write_frame(AVFormatContext *s, AVPacket *pkt);

#if FF_API_INTERLEAVE_PACKET
/**
 * @deprecated this function was never meant to be called by the user
 * programs.
 */
attribute_deprecated
int av_interleave_packet_per_dts(AVFormatContext *s, AVPacket *out,
                                 AVPacket *pkt, int flush);
#endif

/**
 * Write the stream trailer to an output media file and free the
 * file private data.
 *
 * May only be called after a successful call to av_write_header.
 *
 * @param s media file handle
 * @return 0 if OK, AVERROR_xxx on error
 */
int av_write_trailer(AVFormatContext *s);

/**
 * Return the output format in the list of registered output formats
 * which best matches the provided parameters, or return NULL if
 * there is no match.
 *
 * @param short_name if non-NULL checks if short_name matches with the
 * names of the registered formats
 * @param filename if non-NULL checks if filename terminates with the
 * extensions of the registered formats
 * @param mime_type if non-NULL checks if mime_type matches with the
 * MIME type of the registered formats
 */
AVOutputFormat *av_guess_format(const char *short_name,
                                const char *filename,
                                const char *mime_type);

/**
 * Guess the codec ID based upon muxer and filename.
 */
enum CodecID av_guess_codec(AVOutputFormat *fmt, const char *short_name,
                            const char *filename, const char *mime_type,
                            enum AVMediaType type);

/**
 * Get timing information for the data currently output.
 * The exact meaning of "currently output" depends on the format.
 * It is mostly relevant for devices that have an internal buffer and/or
 * work in real time.
 * @param s          media file handle
 * @param stream     stream in the media file
 * @param dts[out]   DTS of the last packet output for the stream, in stream
 *                   time_base units
 * @param wall[out]  absolute time when that packet whas output,
 *                   in microsecond
 * @return  0 if OK, AVERROR(ENOSYS) if the format does not support it
 * Note: some formats or devices may not allow to measure dts and wall
 * atomically.
 */
int av_get_output_timestamp(struct AVFormatContext *s, int stream,
                            int64_t *dts, int64_t *wall);


/**
 * @}
 */


/**
 * @defgroup lavf_misc Utility functions
 * @ingroup libavf
 * @{
 *
 * Miscellaneous utility functions related to both muxing and demuxing
 * (or neither).
 */

/**
 * Send a nice hexadecimal dump of a buffer to the specified file stream.
 *
 * @param f The file stream pointer where the dump should be sent to.
 * @param buf buffer
 * @param size buffer size
 *
 * @see av_hex_dump_log, av_pkt_dump2, av_pkt_dump_log2
 */
void av_hex_dump(FILE *f, uint8_t *buf, int size);

/**
 * Send a nice hexadecimal dump of a buffer to the log.
 *
 * @param avcl A pointer to an arbitrary struct of which the first field is a
 * pointer to an AVClass struct.
 * @param level The importance level of the message, lower values signifying
 * higher importance.
 * @param buf buffer
 * @param size buffer size
 *
 * @see av_hex_dump, av_pkt_dump2, av_pkt_dump_log2
 */
void av_hex_dump_log(void *avcl, int level, uint8_t *buf, int size);

/**
 * Send a nice dump of a packet to the specified file stream.
 *
 * @param f The file stream pointer where the dump should be sent to.
 * @param pkt packet to dump
 * @param dump_payload True if the payload must be displayed, too.
 * @param st AVStream that the packet belongs to
 */
void av_pkt_dump2(FILE *f, AVPacket *pkt, int dump_payload, AVStream *st);


/**
 * Send a nice dump of a packet to the log.
 *
 * @param avcl A pointer to an arbitrary struct of which the first field is a
 * pointer to an AVClass struct.
 * @param level The importance level of the message, lower values signifying
 * higher importance.
 * @param pkt packet to dump
 * @param dump_payload True if the payload must be displayed, too.
 * @param st AVStream that the packet belongs to
 */
void av_pkt_dump_log2(void *avcl, int level, AVPacket *pkt, int dump_payload,
                      AVStream *st);

/**
 * Get the CodecID for the given codec tag tag.
 * If no codec id is found returns CODEC_ID_NONE.
 *
 * @param tags list of supported codec_id-codec_tag pairs, as stored
 * in AVInputFormat.codec_tag and AVOutputFormat.codec_tag
 */
enum CodecID av_codec_get_id(const struct AVCodecTag * const *tags, unsigned int tag);

/**
 * Get the codec tag for the given codec id id.
 * If no codec tag is found returns 0.
 *
 * @param tags list of supported codec_id-codec_tag pairs, as stored
 * in AVInputFormat.codec_tag and AVOutputFormat.codec_tag
 */
unsigned int av_codec_get_tag(const struct AVCodecTag * const *tags, enum CodecID id);

int av_find_default_stream_index(AVFormatContext *s);

/**
 * Get the index for a specific timestamp.
 * @param flags if AVSEEK_FLAG_BACKWARD then the returned index will correspond
 *                 to the timestamp which is <= the requested one, if backward
 *                 is 0, then it will be >=
 *              if AVSEEK_FLAG_ANY seek to any frame, only keyframes otherwise
 * @return < 0 if no such timestamp could be found
 */
int av_index_search_timestamp(AVStream *st, int64_t timestamp, int flags);

/**
 * Add an index entry into a sorted list. Update the entry if the list
 * already contains it.
 *
 * @param timestamp timestamp in the time base of the given stream
 */
int av_add_index_entry(AVStream *st, int64_t pos, int64_t timestamp,
                       int size, int distance, int flags);


/**
 * Split a URL string into components.
 *
 * The pointers to buffers for storing individual components may be null,
 * in order to ignore that component. Buffers for components not found are
 * set to empty strings. If the port is not found, it is set to a negative
 * value.
 *
 * @param proto the buffer for the protocol
 * @param proto_size the size of the proto buffer
 * @param authorization the buffer for the authorization
 * @param authorization_size the size of the authorization buffer
 * @param hostname the buffer for the host name
 * @param hostname_size the size of the hostname buffer
 * @param port_ptr a pointer to store the port number in
 * @param path the buffer for the path
 * @param path_size the size of the path buffer
 * @param url the URL to split
 */
void av_url_split(char *proto,         int proto_size,
                  char *authorization, int authorization_size,
                  char *hostname,      int hostname_size,
                  int *port_ptr,
                  char *path,          int path_size,
                  const char *url);


void av_dump_format(AVFormatContext *ic,
                    int index,
                    const char *url,
                    int is_output);

/**
 * Return in 'buf' the path with '%d' replaced by a number.
 *
 * Also handles the '%0nd' format where 'n' is the total number
 * of digits and '%%'.
 *
 * @param buf destination buffer
 * @param buf_size destination buffer size
 * @param path numbered sequence string
 * @param number frame number
 * @return 0 if OK, -1 on format error
 */
int av_get_frame_filename(char *buf, int buf_size,
                          const char *path, int number);

/**
 * Check whether filename actually is a numbered sequence generator.
 *
 * @param filename possible numbered sequence string
 * @return 1 if a valid numbered sequence string, 0 otherwise
 */
int av_filename_number_test(const char *filename);

/**
 * Generate an SDP for an RTP session.
 *
 * @param ac array of AVFormatContexts describing the RTP streams. If the
 *           array is composed by only one context, such context can contain
 *           multiple AVStreams (one AVStream per RTP stream). Otherwise,
 *           all the contexts in the array (an AVCodecContext per RTP stream)
 *           must contain only one AVStream.
 * @param n_files number of AVCodecContexts contained in ac
 * @param buf buffer where the SDP will be stored (must be allocated by
 *            the caller)
 * @param size the size of the buffer
 * @return 0 if OK, AVERROR_xxx on error
 */
int av_sdp_create(AVFormatContext *ac[], int n_files, char *buf, int size);

/**
 * Return a positive value if the given filename has one of the given
 * extensions, 0 otherwise.
 *
 * @param extensions a comma-separated list of filename extensions
 */
int av_match_ext(const char *filename, const char *extensions);

/**
 * Test if the given container can store a codec.
 *
 * @param std_compliance standards compliance level, one of FF_COMPLIANCE_*
 *
 * @return 1 if codec with ID codec_id can be stored in ofmt, 0 if it cannot.
 *         A negative number if this information is not available.
 */
int avformat_query_codec(AVOutputFormat *ofmt, enum CodecID codec_id, int std_compliance);

/**
 * @defgroup riff_fourcc RIFF FourCCs
 * @{
 * Get the tables mapping RIFF FourCCs to libavcodec CodecIDs. The tables are
 * meant to be passed to av_codec_get_id()/av_codec_get_tag() as in the
 * following code:
 * @code
 * uint32_t tag = MKTAG('H', '2', '6', '4');
 * const struct AVCodecTag *table[] = { avformat_get_riff_video_tags(), 0 };
 * enum CodecID id = av_codec_get_id(table, tag);
 * @endcode
 */
/**
 * @return the table mapping RIFF FourCCs for video to libavcodec CodecID.
 */
const struct AVCodecTag *avformat_get_riff_video_tags(void);
/**
 * @return the table mapping RIFF FourCCs for audio to CodecID.
 */
const struct AVCodecTag *avformat_get_riff_audio_tags(void);

/**
 * @}
 */

/**
 * Guess the sample aspect ratio of a frame, based on both the stream and the
 * frame aspect ratio.
 *
 * Since the frame aspect ratio is set by the codec but the stream aspect ratio
 * is set by the demuxer, these two may not be equal. This function tries to
 * return the value that you should use if you would like to display the frame.
 *
 * Basic logic is to use the stream aspect ratio if it is set to something sane
 * otherwise use the frame aspect ratio. This way a container setting, which is
 * usually easy to modify can override the coded value in the frames.
 *
 * @param format the format context which the stream is part of
 * @param stream the stream which the frame is part of
 * @param frame the frame with the aspect ratio to be determined
 * @return the guessed (valid) sample_aspect_ratio, 0/1 if no idea
 */
AVRational av_guess_sample_aspect_ratio(AVFormatContext *format, AVStream *stream, AVFrame *frame);

/**
 * Check if the stream st contained in s is matched by the stream specifier
 * spec.
 *
 * See the "stream specifiers" chapter in the documentation for the syntax
 * of spec.
 *
 * @return  >0 if st is matched by spec;
 *          0  if st is not matched by spec;
 *          AVERROR code if spec is invalid
 *
 * @note  A stream specifier can match several streams in the format.
 */
int avformat_match_stream_specifier(AVFormatContext *s, AVStream *st,
                                    const char *spec);

/**
 * @}
 */

#endif /* AVFORMAT_AVFORMAT_H */<|MERGE_RESOLUTION|>--- conflicted
+++ resolved
@@ -737,12 +737,8 @@
         int64_t last_dts;
         int64_t duration_gcd;
         int duration_count;
-<<<<<<< HEAD
         double duration_error[2][2][MAX_STD_TIMEBASES];
         int64_t codec_info_duration;
-=======
-        double duration_error[MAX_STD_TIMEBASES];
->>>>>>> fe1c1198
         int nb_decoded_frames;
         int found_decoder;
 
