--- conflicted
+++ resolved
@@ -29,17 +29,11 @@
 
 #include "libavutil/version.h"
 
-<<<<<<< HEAD
 // Major bumping may affect Ticket5467, 5421, 5451(compatibility with Chromium)
 // Also please add any ticket numbers that you belive might be affected here
 #define LIBAVFORMAT_VERSION_MAJOR  57
 #define LIBAVFORMAT_VERSION_MINOR  40
-#define LIBAVFORMAT_VERSION_MICRO 100
-=======
-#define LIBAVFORMAT_VERSION_MAJOR 57
-#define LIBAVFORMAT_VERSION_MINOR  7
-#define LIBAVFORMAT_VERSION_MICRO  1
->>>>>>> e1eb0fc9
+#define LIBAVFORMAT_VERSION_MICRO 101
 
 #define LIBAVFORMAT_VERSION_INT AV_VERSION_INT(LIBAVFORMAT_VERSION_MAJOR, \
                                                LIBAVFORMAT_VERSION_MINOR, \
