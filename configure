--- conflicted
+++ resolved
@@ -5962,7 +5962,6 @@
 enabled libpulse          && require_pkg_config libpulse libpulse pulse/pulseaudio.h pa_context_new
 enabled librsvg           && require_pkg_config librsvg librsvg-2.0 librsvg-2.0/librsvg/rsvg.h rsvg_handle_render_cairo
 enabled librtmp           && require_pkg_config librtmp librtmp librtmp/rtmp.h RTMP_Socket
-<<<<<<< HEAD
 enabled librubberband     && require_pkg_config librubberband "rubberband >= 1.8.1" rubberband/rubberband-c.h rubberband_new -lstdc++ && append librubberband_extralibs "-lstdc++"
 enabled libshine          && require_pkg_config libshine shine shine/layer3.h shine_encode_buffer
 enabled libsmbclient      && { check_pkg_config libsmbclient smbclient libsmbclient.h smbc_init ||
@@ -5970,13 +5969,8 @@
 enabled libsnappy         && require libsnappy snappy-c.h snappy_compress -lsnappy -lstdc++
 enabled libsoxr           && require libsoxr soxr.h soxr_create -lsoxr
 enabled libssh            && require_pkg_config libssh libssh libssh/sftp.h sftp_init
-enabled libspeex          && require_pkg_config libspeex speex speex/speex.h speex_decoder_init -lspeex
+enabled libspeex          && require_pkg_config libspeex speex speex/speex.h speex_decoder_init
 enabled libtesseract      && require_pkg_config libtesseract tesseract tesseract/capi.h TessBaseAPICreate
-=======
-enabled libschroedinger   && require_pkg_config libschroedinger schroedinger-1.0 schroedinger/schro.h schro_init
-enabled libsnappy         && require libsnappy snappy-c.h snappy_compress -lsnappy
-enabled libspeex          && require_pkg_config libspeex speex speex/speex.h speex_decoder_init
->>>>>>> 1c047c8f
 enabled libtheora         && require libtheora theora/theoraenc.h th_info_init -ltheoraenc -ltheoradec -logg
 enabled libtwolame        && require libtwolame twolame.h twolame_init -ltwolame &&
                              { check_lib libtwolame twolame.h twolame_encode_buffer_float32_interleaved -ltwolame ||
