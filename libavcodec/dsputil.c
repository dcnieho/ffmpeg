--- conflicted
+++ resolved
@@ -2806,21 +2806,14 @@
     switch (avctx->bits_per_raw_sample) {
     case 9:
     case 10:
-<<<<<<< HEAD
     case 12:
     case 14:
-        BIT_DEPTH_FUNCS(16);
+        c->get_pixels = get_pixels_16_c;
         break;
     default:
         if (avctx->bits_per_raw_sample<=8 || avctx->codec_type != AVMEDIA_TYPE_VIDEO) {
-            BIT_DEPTH_FUNCS(8);
+            c->get_pixels = get_pixels_8_c;
         }
-=======
-        c->get_pixels = get_pixels_16_c;
-        break;
-    default:
-        c->get_pixels = get_pixels_8_c;
->>>>>>> 2c01ad8b
         break;
     }
 
