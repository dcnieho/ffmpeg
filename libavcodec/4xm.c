/*
 * 4XM codec
 * Copyright (c) 2003 Michael Niedermayer
 *
 * This file is part of FFmpeg.
 *
 * FFmpeg is free software; you can redistribute it and/or
 * modify it under the terms of the GNU Lesser General Public
 * License as published by the Free Software Foundation; either
 * version 2.1 of the License, or (at your option) any later version.
 *
 * FFmpeg is distributed in the hope that it will be useful,
 * but WITHOUT ANY WARRANTY; without even the implied warranty of
 * MERCHANTABILITY or FITNESS FOR A PARTICULAR PURPOSE.  See the GNU
 * Lesser General Public License for more details.
 *
 * You should have received a copy of the GNU Lesser General Public
 * License along with FFmpeg; if not, write to the Free Software
 * Foundation, Inc., 51 Franklin Street, Fifth Floor, Boston, MA 02110-1301 USA
 */

/**
 * @file
 * 4XM codec.
 */

#include "libavutil/intreadwrite.h"
#include "avcodec.h"
#include "bytestream.h"
#include "dsputil.h"
#include "get_bits.h"
#include "internal.h"

#include "libavutil/avassert.h"

#define BLOCK_TYPE_VLC_BITS 5
#define ACDC_VLC_BITS 9

#define CFRAME_BUFFER_COUNT 100

static const uint8_t block_type_tab[2][4][8][2] = {
    {
        {    // { 8, 4, 2 } x { 8, 4, 2}
            { 0, 1 }, { 2, 2 }, { 6, 3 }, { 14, 4 }, { 30, 5 }, { 31, 5 }, { 0, 0 }
        }, { // { 8, 4 } x 1
            { 0, 1 }, { 0, 0 }, { 2, 2 }, { 6, 3 }, { 14, 4 }, { 15, 4 }, { 0, 0 }
        }, { // 1 x { 8, 4 }
            { 0, 1 }, { 2, 2 }, { 0, 0 }, { 6, 3 }, { 14, 4 }, { 15, 4 }, { 0, 0 }
        }, { // 1 x 2, 2 x 1
            { 0, 1 }, { 0, 0 }, { 0, 0 }, { 2, 2 }, { 6, 3 }, { 14, 4 }, { 15, 4 }
        }
    }, {
        {   // { 8, 4, 2 } x { 8, 4, 2}
            { 1, 2 }, { 4, 3 }, { 5, 3 }, { 0, 2 }, { 6, 3 }, { 7, 3 }, { 0, 0 }
        }, {// { 8, 4 } x 1
            { 1, 2 }, { 0, 0 }, { 2, 2 }, { 0, 2 }, { 6, 3 }, { 7, 3 }, { 0, 0 }
        }, {// 1 x { 8, 4 }
            { 1, 2 }, { 2, 2 }, { 0, 0 }, { 0, 2 }, { 6, 3 }, { 7, 3 }, { 0, 0 }
        }, {// 1 x 2, 2 x 1
            { 1, 2 }, { 0, 0 }, { 0, 0 }, { 0, 2 }, { 2, 2 }, { 6, 3 }, { 7, 3 }
      }
    }
};

static const uint8_t size2index[4][4] = {
    { -1, 3, 1, 1 },
    {  3, 0, 0, 0 },
    {  2, 0, 0, 0 },
    {  2, 0, 0, 0 },
};

static const int8_t mv[256][2] = {
    {   0,   0 }, {   0,  -1 }, {  -1,   0 }, {   1,   0 }, {   0,   1 }, {  -1,  -1 }, {   1,  -1 }, {  -1,   1 },
    {   1,   1 }, {   0,  -2 }, {  -2,   0 }, {   2,   0 }, {   0,   2 }, {  -1,  -2 }, {   1,  -2 }, {  -2,  -1 },
    {   2,  -1 }, {  -2,   1 }, {   2,   1 }, {  -1,   2 }, {   1,   2 }, {  -2,  -2 }, {   2,  -2 }, {  -2,   2 },
    {   2,   2 }, {   0,  -3 }, {  -3,   0 }, {   3,   0 }, {   0,   3 }, {  -1,  -3 }, {   1,  -3 }, {  -3,  -1 },
    {   3,  -1 }, {  -3,   1 }, {   3,   1 }, {  -1,   3 }, {   1,   3 }, {  -2,  -3 }, {   2,  -3 }, {  -3,  -2 },
    {   3,  -2 }, {  -3,   2 }, {   3,   2 }, {  -2,   3 }, {   2,   3 }, {   0,  -4 }, {  -4,   0 }, {   4,   0 },
    {   0,   4 }, {  -1,  -4 }, {   1,  -4 }, {  -4,  -1 }, {   4,  -1 }, {   4,   1 }, {  -1,   4 }, {   1,   4 },
    {  -3,  -3 }, {  -3,   3 }, {   3,   3 }, {  -2,  -4 }, {  -4,  -2 }, {   4,  -2 }, {  -4,   2 }, {  -2,   4 },
    {   2,   4 }, {  -3,  -4 }, {   3,  -4 }, {   4,  -3 }, {  -5,   0 }, {  -4,   3 }, {  -3,   4 }, {   3,   4 },
    {  -1,  -5 }, {  -5,  -1 }, {  -5,   1 }, {  -1,   5 }, {  -2,  -5 }, {   2,  -5 }, {   5,  -2 }, {   5,   2 },
    {  -4,  -4 }, {  -4,   4 }, {  -3,  -5 }, {  -5,  -3 }, {  -5,   3 }, {   3,   5 }, {  -6,   0 }, {   0,   6 },
    {  -6,  -1 }, {  -6,   1 }, {   1,   6 }, {   2,  -6 }, {  -6,   2 }, {   2,   6 }, {  -5,  -4 }, {   5,   4 },
    {   4,   5 }, {  -6,  -3 }, {   6,   3 }, {  -7,   0 }, {  -1,  -7 }, {   5,  -5 }, {  -7,   1 }, {  -1,   7 },
    {   4,  -6 }, {   6,   4 }, {  -2,  -7 }, {  -7,   2 }, {  -3,  -7 }, {   7,  -3 }, {   3,   7 }, {   6,  -5 },
    {   0,  -8 }, {  -1,  -8 }, {  -7,  -4 }, {  -8,   1 }, {   4,   7 }, {   2,  -8 }, {  -2,   8 }, {   6,   6 },
    {  -8,   3 }, {   5,  -7 }, {  -5,   7 }, {   8,  -4 }, {   0,  -9 }, {  -9,  -1 }, {   1,   9 }, {   7,  -6 },
    {  -7,   6 }, {  -5,  -8 }, {  -5,   8 }, {  -9,   3 }, {   9,  -4 }, {   7,  -7 }, {   8,  -6 }, {   6,   8 },
    {  10,   1 }, { -10,   2 }, {   9,  -5 }, {  10,  -3 }, {  -8,  -7 }, { -10,  -4 }, {   6,  -9 }, { -11,   0 },
    {  11,   1 }, { -11,  -2 }, {  -2,  11 }, {   7,  -9 }, {  -7,   9 }, {  10,   6 }, {  -4,  11 }, {   8,  -9 },
    {   8,   9 }, {   5,  11 }, {   7, -10 }, {  12,  -3 }, {  11,   6 }, {  -9,  -9 }, {   8,  10 }, {   5,  12 },
    { -11,   7 }, {  13,   2 }, {   6, -12 }, {  10,   9 }, { -11,   8 }, {  -7,  12 }, {   0,  14 }, {  14,  -2 },
    {  -9,  11 }, {  -6,  13 }, { -14,  -4 }, {  -5, -14 }, {   5,  14 }, { -15,  -1 }, { -14,  -6 }, {   3, -15 },
    {  11, -11 }, {  -7,  14 }, {  -5,  15 }, {   8, -14 }, {  15,   6 }, {   3,  16 }, {   7, -15 }, { -16,   5 },
    {   0,  17 }, { -16,  -6 }, { -10,  14 }, { -16,   7 }, {  12,  13 }, { -16,   8 }, { -17,   6 }, { -18,   3 },
    {  -7,  17 }, {  15,  11 }, {  16,  10 }, {   2, -19 }, {   3, -19 }, { -11, -16 }, { -18,   8 }, { -19,  -6 },
    {   2, -20 }, { -17, -11 }, { -10, -18 }, {   8,  19 }, { -21,  -1 }, { -20,   7 }, {  -4,  21 }, {  21,   5 },
    {  15,  16 }, {   2, -22 }, { -10, -20 }, { -22,   5 }, {  20, -11 }, {  -7, -22 }, { -12,  20 }, {  23,  -5 },
    {  13, -20 }, {  24,  -2 }, { -15,  19 }, { -11,  22 }, {  16,  19 }, {  23, -10 }, { -18, -18 }, {  -9, -24 },
    {  24, -10 }, {  -3,  26 }, { -23,  13 }, { -18, -20 }, {  17,  21 }, {  -4,  27 }, {  27,   6 }, {   1, -28 },
    { -11,  26 }, { -17, -23 }, {   7,  28 }, {  11, -27 }, {  29,   5 }, { -23, -19 }, { -28, -11 }, { -21,  22 },
    { -30,   7 }, { -17,  26 }, { -27,  16 }, {  13,  29 }, {  19, -26 }, {  10, -31 }, { -14, -30 }, {  20, -27 },
    { -29,  18 }, { -16, -31 }, { -28, -22 }, {  21, -30 }, { -25,  28 }, {  26, -29 }, {  25, -32 }, { -32, -32 }
};

/* This is simply the scaled down elementwise product of the standard JPEG
 * quantizer table and the AAN premul table. */
static const uint8_t dequant_table[64] = {
    16, 15, 13, 19, 24, 31, 28, 17,
    17, 23, 25, 31, 36, 63, 45, 21,
    18, 24, 27, 37, 52, 59, 49, 20,
    16, 28, 34, 40, 60, 80, 51, 20,
    18, 31, 48, 66, 68, 86, 56, 21,
    19, 38, 56, 59, 64, 64, 48, 20,
    27, 48, 55, 55, 56, 51, 35, 15,
    20, 35, 34, 32, 31, 22, 15,  8,
};

static VLC block_type_vlc[2][4];


typedef struct CFrameBuffer {
    unsigned int allocated_size;
    unsigned int size;
    int id;
    uint8_t *data;
} CFrameBuffer;

typedef struct FourXContext {
    AVCodecContext *avctx;
    DSPContext dsp;
    AVFrame current_picture, last_picture;
    GetBitContext pre_gb;          ///< ac/dc prefix
    GetBitContext gb;
    GetByteContext g;
    GetByteContext g2;
    int mv[256];
    VLC pre_vlc;
    int last_dc;
    DECLARE_ALIGNED(16, DCTELEM, block)[6][64];
    void *bitstream_buffer;
    unsigned int bitstream_buffer_size;
    int version;
    CFrameBuffer cfrm[CFRAME_BUFFER_COUNT];
} FourXContext;


#define FIX_1_082392200  70936
#define FIX_1_414213562  92682
#define FIX_1_847759065 121095
#define FIX_2_613125930 171254

#define MULTIPLY(var, const) (((var) * (const)) >> 16)

static void idct(DCTELEM block[64])
{
    int tmp0, tmp1, tmp2, tmp3, tmp4, tmp5, tmp6, tmp7;
    int tmp10, tmp11, tmp12, tmp13;
    int z5, z10, z11, z12, z13;
    int i;
    int temp[64];

    for (i = 0; i < 8; i++) {
        tmp10 = block[8 * 0 + i] + block[8 * 4 + i];
        tmp11 = block[8 * 0 + i] - block[8 * 4 + i];

        tmp13 = block[8 * 2 + i] + block[8 * 6 + i];
        tmp12 = MULTIPLY(block[8 * 2 + i] - block[8 * 6 + i], FIX_1_414213562) - tmp13;

        tmp0 = tmp10 + tmp13;
        tmp3 = tmp10 - tmp13;
        tmp1 = tmp11 + tmp12;
        tmp2 = tmp11 - tmp12;

        z13 = block[8 * 5 + i] + block[8 * 3 + i];
        z10 = block[8 * 5 + i] - block[8 * 3 + i];
        z11 = block[8 * 1 + i] + block[8 * 7 + i];
        z12 = block[8 * 1 + i] - block[8 * 7 + i];

        tmp7  =          z11 + z13;
        tmp11 = MULTIPLY(z11 - z13, FIX_1_414213562);

        z5    = MULTIPLY(z10 + z12, FIX_1_847759065);
        tmp10 = MULTIPLY(z12,  FIX_1_082392200) - z5;
        tmp12 = MULTIPLY(z10, -FIX_2_613125930) + z5;

        tmp6 = tmp12 - tmp7;
        tmp5 = tmp11 - tmp6;
        tmp4 = tmp10 + tmp5;

        temp[8 * 0 + i] = tmp0 + tmp7;
        temp[8 * 7 + i] = tmp0 - tmp7;
        temp[8 * 1 + i] = tmp1 + tmp6;
        temp[8 * 6 + i] = tmp1 - tmp6;
        temp[8 * 2 + i] = tmp2 + tmp5;
        temp[8 * 5 + i] = tmp2 - tmp5;
        temp[8 * 4 + i] = tmp3 + tmp4;
        temp[8 * 3 + i] = tmp3 - tmp4;
    }

    for (i = 0; i < 8 * 8; i += 8) {
        tmp10 = temp[0 + i] + temp[4 + i];
        tmp11 = temp[0 + i] - temp[4 + i];

        tmp13 = temp[2 + i] + temp[6 + i];
        tmp12 = MULTIPLY(temp[2 + i] - temp[6 + i], FIX_1_414213562) - tmp13;

        tmp0 = tmp10 + tmp13;
        tmp3 = tmp10 - tmp13;
        tmp1 = tmp11 + tmp12;
        tmp2 = tmp11 - tmp12;

        z13 = temp[5 + i] + temp[3 + i];
        z10 = temp[5 + i] - temp[3 + i];
        z11 = temp[1 + i] + temp[7 + i];
        z12 = temp[1 + i] - temp[7 + i];

        tmp7  = z11 + z13;
        tmp11 = MULTIPLY(z11 - z13, FIX_1_414213562);

        z5    = MULTIPLY(z10 + z12, FIX_1_847759065);
        tmp10 = MULTIPLY(z12,  FIX_1_082392200) - z5;
        tmp12 = MULTIPLY(z10, -FIX_2_613125930) + z5;

        tmp6 = tmp12 - tmp7;
        tmp5 = tmp11 - tmp6;
        tmp4 = tmp10 + tmp5;

        block[0 + i] = (tmp0 + tmp7) >> 6;
        block[7 + i] = (tmp0 - tmp7) >> 6;
        block[1 + i] = (tmp1 + tmp6) >> 6;
        block[6 + i] = (tmp1 - tmp6) >> 6;
        block[2 + i] = (tmp2 + tmp5) >> 6;
        block[5 + i] = (tmp2 - tmp5) >> 6;
        block[4 + i] = (tmp3 + tmp4) >> 6;
        block[3 + i] = (tmp3 - tmp4) >> 6;
    }
}

static av_cold void init_vlcs(FourXContext *f)
{
    static VLC_TYPE table[2][4][32][2];
    int i, j;

    for (i = 0; i < 2; i++) {
        for (j = 0; j < 4; j++) {
            block_type_vlc[i][j].table           = table[i][j];
            block_type_vlc[i][j].table_allocated = 32;
            init_vlc(&block_type_vlc[i][j], BLOCK_TYPE_VLC_BITS, 7,
                     &block_type_tab[i][j][0][1], 2, 1,
                     &block_type_tab[i][j][0][0], 2, 1,
                     INIT_VLC_USE_NEW_STATIC);
        }
    }
}

static void init_mv(FourXContext *f)
{
    int i;

    for (i = 0; i < 256; i++) {
        if (f->version > 1)
            f->mv[i] = mv[i][0] + mv[i][1] * f->current_picture.linesize[0] / 2;
        else
            f->mv[i] = (i & 15) - 8 + ((i >> 4) - 8) * f->current_picture.linesize[0] / 2;
    }
}

#if HAVE_BIGENDIAN
#define LE_CENTRIC_MUL(dst, src, scale, dc)             \
    {                                                   \
        unsigned tmpval = AV_RN32(src);                 \
        tmpval = (tmpval << 16) | (tmpval >> 16);       \
        tmpval = tmpval * (scale) + (dc);               \
        tmpval = (tmpval << 16) | (tmpval >> 16);       \
        AV_WN32A(dst, tmpval);                          \
    }
#else
#define LE_CENTRIC_MUL(dst, src, scale, dc)              \
    {                                                    \
        unsigned tmpval = AV_RN32(src) * (scale) + (dc); \
        AV_WN32A(dst, tmpval);                           \
    }
#endif

static inline void mcdc(uint16_t *dst, const uint16_t *src, int log2w,
                        int h, int stride, int scale, unsigned dc)
{
    int i;
    dc *= 0x10001;

    switch (log2w) {
    case 0:
        for (i = 0; i < h; i++) {
            dst[0] = scale * src[0] + dc;
            if (scale)
                src += stride;
            dst += stride;
        }
        break;
    case 1:
        for (i = 0; i < h; i++) {
            LE_CENTRIC_MUL(dst, src, scale, dc);
            if (scale)
                src += stride;
            dst += stride;
        }
        break;
    case 2:
        for (i = 0; i < h; i++) {
            LE_CENTRIC_MUL(dst, src, scale, dc);
            LE_CENTRIC_MUL(dst + 2, src + 2, scale, dc);
            if (scale)
                src += stride;
            dst += stride;
        }
        break;
    case 3:
        for (i = 0; i < h; i++) {
            LE_CENTRIC_MUL(dst,     src,     scale, dc);
            LE_CENTRIC_MUL(dst + 2, src + 2, scale, dc);
            LE_CENTRIC_MUL(dst + 4, src + 4, scale, dc);
            LE_CENTRIC_MUL(dst + 6, src + 6, scale, dc);
            if (scale)
                src += stride;
            dst += stride;
        }
        break;
    default:
        av_assert2(0);
    }
}

static void decode_p_block(FourXContext *f, uint16_t *dst, uint16_t *src,
                           int log2w, int log2h, int stride)
{
    const int index = size2index[log2h][log2w];
    const int h     = 1 << log2h;
    int code        = get_vlc2(&f->gb,
                               block_type_vlc[1 - (f->version > 1)][index].table,
                               BLOCK_TYPE_VLC_BITS, 1);
    uint16_t *start = (uint16_t *)f->last_picture.data[0];
    uint16_t *end   = start + stride * (f->avctx->height - h + 1) - (1 << log2w);

    av_assert2(code >= 0 && code <= 6);

    if (code == 0) {
        if (f->g.buffer_end - f->g.buffer < 1) {
            av_log(f->avctx, AV_LOG_ERROR, "bytestream overread\n");
            return;
        }
        src += f->mv[bytestream2_get_byte(&f->g)];
        if (start > src || src > end) {
            av_log(f->avctx, AV_LOG_ERROR, "mv out of pic\n");
            return;
        }
        mcdc(dst, src, log2w, h, stride, 1, 0);
    } else if (code == 1) {
        log2h--;
        decode_p_block(f, dst, src, log2w, log2h, stride);
        decode_p_block(f, dst + (stride << log2h),
                          src + (stride << log2h), log2w, log2h, stride);
    } else if (code == 2) {
        log2w--;
        decode_p_block(f, dst , src, log2w, log2h, stride);
        decode_p_block(f, dst + (1 << log2w),
                          src + (1 << log2w), log2w, log2h, stride);
    } else if (code == 3 && f->version < 2) {
        mcdc(dst, src, log2w, h, stride, 1, 0);
    } else if (code == 4) {
        if (f->g.buffer_end - f->g.buffer < 1) {
            av_log(f->avctx, AV_LOG_ERROR, "bytestream overread\n");
            return;
        }
        src += f->mv[bytestream2_get_byte(&f->g)];
        if (start > src || src > end) {
            av_log(f->avctx, AV_LOG_ERROR, "mv out of pic\n");
            return;
        }
        if (f->g2.buffer_end - f->g2.buffer < 1){
            av_log(f->avctx, AV_LOG_ERROR, "wordstream overread\n");
            return;
        }
        mcdc(dst, src, log2w, h, stride, 1, bytestream2_get_le16(&f->g2));
    } else if (code == 5) {
        if (f->g2.buffer_end - f->g2.buffer < 1) {
            av_log(f->avctx, AV_LOG_ERROR, "wordstream overread\n");
            return;
        }
        mcdc(dst, src, log2w, h, stride, 0, bytestream2_get_le16(&f->g2));
    } else if (code == 6) {
        if (f->g2.buffer_end - f->g2.buffer < 2) {
            av_log(f->avctx, AV_LOG_ERROR, "wordstream overread\n");
            return;
        }
        if (log2w) {
            dst[0]      = bytestream2_get_le16(&f->g2);
            dst[1]      = bytestream2_get_le16(&f->g2);
        } else {
            dst[0]      = bytestream2_get_le16(&f->g2);
            dst[stride] = bytestream2_get_le16(&f->g2);
        }
    }
}

static int decode_p_frame(FourXContext *f, const uint8_t *buf, int length)
{
    int x, y;
    const int width  = f->avctx->width;
    const int height = f->avctx->height;
    uint16_t *src    = (uint16_t *)f->last_picture.data[0];
    uint16_t *dst    = (uint16_t *)f->current_picture.data[0];
    const int stride =             f->current_picture.linesize[0] >> 1;
    unsigned int bitstream_size, bytestream_size, wordstream_size, extra,
                 bytestream_offset, wordstream_offset;

    if (f->version > 1) {
        extra           = 20;
        if (length < extra)
            return -1;
        bitstream_size  = AV_RL32(buf + 8);
        wordstream_size = AV_RL32(buf + 12);
        bytestream_size = AV_RL32(buf + 16);
    } else {
        extra           = 0;
        bitstream_size  = AV_RL16(buf - 4);
        wordstream_size = AV_RL16(buf - 2);
        bytestream_size = FFMAX(length - bitstream_size - wordstream_size, 0);
    }

    if (bitstream_size > length || bitstream_size >= INT_MAX/8 ||
        bytestream_size > length - bitstream_size ||
        wordstream_size > length - bytestream_size - bitstream_size ||
        extra > length - bytestream_size - bitstream_size - wordstream_size) {
        av_log(f->avctx, AV_LOG_ERROR, "lengths %d %d %d %d\n", bitstream_size, bytestream_size, wordstream_size,
        bitstream_size+ bytestream_size+ wordstream_size - length);
        return -1;
    }

    av_fast_malloc(&f->bitstream_buffer, &f->bitstream_buffer_size,
                   bitstream_size + FF_INPUT_BUFFER_PADDING_SIZE);
    if (!f->bitstream_buffer)
        return AVERROR(ENOMEM);
    f->dsp.bswap_buf(f->bitstream_buffer, (const uint32_t*)(buf + extra),
                     bitstream_size / 4);
    memset((uint8_t*)f->bitstream_buffer + bitstream_size,
           0, FF_INPUT_BUFFER_PADDING_SIZE);
    init_get_bits(&f->gb, f->bitstream_buffer, 8 * bitstream_size);

    wordstream_offset = extra + bitstream_size;
    bytestream_offset = extra + bitstream_size + wordstream_size;
    bytestream2_init(&f->g2, buf + wordstream_offset,
                     length - wordstream_offset);
    bytestream2_init(&f->g, buf + bytestream_offset,
                     length - bytestream_offset);

    init_mv(f);

    for (y = 0; y < height; y += 8) {
        for (x = 0; x < width; x += 8)
            decode_p_block(f, dst + x, src + x, 3, 3, stride);
        src += 8 * stride;
        dst += 8 * stride;
    }

    return 0;
}

/**
 * decode block and dequantize.
 * Note this is almost identical to MJPEG.
 */
static int decode_i_block(FourXContext *f, DCTELEM *block)
{
    int code, i, j, level, val;

    if (get_bits_left(&f->gb) < 2){
        av_log(f->avctx, AV_LOG_ERROR, "%d bits left before decode_i_block()\n", get_bits_left(&f->gb));
        return -1;
    }

    /* DC coef */
    val = get_vlc2(&f->pre_gb, f->pre_vlc.table, ACDC_VLC_BITS, 3);
    if (val >> 4)
        av_log(f->avctx, AV_LOG_ERROR, "error dc run != 0\n");

    if (val)
        val = get_xbits(&f->gb, val);

    val        = val * dequant_table[0] + f->last_dc;
    f->last_dc = block[0] = val;
    /* AC coefs */
    i = 1;
    for (;;) {
        code = get_vlc2(&f->pre_gb, f->pre_vlc.table, ACDC_VLC_BITS, 3);

        /* EOB */
        if (code == 0)
            break;
        if (code == 0xf0) {
            i += 16;
        } else {
            level = get_xbits(&f->gb, code & 0xf);
            i    += code >> 4;
            if (i >= 64) {
                av_log(f->avctx, AV_LOG_ERROR, "run %d oveflow\n", i);
                return 0;
            }

            j = ff_zigzag_direct[i];
            block[j] = level * dequant_table[j];
            i++;
            if (i >= 64)
                break;
        }
    }

    return 0;
}

static inline void idct_put(FourXContext *f, int x, int y)
{
    DCTELEM (*block)[64] = f->block;
    int stride           = f->current_picture.linesize[0] >> 1;
    int i;
    uint16_t *dst = ((uint16_t*)f->current_picture.data[0]) + y * stride + x;

    for (i = 0; i < 4; i++) {
        block[i][0] += 0x80 * 8 * 8;
        idct(block[i]);
    }

    if (!(f->avctx->flags & CODEC_FLAG_GRAY)) {
        for (i = 4; i < 6; i++)
            idct(block[i]);
    }

    /* Note transform is:
     * y  = ( 1b + 4g + 2r) / 14
     * cb = ( 3b - 2g - 1r) / 14
     * cr = (-1b - 4g + 5r) / 14 */
    for (y = 0; y < 8; y++) {
        for (x = 0; x < 8; x++) {
            DCTELEM *temp = block[(x >> 2) + 2 * (y >> 2)] +
                            2 * (x & 3) + 2 * 8 * (y & 3); // FIXME optimize
            int cb = block[4][x + 8 * y];
            int cr = block[5][x + 8 * y];
            int cg = (cb + cr) >> 1;
            int y;

            cb += cb;

            y               = temp[0];
            dst[0]          = ((y + cb) >> 3) + (((y - cg) & 0xFC) << 3) + (((y + cr) & 0xF8) << 8);
            y               = temp[1];
            dst[1]          = ((y + cb) >> 3) + (((y - cg) & 0xFC) << 3) + (((y + cr) & 0xF8) << 8);
            y               = temp[8];
            dst[stride]     = ((y + cb) >> 3) + (((y - cg) & 0xFC) << 3) + (((y + cr) & 0xF8) << 8);
            y               = temp[9];
            dst[1 + stride] = ((y + cb) >> 3) + (((y - cg) & 0xFC) << 3) + (((y + cr) & 0xF8) << 8);
            dst            += 2;
        }
        dst += 2 * stride - 2 * 8;
    }
}

static int decode_i_mb(FourXContext *f)
{
    int i;

    f->dsp.clear_blocks(f->block[0]);

    for (i = 0; i < 6; i++)
        if (decode_i_block(f, f->block[i]) < 0)
            return -1;

    return 0;
}

static const uint8_t *read_huffman_tables(FourXContext *f,
                                          const uint8_t * const buf, int buf_size)
{
    int frequency[512] = { 0 };
    uint8_t flag[512];
    int up[512];
    uint8_t len_tab[257];
    int bits_tab[257];
    int start, end;
    const uint8_t *ptr = buf;
    const uint8_t *ptr_end = buf + buf_size;
    int j;

    memset(up, -1, sizeof(up));

    start = *ptr++;
    end   = *ptr++;
    for (;;) {
        int i;

        if (start <= end && ptr_end - ptr < end - start + 1 + 1)
            return NULL;
        for (i = start; i <= end; i++)
            frequency[i] = *ptr++;
        start = *ptr++;
        if (start == 0)
            break;

        end = *ptr++;
    }
    frequency[256] = 1;

    while ((ptr - buf) & 3)
        ptr++; // 4byte align

    for (j = 257; j < 512; j++) {
        int min_freq[2] = { 256 * 256, 256 * 256 };
        int smallest[2] = { 0, 0 };
        int i;
        for (i = 0; i < j; i++) {
            if (frequency[i] == 0)
                continue;
            if (frequency[i] < min_freq[1]) {
                if (frequency[i] < min_freq[0]) {
                    min_freq[1] = min_freq[0];
                    smallest[1] = smallest[0];
                    min_freq[0] = frequency[i];
                    smallest[0] = i;
                } else {
                    min_freq[1] = frequency[i];
                    smallest[1] = i;
                }
            }
        }
        if (min_freq[1] == 256 * 256)
            break;

        frequency[j]           = min_freq[0] + min_freq[1];
        flag[smallest[0]]      = 0;
        flag[smallest[1]]      = 1;
        up[smallest[0]]        =
        up[smallest[1]]        = j;
        frequency[smallest[0]] = frequency[smallest[1]] = 0;
    }

    for (j = 0; j < 257; j++) {
        int node, len = 0, bits = 0;

        for (node = j; up[node] != -1; node = up[node]) {
            bits += flag[node] << len;
            len++;
            if (len > 31)
                // can this happen at all ?
                av_log(f->avctx, AV_LOG_ERROR,
                       "vlc length overflow\n");
        }

        bits_tab[j] = bits;
        len_tab[j]  = len;
    }

    if (init_vlc(&f->pre_vlc, ACDC_VLC_BITS, 257, len_tab, 1, 1,
                 bits_tab, 4, 4, 0))
        return NULL;

    return ptr;
}

static int mix(int c0, int c1)
{
    int blue  =  2 * (c0 & 0x001F) + (c1 & 0x001F);
    int green = (2 * (c0 & 0x03E0) + (c1 & 0x03E0)) >> 5;
    int red   =  2 * (c0 >> 10)    + (c1 >> 10);
    return red / 3 * 1024 + green / 3 * 32 + blue / 3;
}

static int decode_i2_frame(FourXContext *f, const uint8_t *buf, int length)
{
    int x, y, x2, y2;
    const int width  = f->avctx->width;
    const int height = f->avctx->height;
    const int mbs    = (FFALIGN(width, 16) >> 4) * (FFALIGN(height, 16) >> 4);
    uint16_t *dst    = (uint16_t*)f->current_picture.data[0];
    const int stride =            f->current_picture.linesize[0]>>1;
    const uint8_t *buf_end = buf + length;
    GetByteContext g3;

    if (length < mbs * 8) {
        av_log(f->avctx, AV_LOG_ERROR, "packet size too small\n");
        return AVERROR_INVALIDDATA;
    }
    bytestream2_init(&g3, buf, length);

    for (y = 0; y < height; y += 16) {
        for (x = 0; x < width; x += 16) {
            unsigned int color[4] = { 0 }, bits;
            if (buf_end - buf < 8)
                return -1;
            // warning following is purely guessed ...
            color[0] = bytestream2_get_le16u(&g3);
            color[1] = bytestream2_get_le16u(&g3);

            if (color[0] & 0x8000)
                av_log(NULL, AV_LOG_ERROR, "unk bit 1\n");
            if (color[1] & 0x8000)
                av_log(NULL, AV_LOG_ERROR, "unk bit 2\n");

            color[2] = mix(color[0], color[1]);
            color[3] = mix(color[1], color[0]);

            bits = bytestream2_get_le32u(&g3);
            for (y2 = 0; y2 < 16; y2++) {
                for (x2 = 0; x2 < 16; x2++) {
                    int index = 2 * (x2 >> 2) + 8 * (y2 >> 2);
                    dst[y2 * stride + x2] = color[(bits >> index) & 3];
                }
            }
            dst += 16;
        }
        dst += 16 * stride - x;
    }

    return 0;
}

static int decode_i_frame(FourXContext *f, const uint8_t *buf, int length)
{
    int x, y;
    const int width  = f->avctx->width;
    const int height = f->avctx->height;
    const unsigned int bitstream_size = AV_RL32(buf);
    unsigned int prestream_size;
    const uint8_t *prestream;

    if (bitstream_size > (1<<26) || length < bitstream_size + 12) {
        av_log(f->avctx, AV_LOG_ERROR, "packet size too small\n");
        return AVERROR_INVALIDDATA;
    }

    prestream_size = 4 * AV_RL32(buf + bitstream_size + 4);
    prestream      =             buf + bitstream_size + 12;

    if (prestream_size + bitstream_size + 12 != length
        || bitstream_size > (1 << 26)
        || prestream_size > (1 << 26)) {
        av_log(f->avctx, AV_LOG_ERROR, "size mismatch %d %d %d\n",
               prestream_size, bitstream_size, length);
        return -1;
    }

    prestream = read_huffman_tables(f, prestream, buf + length - prestream);
    if (!prestream)
        return -1;

    init_get_bits(&f->gb, buf + 4, 8 * bitstream_size);

    prestream_size = length + buf - prestream;

    av_fast_malloc(&f->bitstream_buffer, &f->bitstream_buffer_size,
                   prestream_size + FF_INPUT_BUFFER_PADDING_SIZE);
    if (!f->bitstream_buffer)
        return AVERROR(ENOMEM);
    f->dsp.bswap_buf(f->bitstream_buffer, (const uint32_t*)prestream,
                     prestream_size / 4);
    memset((uint8_t*)f->bitstream_buffer + prestream_size,
           0, FF_INPUT_BUFFER_PADDING_SIZE);
    init_get_bits(&f->pre_gb, f->bitstream_buffer, 8 * prestream_size);

    f->last_dc = 0 * 128 * 8 * 8;

    for (y = 0; y < height; y += 16) {
        for (x = 0; x < width; x += 16) {
            if (decode_i_mb(f) < 0)
                return -1;

            idct_put(f, x, y);
        }
    }

    if (get_vlc2(&f->pre_gb, f->pre_vlc.table, ACDC_VLC_BITS, 3) != 256)
        av_log(f->avctx, AV_LOG_ERROR, "end mismatch\n");

    return 0;
}

static int decode_frame(AVCodecContext *avctx, void *data,
                        int *got_frame, AVPacket *avpkt)
{
    const uint8_t *buf    = avpkt->data;
    int buf_size          = avpkt->size;
    FourXContext *const f = avctx->priv_data;
    AVFrame *picture      = data;
    AVFrame *p, temp;
    int i, frame_4cc, frame_size;

    if (buf_size < 12)
        return AVERROR_INVALIDDATA;
    frame_4cc = AV_RL32(buf);
    if (buf_size != AV_RL32(buf + 4) + 8 || buf_size < 20)
        av_log(f->avctx, AV_LOG_ERROR, "size mismatch %d %d\n",
               buf_size, AV_RL32(buf + 4));

    if (frame_4cc == AV_RL32("cfrm")) {
        int free_index       = -1;
        const int data_size  = buf_size - 20;
        const int id         = AV_RL32(buf + 12);
        const int whole_size = AV_RL32(buf + 16);
        CFrameBuffer *cfrm;

        if (data_size < 0 || whole_size < 0) {
            av_log(f->avctx, AV_LOG_ERROR, "sizes invalid\n");
            return AVERROR_INVALIDDATA;
        }

        if (f->version <= 1) {
            av_log(f->avctx, AV_LOG_ERROR, "cfrm in version %d\n", f->version);
            return AVERROR_INVALIDDATA;
        }

        for (i = 0; i < CFRAME_BUFFER_COUNT; i++)
            if (f->cfrm[i].id && f->cfrm[i].id < avctx->frame_number)
                av_log(f->avctx, AV_LOG_ERROR, "lost c frame %d\n",
                       f->cfrm[i].id);

        for (i = 0; i < CFRAME_BUFFER_COUNT; i++) {
            if (f->cfrm[i].id == id)
                break;
            if (f->cfrm[i].size == 0)
                free_index = i;
        }

        if (i >= CFRAME_BUFFER_COUNT) {
            i             = free_index;
            f->cfrm[i].id = id;
        }
        cfrm = &f->cfrm[i];

        if (data_size > UINT_MAX -  cfrm->size - FF_INPUT_BUFFER_PADDING_SIZE)
            return AVERROR_INVALIDDATA;

        cfrm->data = av_fast_realloc(cfrm->data, &cfrm->allocated_size,
                                     cfrm->size + data_size + FF_INPUT_BUFFER_PADDING_SIZE);
        // explicit check needed as memcpy below might not catch a NULL
        if (!cfrm->data) {
<<<<<<< HEAD
            av_log(f->avctx, AV_LOG_ERROR, "realloc falure\n");
=======
            av_log(f->avctx, AV_LOG_ERROR, "realloc failure");
>>>>>>> 511cf612
            return -1;
        }

        memcpy(cfrm->data + cfrm->size, buf + 20, data_size);
        cfrm->size += data_size;

        if (cfrm->size >= whole_size) {
            buf        = cfrm->data;
            frame_size = cfrm->size;

            if (id != avctx->frame_number)
                av_log(f->avctx, AV_LOG_ERROR, "cframe id mismatch %d %d\n",
                       id, avctx->frame_number);

            cfrm->size = cfrm->id = 0;
            frame_4cc  = AV_RL32("pfrm");
        } else
            return buf_size;
    } else {
        buf        = buf      + 12;
        frame_size = buf_size - 12;
    }

    temp               = f->current_picture;
    f->current_picture = f->last_picture;
    f->last_picture    = temp;

    p                  = &f->current_picture;
    avctx->coded_frame = p;

    // alternatively we would have to use our own buffer management
    avctx->flags |= CODEC_FLAG_EMU_EDGE;

    p->reference= 3;
    if (avctx->reget_buffer(avctx, p) < 0) {
        av_log(avctx, AV_LOG_ERROR, "reget_buffer() failed\n");
        return -1;
    }

    if (frame_4cc == AV_RL32("ifr2")) {
        p->pict_type= AV_PICTURE_TYPE_I;
        if (decode_i2_frame(f, buf - 4, frame_size + 4) < 0) {
            av_log(f->avctx, AV_LOG_ERROR, "decode i2 frame failed\n");
            return -1;
        }
    } else if (frame_4cc == AV_RL32("ifrm")) {
        p->pict_type= AV_PICTURE_TYPE_I;
        if (decode_i_frame(f, buf, frame_size) < 0) {
            av_log(f->avctx, AV_LOG_ERROR, "decode i frame failed\n");
            return -1;
        }
    } else if (frame_4cc == AV_RL32("pfrm") || frame_4cc == AV_RL32("pfr2")) {
        if (!f->last_picture.data[0]) {
            f->last_picture.reference = 3;
            if (ff_get_buffer(avctx, &f->last_picture) < 0) {
                av_log(avctx, AV_LOG_ERROR, "get_buffer() failed\n");
                return -1;
            }
        }

        p->pict_type = AV_PICTURE_TYPE_P;
        if (decode_p_frame(f, buf, frame_size) < 0) {
            av_log(f->avctx, AV_LOG_ERROR, "decode p frame failed\n");
            return -1;
        }
    } else if (frame_4cc == AV_RL32("snd_")) {
        av_log(avctx, AV_LOG_ERROR, "ignoring snd_ chunk length:%d\n",
               buf_size);
    } else {
        av_log(avctx, AV_LOG_ERROR, "ignoring unknown chunk length:%d\n",
               buf_size);
    }

    p->key_frame = p->pict_type == AV_PICTURE_TYPE_I;

    *picture   = *p;
    *got_frame = 1;

    emms_c();

    return buf_size;
}


static av_cold void common_init(AVCodecContext *avctx)
{
    FourXContext * const f = avctx->priv_data;

    ff_dsputil_init(&f->dsp, avctx);

    f->avctx = avctx;
}

static av_cold int decode_init(AVCodecContext *avctx)
{
    FourXContext * const f = avctx->priv_data;

    if (avctx->extradata_size != 4 || !avctx->extradata) {
        av_log(avctx, AV_LOG_ERROR, "extradata wrong or missing\n");
        return AVERROR_INVALIDDATA;
    }
    if((avctx->width % 16) || (avctx->height % 16)) {
        av_log(avctx, AV_LOG_ERROR, "unsupported width/height\n");
        return AVERROR_INVALIDDATA;
    }

    avcodec_get_frame_defaults(&f->current_picture);
    avcodec_get_frame_defaults(&f->last_picture);
    f->version = AV_RL32(avctx->extradata) >> 16;
    common_init(avctx);
    init_vlcs(f);

    if (f->version > 2)
        avctx->pix_fmt = AV_PIX_FMT_RGB565;
    else
        avctx->pix_fmt = AV_PIX_FMT_BGR555;

    return 0;
}


static av_cold int decode_end(AVCodecContext *avctx)
{
    FourXContext * const f = avctx->priv_data;
    int i;

    av_freep(&f->bitstream_buffer);
    f->bitstream_buffer_size = 0;
    for (i = 0; i < CFRAME_BUFFER_COUNT; i++) {
        av_freep(&f->cfrm[i].data);
        f->cfrm[i].allocated_size = 0;
    }
    ff_free_vlc(&f->pre_vlc);
    if (f->current_picture.data[0])
        avctx->release_buffer(avctx, &f->current_picture);
    if (f->last_picture.data[0])
        avctx->release_buffer(avctx, &f->last_picture);

    return 0;
}

AVCodec ff_fourxm_decoder = {
    .name           = "4xm",
    .type           = AVMEDIA_TYPE_VIDEO,
    .id             = AV_CODEC_ID_4XM,
    .priv_data_size = sizeof(FourXContext),
    .init           = decode_init,
    .close          = decode_end,
    .decode         = decode_frame,
    .capabilities   = CODEC_CAP_DR1,
    .long_name      = NULL_IF_CONFIG_SMALL("4X Movie"),
};<|MERGE_RESOLUTION|>--- conflicted
+++ resolved
@@ -842,11 +842,7 @@
                                      cfrm->size + data_size + FF_INPUT_BUFFER_PADDING_SIZE);
         // explicit check needed as memcpy below might not catch a NULL
         if (!cfrm->data) {
-<<<<<<< HEAD
-            av_log(f->avctx, AV_LOG_ERROR, "realloc falure\n");
-=======
-            av_log(f->avctx, AV_LOG_ERROR, "realloc failure");
->>>>>>> 511cf612
+            av_log(f->avctx, AV_LOG_ERROR, "realloc failure\n");
             return -1;
         }
 
