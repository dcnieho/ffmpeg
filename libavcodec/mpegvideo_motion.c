/*
 * Copyright (c) 2000,2001 Fabrice Bellard
 * Copyright (c) 2002-2004 Michael Niedermayer <michaelni@gmx.at>
 *
 * 4MV & hq & B-frame encoding stuff by Michael Niedermayer <michaelni@gmx.at>
 *
 * This file is part of FFmpeg.
 *
 * FFmpeg is free software; you can redistribute it and/or
 * modify it under the terms of the GNU Lesser General Public
 * License as published by the Free Software Foundation; either
 * version 2.1 of the License, or (at your option) any later version.
 *
 * FFmpeg is distributed in the hope that it will be useful,
 * but WITHOUT ANY WARRANTY; without even the implied warranty of
 * MERCHANTABILITY or FITNESS FOR A PARTICULAR PURPOSE.  See the GNU
 * Lesser General Public License for more details.
 *
 * You should have received a copy of the GNU Lesser General Public
 * License along with FFmpeg; if not, write to the Free Software
 * Foundation, Inc., 51 Franklin Street, Fifth Floor, Boston, MA 02110-1301 USA
 */

#include <string.h>

#include "libavutil/avassert.h"
#include "libavutil/internal.h"
#include "avcodec.h"
#include "h261.h"
#include "mpegutils.h"
#include "mpegvideo.h"
#include "mjpegenc.h"
#include "msmpeg4.h"
#include "qpeldsp.h"
#include "wmv2.h"
#include <limits.h>

static void gmc1_motion(MpegEncContext *s,
                        uint8_t *dest_y, uint8_t *dest_cb, uint8_t *dest_cr,
                        uint8_t **ref_picture)
{
    uint8_t *ptr;
    int src_x, src_y, motion_x, motion_y;
    ptrdiff_t offset, linesize, uvlinesize;
    int emu = 0;

    motion_x   = s->sprite_offset[0][0];
    motion_y   = s->sprite_offset[0][1];
    src_x      = s->mb_x * 16 + (motion_x >> (s->sprite_warping_accuracy + 1));
    src_y      = s->mb_y * 16 + (motion_y >> (s->sprite_warping_accuracy + 1));
    motion_x <<= (3 - s->sprite_warping_accuracy);
    motion_y <<= (3 - s->sprite_warping_accuracy);
    src_x      = av_clip(src_x, -16, s->width);
    if (src_x == s->width)
        motion_x = 0;
    src_y = av_clip(src_y, -16, s->height);
    if (src_y == s->height)
        motion_y = 0;

    linesize   = s->linesize;
    uvlinesize = s->uvlinesize;

    ptr = ref_picture[0] + src_y * linesize + src_x;

    if ((unsigned)src_x >= FFMAX(s->h_edge_pos - 17, 0) ||
        (unsigned)src_y >= FFMAX(s->v_edge_pos - 17, 0)) {
        s->vdsp.emulated_edge_mc(s->sc.edge_emu_buffer, ptr,
                                 linesize, linesize,
                                 17, 17,
                                 src_x, src_y,
                                 s->h_edge_pos, s->v_edge_pos);
        ptr = s->sc.edge_emu_buffer;
    }

    if ((motion_x | motion_y) & 7) {
        s->mdsp.gmc1(dest_y, ptr, linesize, 16,
                     motion_x & 15, motion_y & 15, 128 - s->no_rounding);
        s->mdsp.gmc1(dest_y + 8, ptr + 8, linesize, 16,
                     motion_x & 15, motion_y & 15, 128 - s->no_rounding);
    } else {
        int dxy;

        dxy = ((motion_x >> 3) & 1) | ((motion_y >> 2) & 2);
        if (s->no_rounding) {
            s->hdsp.put_no_rnd_pixels_tab[0][dxy](dest_y, ptr, linesize, 16);
        } else {
            s->hdsp.put_pixels_tab[0][dxy](dest_y, ptr, linesize, 16);
        }
    }

    if (CONFIG_GRAY && s->avctx->flags & AV_CODEC_FLAG_GRAY)
        return;

    motion_x   = s->sprite_offset[1][0];
    motion_y   = s->sprite_offset[1][1];
    src_x      = s->mb_x * 8 + (motion_x >> (s->sprite_warping_accuracy + 1));
    src_y      = s->mb_y * 8 + (motion_y >> (s->sprite_warping_accuracy + 1));
    motion_x <<= (3 - s->sprite_warping_accuracy);
    motion_y <<= (3 - s->sprite_warping_accuracy);
    src_x      = av_clip(src_x, -8, s->width >> 1);
    if (src_x == s->width >> 1)
        motion_x = 0;
    src_y = av_clip(src_y, -8, s->height >> 1);
    if (src_y == s->height >> 1)
        motion_y = 0;

    offset = (src_y * uvlinesize) + src_x;
    ptr    = ref_picture[1] + offset;
    if ((unsigned)src_x >= FFMAX((s->h_edge_pos >> 1) - 9, 0) ||
        (unsigned)src_y >= FFMAX((s->v_edge_pos >> 1) - 9, 0)) {
        s->vdsp.emulated_edge_mc(s->sc.edge_emu_buffer, ptr,
                                 uvlinesize, uvlinesize,
                                 9, 9,
                                 src_x, src_y,
                                 s->h_edge_pos >> 1, s->v_edge_pos >> 1);
        ptr = s->sc.edge_emu_buffer;
        emu = 1;
    }
    s->mdsp.gmc1(dest_cb, ptr, uvlinesize, 8,
                 motion_x & 15, motion_y & 15, 128 - s->no_rounding);

    ptr = ref_picture[2] + offset;
    if (emu) {
        s->vdsp.emulated_edge_mc(s->sc.edge_emu_buffer, ptr,
                                 uvlinesize, uvlinesize,
                                 9, 9,
                                 src_x, src_y,
                                 s->h_edge_pos >> 1, s->v_edge_pos >> 1);
        ptr = s->sc.edge_emu_buffer;
    }
    s->mdsp.gmc1(dest_cr, ptr, uvlinesize, 8,
                 motion_x & 15, motion_y & 15, 128 - s->no_rounding);
}

static void gmc_motion(MpegEncContext *s,
                       uint8_t *dest_y, uint8_t *dest_cb, uint8_t *dest_cr,
                       uint8_t **ref_picture)
{
    uint8_t *ptr;
    int linesize, uvlinesize;
    const int a = s->sprite_warping_accuracy;
    int ox, oy;

    linesize   = s->linesize;
    uvlinesize = s->uvlinesize;

    ptr = ref_picture[0];

    ox = s->sprite_offset[0][0] + s->sprite_delta[0][0] * s->mb_x * 16 +
         s->sprite_delta[0][1] * s->mb_y * 16;
    oy = s->sprite_offset[0][1] + s->sprite_delta[1][0] * s->mb_x * 16 +
         s->sprite_delta[1][1] * s->mb_y * 16;

    s->mdsp.gmc(dest_y, ptr, linesize, 16,
                ox, oy,
                s->sprite_delta[0][0], s->sprite_delta[0][1],
                s->sprite_delta[1][0], s->sprite_delta[1][1],
                a + 1, (1 << (2 * a + 1)) - s->no_rounding,
                s->h_edge_pos, s->v_edge_pos);
    s->mdsp.gmc(dest_y + 8, ptr, linesize, 16,
                ox + s->sprite_delta[0][0] * 8,
                oy + s->sprite_delta[1][0] * 8,
                s->sprite_delta[0][0], s->sprite_delta[0][1],
                s->sprite_delta[1][0], s->sprite_delta[1][1],
                a + 1, (1 << (2 * a + 1)) - s->no_rounding,
                s->h_edge_pos, s->v_edge_pos);

    if (CONFIG_GRAY && s->avctx->flags & AV_CODEC_FLAG_GRAY)
        return;

    ox = s->sprite_offset[1][0] + s->sprite_delta[0][0] * s->mb_x * 8 +
         s->sprite_delta[0][1] * s->mb_y * 8;
    oy = s->sprite_offset[1][1] + s->sprite_delta[1][0] * s->mb_x * 8 +
         s->sprite_delta[1][1] * s->mb_y * 8;

    ptr = ref_picture[1];
    s->mdsp.gmc(dest_cb, ptr, uvlinesize, 8,
                ox, oy,
                s->sprite_delta[0][0], s->sprite_delta[0][1],
                s->sprite_delta[1][0], s->sprite_delta[1][1],
                a + 1, (1 << (2 * a + 1)) - s->no_rounding,
                (s->h_edge_pos + 1) >> 1, (s->v_edge_pos + 1) >> 1);

    ptr = ref_picture[2];
    s->mdsp.gmc(dest_cr, ptr, uvlinesize, 8,
                ox, oy,
                s->sprite_delta[0][0], s->sprite_delta[0][1],
                s->sprite_delta[1][0], s->sprite_delta[1][1],
                a + 1, (1 << (2 * a + 1)) - s->no_rounding,
                (s->h_edge_pos + 1) >> 1, (s->v_edge_pos + 1) >> 1);
}

static inline int hpel_motion(MpegEncContext *s,
                              uint8_t *dest, uint8_t *src,
                              int src_x, int src_y,
                              op_pixels_func *pix_op,
                              int motion_x, int motion_y)
{
    int dxy = 0;
    int emu = 0;

    src_x += motion_x >> 1;
    src_y += motion_y >> 1;

    /* WARNING: do no forget half pels */
    src_x = av_clip(src_x, -16, s->width); // FIXME unneeded for emu?
    if (src_x != s->width)
        dxy |= motion_x & 1;
    src_y = av_clip(src_y, -16, s->height);
    if (src_y != s->height)
        dxy |= (motion_y & 1) << 1;
    src += src_y * s->linesize + src_x;

        if ((unsigned)src_x >= FFMAX(s->h_edge_pos - (motion_x & 1) - 7, 0) ||
            (unsigned)src_y >= FFMAX(s->v_edge_pos - (motion_y & 1) - 7, 0)) {
            s->vdsp.emulated_edge_mc(s->sc.edge_emu_buffer, src,
                                     s->linesize, s->linesize,
                                     9, 9,
                                     src_x, src_y,
                                     s->h_edge_pos, s->v_edge_pos);
            src = s->sc.edge_emu_buffer;
            emu = 1;
        }
    pix_op[dxy](dest, src, s->linesize, 8);
    return emu;
}

static av_always_inline
void mpeg_motion_internal(MpegEncContext *s,
                          uint8_t *dest_y,
                          uint8_t *dest_cb,
                          uint8_t *dest_cr,
                          int field_based,
                          int bottom_field,
                          int field_select,
                          uint8_t **ref_picture,
                          op_pixels_func (*pix_op)[4],
                          int motion_x,
                          int motion_y,
                          int h,
                          int is_mpeg12,
                          int mb_y)
{
    uint8_t *ptr_y, *ptr_cb, *ptr_cr;
    int dxy, uvdxy, mx, my, src_x, src_y,
        uvsrc_x, uvsrc_y, v_edge_pos;
    ptrdiff_t uvlinesize, linesize;

#if 0
    if (s->quarter_sample) {
        motion_x >>= 1;
        motion_y >>= 1;
    }
#endif

    v_edge_pos = s->v_edge_pos >> field_based;
    linesize   = s->current_picture.f->linesize[0] << field_based;
    uvlinesize = s->current_picture.f->linesize[1] << field_based;

    dxy   = ((motion_y & 1) << 1) | (motion_x & 1);
    src_x = s->mb_x * 16 + (motion_x >> 1);
    src_y = (mb_y << (4 - field_based)) + (motion_y >> 1);

    if (!is_mpeg12 && s->out_format == FMT_H263) {
        if ((s->workaround_bugs & FF_BUG_HPEL_CHROMA) && field_based) {
            mx      = (motion_x >> 1) | (motion_x & 1);
            my      = motion_y >> 1;
            uvdxy   = ((my & 1) << 1) | (mx & 1);
            uvsrc_x = s->mb_x * 8 + (mx >> 1);
            uvsrc_y = (mb_y << (3 - field_based)) + (my >> 1);
        } else {
            uvdxy   = dxy | (motion_y & 2) | ((motion_x & 2) >> 1);
            uvsrc_x = src_x >> 1;
            uvsrc_y = src_y >> 1;
        }
    // Even chroma mv's are full pel in H261
    } else if (!is_mpeg12 && s->out_format == FMT_H261) {
        mx      = motion_x / 4;
        my      = motion_y / 4;
        uvdxy   = 0;
        uvsrc_x = s->mb_x * 8 + mx;
        uvsrc_y = mb_y * 8 + my;
    } else {
        if (s->chroma_y_shift) {
            mx      = motion_x / 2;
            my      = motion_y / 2;
            uvdxy   = ((my & 1) << 1) | (mx & 1);
            uvsrc_x = s->mb_x * 8 + (mx >> 1);
            uvsrc_y = (mb_y << (3 - field_based)) + (my >> 1);
        } else {
            if (s->chroma_x_shift) {
                // Chroma422
                mx      = motion_x / 2;
                uvdxy   = ((motion_y & 1) << 1) | (mx & 1);
                uvsrc_x = s->mb_x * 8 + (mx >> 1);
                uvsrc_y = src_y;
            } else {
                // Chroma444
                uvdxy   = dxy;
                uvsrc_x = src_x;
                uvsrc_y = src_y;
            }
        }
    }

    ptr_y  = ref_picture[0] + src_y * linesize + src_x;
    ptr_cb = ref_picture[1] + uvsrc_y * uvlinesize + uvsrc_x;
    ptr_cr = ref_picture[2] + uvsrc_y * uvlinesize + uvsrc_x;

    if ((unsigned)src_x >= FFMAX(s->h_edge_pos - (motion_x & 1) - 15   , 0) ||
        (unsigned)src_y >= FFMAX(   v_edge_pos - (motion_y & 1) - h + 1, 0)) {
        if (is_mpeg12 ||
            s->codec_id == AV_CODEC_ID_MPEG2VIDEO ||
            s->codec_id == AV_CODEC_ID_MPEG1VIDEO) {
            av_log(s->avctx, AV_LOG_DEBUG,
                   "MPEG motion vector out of boundary (%d %d)\n", src_x,
                   src_y);
            return;
        }
        src_y = (unsigned)src_y << field_based;
        s->vdsp.emulated_edge_mc(s->sc.edge_emu_buffer, ptr_y,
                                 s->linesize, s->linesize,
                                 17, 17 + field_based,
                                 src_x, src_y,
                                 s->h_edge_pos, s->v_edge_pos);
        ptr_y = s->sc.edge_emu_buffer;
<<<<<<< HEAD
        if (!CONFIG_GRAY || !(s->avctx->flags & CODEC_FLAG_GRAY)) {
            uint8_t *ubuf = s->sc.edge_emu_buffer + 18 * s->linesize;
            uint8_t *vbuf = ubuf + 9 * s->uvlinesize;
            uvsrc_y = (unsigned)uvsrc_y << field_based;
            s->vdsp.emulated_edge_mc(ubuf, ptr_cb,
=======
        if (!CONFIG_GRAY || !(s->avctx->flags & AV_CODEC_FLAG_GRAY)) {
            uint8_t *uvbuf = s->sc.edge_emu_buffer + 18 * s->linesize;
            s->vdsp.emulated_edge_mc(uvbuf, ptr_cb,
>>>>>>> 7c6eb0a1
                                     s->uvlinesize, s->uvlinesize,
                                     9, 9 + field_based,
                                     uvsrc_x, uvsrc_y,
                                     s->h_edge_pos >> 1, s->v_edge_pos >> 1);
            s->vdsp.emulated_edge_mc(vbuf, ptr_cr,
                                     s->uvlinesize, s->uvlinesize,
                                     9, 9 + field_based,
                                     uvsrc_x, uvsrc_y,
                                     s->h_edge_pos >> 1, s->v_edge_pos >> 1);
            ptr_cb = ubuf;
            ptr_cr = vbuf;
        }
    }

    /* FIXME use this for field pix too instead of the obnoxious hack which
     * changes picture.data */
    if (bottom_field) {
        dest_y  += s->linesize;
        dest_cb += s->uvlinesize;
        dest_cr += s->uvlinesize;
    }

    if (field_select) {
        ptr_y  += s->linesize;
        ptr_cb += s->uvlinesize;
        ptr_cr += s->uvlinesize;
    }

    pix_op[0][dxy](dest_y, ptr_y, linesize, h);

    if (!CONFIG_GRAY || !(s->avctx->flags & AV_CODEC_FLAG_GRAY)) {
        pix_op[s->chroma_x_shift][uvdxy]
            (dest_cb, ptr_cb, uvlinesize, h >> s->chroma_y_shift);
        pix_op[s->chroma_x_shift][uvdxy]
            (dest_cr, ptr_cr, uvlinesize, h >> s->chroma_y_shift);
    }
    if (!is_mpeg12 && (CONFIG_H261_ENCODER || CONFIG_H261_DECODER) &&
        s->out_format == FMT_H261) {
        ff_h261_loop_filter(s);
    }
}
/* apply one mpeg motion vector to the three components */
static void mpeg_motion(MpegEncContext *s,
                        uint8_t *dest_y, uint8_t *dest_cb, uint8_t *dest_cr,
                        int field_select, uint8_t **ref_picture,
                        op_pixels_func (*pix_op)[4],
                        int motion_x, int motion_y, int h, int mb_y)
{
#if !CONFIG_SMALL
    if (s->out_format == FMT_MPEG1)
        mpeg_motion_internal(s, dest_y, dest_cb, dest_cr, 0, 0,
                             field_select, ref_picture, pix_op,
                             motion_x, motion_y, h, 1, mb_y);
    else
#endif
        mpeg_motion_internal(s, dest_y, dest_cb, dest_cr, 0, 0,
                             field_select, ref_picture, pix_op,
                             motion_x, motion_y, h, 0, mb_y);
}

static void mpeg_motion_field(MpegEncContext *s, uint8_t *dest_y,
                              uint8_t *dest_cb, uint8_t *dest_cr,
                              int bottom_field, int field_select,
                              uint8_t **ref_picture,
                              op_pixels_func (*pix_op)[4],
                              int motion_x, int motion_y, int h, int mb_y)
{
#if !CONFIG_SMALL
    if (s->out_format == FMT_MPEG1)
        mpeg_motion_internal(s, dest_y, dest_cb, dest_cr, 1,
                             bottom_field, field_select, ref_picture, pix_op,
                             motion_x, motion_y, h, 1, mb_y);
    else
#endif
        mpeg_motion_internal(s, dest_y, dest_cb, dest_cr, 1,
                             bottom_field, field_select, ref_picture, pix_op,
                             motion_x, motion_y, h, 0, mb_y);
}

// FIXME: SIMDify, avg variant, 16x16 version
static inline void put_obmc(uint8_t *dst, uint8_t *src[5], int stride)
{
    int x;
    uint8_t *const top    = src[1];
    uint8_t *const left   = src[2];
    uint8_t *const mid    = src[0];
    uint8_t *const right  = src[3];
    uint8_t *const bottom = src[4];
#define OBMC_FILTER(x, t, l, m, r, b)\
    dst[x]= (t*top[x] + l*left[x] + m*mid[x] + r*right[x] + b*bottom[x] + 4)>>3
#define OBMC_FILTER4(x, t, l, m, r, b)\
    OBMC_FILTER(x         , t, l, m, r, b);\
    OBMC_FILTER(x+1       , t, l, m, r, b);\
    OBMC_FILTER(x  +stride, t, l, m, r, b);\
    OBMC_FILTER(x+1+stride, t, l, m, r, b);

    x = 0;
    OBMC_FILTER (x    , 2, 2, 4, 0, 0);
    OBMC_FILTER (x + 1, 2, 1, 5, 0, 0);
    OBMC_FILTER4(x + 2, 2, 1, 5, 0, 0);
    OBMC_FILTER4(x + 4, 2, 0, 5, 1, 0);
    OBMC_FILTER (x + 6, 2, 0, 5, 1, 0);
    OBMC_FILTER (x + 7, 2, 0, 4, 2, 0);
    x += stride;
    OBMC_FILTER (x    , 1, 2, 5, 0, 0);
    OBMC_FILTER (x + 1, 1, 2, 5, 0, 0);
    OBMC_FILTER (x + 6, 1, 0, 5, 2, 0);
    OBMC_FILTER (x + 7, 1, 0, 5, 2, 0);
    x += stride;
    OBMC_FILTER4(x    , 1, 2, 5, 0, 0);
    OBMC_FILTER4(x + 2, 1, 1, 6, 0, 0);
    OBMC_FILTER4(x + 4, 1, 0, 6, 1, 0);
    OBMC_FILTER4(x + 6, 1, 0, 5, 2, 0);
    x += 2 * stride;
    OBMC_FILTER4(x    , 0, 2, 5, 0, 1);
    OBMC_FILTER4(x + 2, 0, 1, 6, 0, 1);
    OBMC_FILTER4(x + 4, 0, 0, 6, 1, 1);
    OBMC_FILTER4(x + 6, 0, 0, 5, 2, 1);
    x += 2*stride;
    OBMC_FILTER (x    , 0, 2, 5, 0, 1);
    OBMC_FILTER (x + 1, 0, 2, 5, 0, 1);
    OBMC_FILTER4(x + 2, 0, 1, 5, 0, 2);
    OBMC_FILTER4(x + 4, 0, 0, 5, 1, 2);
    OBMC_FILTER (x + 6, 0, 0, 5, 2, 1);
    OBMC_FILTER (x + 7, 0, 0, 5, 2, 1);
    x += stride;
    OBMC_FILTER (x    , 0, 2, 4, 0, 2);
    OBMC_FILTER (x + 1, 0, 1, 5, 0, 2);
    OBMC_FILTER (x + 6, 0, 0, 5, 1, 2);
    OBMC_FILTER (x + 7, 0, 0, 4, 2, 2);
}

/* obmc for 1 8x8 luma block */
static inline void obmc_motion(MpegEncContext *s,
                               uint8_t *dest, uint8_t *src,
                               int src_x, int src_y,
                               op_pixels_func *pix_op,
                               int16_t mv[5][2] /* mid top left right bottom */)
#define MID    0
{
    int i;
    uint8_t *ptr[5];

    av_assert2(s->quarter_sample == 0);

    for (i = 0; i < 5; i++) {
        if (i && mv[i][0] == mv[MID][0] && mv[i][1] == mv[MID][1]) {
            ptr[i] = ptr[MID];
        } else {
            ptr[i] = s->sc.obmc_scratchpad + 8 * (i & 1) +
                     s->linesize * 8 * (i >> 1);
            hpel_motion(s, ptr[i], src, src_x, src_y, pix_op,
                        mv[i][0], mv[i][1]);
        }
    }

    put_obmc(dest, ptr, s->linesize);
}

static inline void qpel_motion(MpegEncContext *s,
                               uint8_t *dest_y,
                               uint8_t *dest_cb,
                               uint8_t *dest_cr,
                               int field_based, int bottom_field,
                               int field_select, uint8_t **ref_picture,
                               op_pixels_func (*pix_op)[4],
                               qpel_mc_func (*qpix_op)[16],
                               int motion_x, int motion_y, int h)
{
    uint8_t *ptr_y, *ptr_cb, *ptr_cr;
    int dxy, uvdxy, mx, my, src_x, src_y, uvsrc_x, uvsrc_y, v_edge_pos;
    ptrdiff_t linesize, uvlinesize;

    dxy   = ((motion_y & 3) << 2) | (motion_x & 3);

    src_x = s->mb_x *  16                 + (motion_x >> 2);
    src_y = s->mb_y * (16 >> field_based) + (motion_y >> 2);

    v_edge_pos = s->v_edge_pos >> field_based;
    linesize   = s->linesize   << field_based;
    uvlinesize = s->uvlinesize << field_based;

    if (field_based) {
        mx = motion_x / 2;
        my = motion_y >> 1;
    } else if (s->workaround_bugs & FF_BUG_QPEL_CHROMA2) {
        static const int rtab[8] = { 0, 0, 1, 1, 0, 0, 0, 1 };
        mx = (motion_x >> 1) + rtab[motion_x & 7];
        my = (motion_y >> 1) + rtab[motion_y & 7];
    } else if (s->workaround_bugs & FF_BUG_QPEL_CHROMA) {
        mx = (motion_x >> 1) | (motion_x & 1);
        my = (motion_y >> 1) | (motion_y & 1);
    } else {
        mx = motion_x / 2;
        my = motion_y / 2;
    }
    mx = (mx >> 1) | (mx & 1);
    my = (my >> 1) | (my & 1);

    uvdxy = (mx & 1) | ((my & 1) << 1);
    mx  >>= 1;
    my  >>= 1;

    uvsrc_x = s->mb_x *  8                 + mx;
    uvsrc_y = s->mb_y * (8 >> field_based) + my;

    ptr_y  = ref_picture[0] + src_y   * linesize   + src_x;
    ptr_cb = ref_picture[1] + uvsrc_y * uvlinesize + uvsrc_x;
    ptr_cr = ref_picture[2] + uvsrc_y * uvlinesize + uvsrc_x;

    if ((unsigned)src_x >= FFMAX(s->h_edge_pos - (motion_x & 3) - 15   , 0) ||
        (unsigned)src_y >= FFMAX(   v_edge_pos - (motion_y & 3) - h + 1, 0)) {
        s->vdsp.emulated_edge_mc(s->sc.edge_emu_buffer, ptr_y,
                                 s->linesize, s->linesize,
                                 17, 17 + field_based,
                                 src_x, src_y << field_based,
                                 s->h_edge_pos, s->v_edge_pos);
        ptr_y = s->sc.edge_emu_buffer;
<<<<<<< HEAD
        if (!CONFIG_GRAY || !(s->avctx->flags & CODEC_FLAG_GRAY)) {
            uint8_t *ubuf = s->sc.edge_emu_buffer + 18 * s->linesize;
            uint8_t *vbuf = ubuf + 9 * s->uvlinesize;
            s->vdsp.emulated_edge_mc(ubuf, ptr_cb,
=======
        if (!CONFIG_GRAY || !(s->avctx->flags & AV_CODEC_FLAG_GRAY)) {
            uint8_t *uvbuf = s->sc.edge_emu_buffer + 18 * s->linesize;
            s->vdsp.emulated_edge_mc(uvbuf, ptr_cb,
>>>>>>> 7c6eb0a1
                                     s->uvlinesize, s->uvlinesize,
                                     9, 9 + field_based,
                                     uvsrc_x, uvsrc_y << field_based,
                                     s->h_edge_pos >> 1, s->v_edge_pos >> 1);
            s->vdsp.emulated_edge_mc(vbuf, ptr_cr,
                                     s->uvlinesize, s->uvlinesize,
                                     9, 9 + field_based,
                                     uvsrc_x, uvsrc_y << field_based,
                                     s->h_edge_pos >> 1, s->v_edge_pos >> 1);
            ptr_cb = ubuf;
            ptr_cr = vbuf;
        }
    }

    if (!field_based)
        qpix_op[0][dxy](dest_y, ptr_y, linesize);
    else {
        if (bottom_field) {
            dest_y  += s->linesize;
            dest_cb += s->uvlinesize;
            dest_cr += s->uvlinesize;
        }

        if (field_select) {
            ptr_y  += s->linesize;
            ptr_cb += s->uvlinesize;
            ptr_cr += s->uvlinesize;
        }
        // damn interlaced mode
        // FIXME boundary mirroring is not exactly correct here
        qpix_op[1][dxy](dest_y, ptr_y, linesize);
        qpix_op[1][dxy](dest_y + 8, ptr_y + 8, linesize);
    }
    if (!CONFIG_GRAY || !(s->avctx->flags & AV_CODEC_FLAG_GRAY)) {
        pix_op[1][uvdxy](dest_cr, ptr_cr, uvlinesize, h >> 1);
        pix_op[1][uvdxy](dest_cb, ptr_cb, uvlinesize, h >> 1);
    }
}

/**
 * h263 chroma 4mv motion compensation.
 */
static void chroma_4mv_motion(MpegEncContext *s,
                              uint8_t *dest_cb, uint8_t *dest_cr,
                              uint8_t **ref_picture,
                              op_pixels_func *pix_op,
                              int mx, int my)
{
    uint8_t *ptr;
    int src_x, src_y, dxy, emu = 0;
    ptrdiff_t offset;

    /* In case of 8X8, we construct a single chroma motion vector
     * with a special rounding */
    mx = ff_h263_round_chroma(mx);
    my = ff_h263_round_chroma(my);

    dxy  = ((my & 1) << 1) | (mx & 1);
    mx >>= 1;
    my >>= 1;

    src_x = s->mb_x * 8 + mx;
    src_y = s->mb_y * 8 + my;
    src_x = av_clip(src_x, -8, (s->width >> 1));
    if (src_x == (s->width >> 1))
        dxy &= ~1;
    src_y = av_clip(src_y, -8, (s->height >> 1));
    if (src_y == (s->height >> 1))
        dxy &= ~2;

    offset = src_y * s->uvlinesize + src_x;
    ptr    = ref_picture[1] + offset;
    if ((unsigned)src_x >= FFMAX((s->h_edge_pos >> 1) - (dxy  & 1) - 7, 0) ||
        (unsigned)src_y >= FFMAX((s->v_edge_pos >> 1) - (dxy >> 1) - 7, 0)) {
        s->vdsp.emulated_edge_mc(s->sc.edge_emu_buffer, ptr,
                                 s->uvlinesize, s->uvlinesize,
                                 9, 9, src_x, src_y,
                                 s->h_edge_pos >> 1, s->v_edge_pos >> 1);
        ptr = s->sc.edge_emu_buffer;
        emu = 1;
    }
    pix_op[dxy](dest_cb, ptr, s->uvlinesize, 8);

    ptr = ref_picture[2] + offset;
    if (emu) {
        s->vdsp.emulated_edge_mc(s->sc.edge_emu_buffer, ptr,
                                 s->uvlinesize, s->uvlinesize,
                                 9, 9, src_x, src_y,
                                 s->h_edge_pos >> 1, s->v_edge_pos >> 1);
        ptr = s->sc.edge_emu_buffer;
    }
    pix_op[dxy](dest_cr, ptr, s->uvlinesize, 8);
}

static inline void prefetch_motion(MpegEncContext *s, uint8_t **pix, int dir)
{
    /* fetch pixels for estimated mv 4 macroblocks ahead
     * optimized for 64byte cache lines */
    const int shift = s->quarter_sample ? 2 : 1;
    const int mx    = (s->mv[dir][0][0] >> shift) + 16 * s->mb_x + 8;
    const int my    = (s->mv[dir][0][1] >> shift) + 16 * s->mb_y;
    int off         = mx + (my + (s->mb_x & 3) * 4) * s->linesize + 64;

    s->vdsp.prefetch(pix[0] + off, s->linesize, 4);
    off = (mx >> 1) + ((my >> 1) + (s->mb_x & 7)) * s->uvlinesize + 64;
    s->vdsp.prefetch(pix[1] + off, pix[2] - pix[1], 2);
}

static inline void apply_obmc(MpegEncContext *s,
                              uint8_t *dest_y,
                              uint8_t *dest_cb,
                              uint8_t *dest_cr,
                              uint8_t **ref_picture,
                              op_pixels_func (*pix_op)[4])
{
    LOCAL_ALIGNED_8(int16_t, mv_cache, [4], [4][2]);
    Picture *cur_frame   = &s->current_picture;
    int mb_x = s->mb_x;
    int mb_y = s->mb_y;
    const int xy         = mb_x + mb_y * s->mb_stride;
    const int mot_stride = s->b8_stride;
    const int mot_xy     = mb_x * 2 + mb_y * 2 * mot_stride;
    int mx, my, i;

    av_assert2(!s->mb_skipped);

    AV_COPY32(mv_cache[1][1], cur_frame->motion_val[0][mot_xy]);
    AV_COPY32(mv_cache[1][2], cur_frame->motion_val[0][mot_xy + 1]);

    AV_COPY32(mv_cache[2][1],
              cur_frame->motion_val[0][mot_xy + mot_stride]);
    AV_COPY32(mv_cache[2][2],
              cur_frame->motion_val[0][mot_xy + mot_stride + 1]);

    AV_COPY32(mv_cache[3][1],
              cur_frame->motion_val[0][mot_xy + mot_stride]);
    AV_COPY32(mv_cache[3][2],
              cur_frame->motion_val[0][mot_xy + mot_stride + 1]);

    if (mb_y == 0 || IS_INTRA(cur_frame->mb_type[xy - s->mb_stride])) {
        AV_COPY32(mv_cache[0][1], mv_cache[1][1]);
        AV_COPY32(mv_cache[0][2], mv_cache[1][2]);
    } else {
        AV_COPY32(mv_cache[0][1],
                  cur_frame->motion_val[0][mot_xy - mot_stride]);
        AV_COPY32(mv_cache[0][2],
                  cur_frame->motion_val[0][mot_xy - mot_stride + 1]);
    }

    if (mb_x == 0 || IS_INTRA(cur_frame->mb_type[xy - 1])) {
        AV_COPY32(mv_cache[1][0], mv_cache[1][1]);
        AV_COPY32(mv_cache[2][0], mv_cache[2][1]);
    } else {
        AV_COPY32(mv_cache[1][0], cur_frame->motion_val[0][mot_xy - 1]);
        AV_COPY32(mv_cache[2][0],
                  cur_frame->motion_val[0][mot_xy - 1 + mot_stride]);
    }

    if (mb_x + 1 >= s->mb_width || IS_INTRA(cur_frame->mb_type[xy + 1])) {
        AV_COPY32(mv_cache[1][3], mv_cache[1][2]);
        AV_COPY32(mv_cache[2][3], mv_cache[2][2]);
    } else {
        AV_COPY32(mv_cache[1][3], cur_frame->motion_val[0][mot_xy + 2]);
        AV_COPY32(mv_cache[2][3],
                  cur_frame->motion_val[0][mot_xy + 2 + mot_stride]);
    }

    mx = 0;
    my = 0;
    for (i = 0; i < 4; i++) {
        const int x      = (i & 1) + 1;
        const int y      = (i >> 1) + 1;
        int16_t mv[5][2] = {
            { mv_cache[y][x][0],     mv_cache[y][x][1]         },
            { mv_cache[y - 1][x][0], mv_cache[y - 1][x][1]     },
            { mv_cache[y][x - 1][0], mv_cache[y][x - 1][1]     },
            { mv_cache[y][x + 1][0], mv_cache[y][x + 1][1]     },
            { mv_cache[y + 1][x][0], mv_cache[y + 1][x][1]     }
        };
        // FIXME cleanup
        obmc_motion(s, dest_y + ((i & 1) * 8) + (i >> 1) * 8 * s->linesize,
                    ref_picture[0],
                    mb_x * 16 + (i & 1) * 8, mb_y * 16 + (i >> 1) * 8,
                    pix_op[1],
                    mv);

        mx += mv[0][0];
        my += mv[0][1];
    }
    if (!CONFIG_GRAY || !(s->avctx->flags & AV_CODEC_FLAG_GRAY))
        chroma_4mv_motion(s, dest_cb, dest_cr,
                          ref_picture, pix_op[1],
                          mx, my);
}

static inline void apply_8x8(MpegEncContext *s,
                             uint8_t *dest_y,
                             uint8_t *dest_cb,
                             uint8_t *dest_cr,
                             int dir,
                             uint8_t **ref_picture,
                             qpel_mc_func (*qpix_op)[16],
                             op_pixels_func (*pix_op)[4])
{
    int dxy, mx, my, src_x, src_y;
    int i;
    int mb_x = s->mb_x;
    int mb_y = s->mb_y;
    uint8_t *ptr, *dest;

    mx = 0;
    my = 0;
    if (s->quarter_sample) {
        for (i = 0; i < 4; i++) {
            int motion_x = s->mv[dir][i][0];
            int motion_y = s->mv[dir][i][1];

            dxy   = ((motion_y & 3) << 2) | (motion_x & 3);
            src_x = mb_x * 16 + (motion_x >> 2) + (i & 1) * 8;
            src_y = mb_y * 16 + (motion_y >> 2) + (i >> 1) * 8;

            /* WARNING: do no forget half pels */
            src_x = av_clip(src_x, -16, s->width);
            if (src_x == s->width)
                dxy &= ~3;
            src_y = av_clip(src_y, -16, s->height);
            if (src_y == s->height)
                dxy &= ~12;

            ptr = ref_picture[0] + (src_y * s->linesize) + (src_x);
            if ((unsigned)src_x >= FFMAX(s->h_edge_pos - (motion_x & 3) - 7, 0) ||
                (unsigned)src_y >= FFMAX(s->v_edge_pos - (motion_y & 3) - 7, 0)) {
                s->vdsp.emulated_edge_mc(s->sc.edge_emu_buffer, ptr,
                                         s->linesize, s->linesize,
                                         9, 9,
                                         src_x, src_y,
                                         s->h_edge_pos,
                                         s->v_edge_pos);
                ptr = s->sc.edge_emu_buffer;
            }
            dest = dest_y + ((i & 1) * 8) + (i >> 1) * 8 * s->linesize;
            qpix_op[1][dxy](dest, ptr, s->linesize);

            mx += s->mv[dir][i][0] / 2;
            my += s->mv[dir][i][1] / 2;
        }
    } else {
        for (i = 0; i < 4; i++) {
            hpel_motion(s,
                        dest_y + ((i & 1) * 8) + (i >> 1) * 8 * s->linesize,
                        ref_picture[0],
                        mb_x * 16 + (i & 1) * 8,
                        mb_y * 16 + (i >> 1) * 8,
                        pix_op[1],
                        s->mv[dir][i][0],
                        s->mv[dir][i][1]);

            mx += s->mv[dir][i][0];
            my += s->mv[dir][i][1];
        }
    }

    if (!CONFIG_GRAY || !(s->avctx->flags & AV_CODEC_FLAG_GRAY))
        chroma_4mv_motion(s, dest_cb, dest_cr,
                          ref_picture, pix_op[1], mx, my);
}

/**
 * motion compensation of a single macroblock
 * @param s context
 * @param dest_y luma destination pointer
 * @param dest_cb chroma cb/u destination pointer
 * @param dest_cr chroma cr/v destination pointer
 * @param dir direction (0->forward, 1->backward)
 * @param ref_picture array[3] of pointers to the 3 planes of the reference picture
 * @param pix_op halfpel motion compensation function (average or put normally)
 * @param qpix_op qpel motion compensation function (average or put normally)
 * the motion vectors are taken from s->mv and the MV type from s->mv_type
 */
static av_always_inline void mpv_motion_internal(MpegEncContext *s,
                                                 uint8_t *dest_y,
                                                 uint8_t *dest_cb,
                                                 uint8_t *dest_cr,
                                                 int dir,
                                                 uint8_t **ref_picture,
                                                 op_pixels_func (*pix_op)[4],
                                                 qpel_mc_func (*qpix_op)[16],
                                                 int is_mpeg12)
{
    int i;
    int mb_y = s->mb_y;

    prefetch_motion(s, ref_picture, dir);

    if (!is_mpeg12 && s->obmc && s->pict_type != AV_PICTURE_TYPE_B) {
        apply_obmc(s, dest_y, dest_cb, dest_cr, ref_picture, pix_op);
        return;
    }

    switch (s->mv_type) {
    case MV_TYPE_16X16:
        if (s->mcsel) {
            if (s->real_sprite_warping_points == 1) {
                gmc1_motion(s, dest_y, dest_cb, dest_cr,
                            ref_picture);
            } else {
                gmc_motion(s, dest_y, dest_cb, dest_cr,
                           ref_picture);
            }
        } else if (!is_mpeg12 && s->quarter_sample) {
            qpel_motion(s, dest_y, dest_cb, dest_cr,
                        0, 0, 0,
                        ref_picture, pix_op, qpix_op,
                        s->mv[dir][0][0], s->mv[dir][0][1], 16);
        } else if (!is_mpeg12 && (CONFIG_WMV2_DECODER || CONFIG_WMV2_ENCODER) &&
                   s->mspel && s->codec_id == AV_CODEC_ID_WMV2) {
            ff_mspel_motion(s, dest_y, dest_cb, dest_cr,
                            ref_picture, pix_op,
                            s->mv[dir][0][0], s->mv[dir][0][1], 16);
        } else {
            mpeg_motion(s, dest_y, dest_cb, dest_cr, 0,
                        ref_picture, pix_op,
                        s->mv[dir][0][0], s->mv[dir][0][1], 16, mb_y);
        }
        break;
    case MV_TYPE_8X8:
        if (!is_mpeg12)
            apply_8x8(s, dest_y, dest_cb, dest_cr,
                      dir, ref_picture, qpix_op, pix_op);
        break;
    case MV_TYPE_FIELD:
        if (s->picture_structure == PICT_FRAME) {
            if (!is_mpeg12 && s->quarter_sample) {
                for (i = 0; i < 2; i++)
                    qpel_motion(s, dest_y, dest_cb, dest_cr,
                                1, i, s->field_select[dir][i],
                                ref_picture, pix_op, qpix_op,
                                s->mv[dir][i][0], s->mv[dir][i][1], 8);
            } else {
                /* top field */
                mpeg_motion_field(s, dest_y, dest_cb, dest_cr,
                                  0, s->field_select[dir][0],
                                  ref_picture, pix_op,
                                  s->mv[dir][0][0], s->mv[dir][0][1], 8, mb_y);
                /* bottom field */
                mpeg_motion_field(s, dest_y, dest_cb, dest_cr,
                                  1, s->field_select[dir][1],
                                  ref_picture, pix_op,
                                  s->mv[dir][1][0], s->mv[dir][1][1], 8, mb_y);
            }
        } else {
            if (   s->picture_structure != s->field_select[dir][0] + 1 && s->pict_type != AV_PICTURE_TYPE_B && !s->first_field
                || !ref_picture[0]) {
                ref_picture = s->current_picture_ptr->f->data;
            }

            mpeg_motion(s, dest_y, dest_cb, dest_cr,
                        s->field_select[dir][0],
                        ref_picture, pix_op,
                        s->mv[dir][0][0], s->mv[dir][0][1], 16, mb_y >> 1);
        }
        break;
    case MV_TYPE_16X8:
        for (i = 0; i < 2; i++) {
            uint8_t **ref2picture;

            if ((s->picture_structure == s->field_select[dir][i] + 1
                || s->pict_type == AV_PICTURE_TYPE_B || s->first_field) && ref_picture[0]) {
                ref2picture = ref_picture;
            } else {
                ref2picture = s->current_picture_ptr->f->data;
            }

            mpeg_motion(s, dest_y, dest_cb, dest_cr,
                        s->field_select[dir][i],
                        ref2picture, pix_op,
                        s->mv[dir][i][0], s->mv[dir][i][1] + 16 * i,
                        8, mb_y >> 1);

            dest_y  += 16 * s->linesize;
            dest_cb += (16 >> s->chroma_y_shift) * s->uvlinesize;
            dest_cr += (16 >> s->chroma_y_shift) * s->uvlinesize;
        }
        break;
    case MV_TYPE_DMV:
        if (s->picture_structure == PICT_FRAME) {
            for (i = 0; i < 2; i++) {
                int j;
                for (j = 0; j < 2; j++)
                    mpeg_motion_field(s, dest_y, dest_cb, dest_cr,
                                      j, j ^ i, ref_picture, pix_op,
                                      s->mv[dir][2 * i + j][0],
                                      s->mv[dir][2 * i + j][1], 8, mb_y);
                pix_op = s->hdsp.avg_pixels_tab;
            }
        } else {
            if (!ref_picture[0]) {
                ref_picture = s->current_picture_ptr->f->data;
            }
            for (i = 0; i < 2; i++) {
                mpeg_motion(s, dest_y, dest_cb, dest_cr,
                            s->picture_structure != i + 1,
                            ref_picture, pix_op,
                            s->mv[dir][2 * i][0], s->mv[dir][2 * i][1],
                            16, mb_y >> 1);

                // after put we make avg of the same block
                pix_op = s->hdsp.avg_pixels_tab;

                /* opposite parity is always in the same frame if this is
                 * second field */
                if (!s->first_field) {
                    ref_picture = s->current_picture_ptr->f->data;
                }
            }
        }
        break;
    default: av_assert2(0);
    }
}

void ff_mpv_motion(MpegEncContext *s,
                   uint8_t *dest_y, uint8_t *dest_cb,
                   uint8_t *dest_cr, int dir,
                   uint8_t **ref_picture,
                   op_pixels_func (*pix_op)[4],
                   qpel_mc_func (*qpix_op)[16])
{
#if !CONFIG_SMALL
    if (s->out_format == FMT_MPEG1)
        mpv_motion_internal(s, dest_y, dest_cb, dest_cr, dir,
                            ref_picture, pix_op, qpix_op, 1);
    else
#endif
        mpv_motion_internal(s, dest_y, dest_cb, dest_cr, dir,
                            ref_picture, pix_op, qpix_op, 0);
}<|MERGE_RESOLUTION|>--- conflicted
+++ resolved
@@ -324,17 +324,11 @@
                                  src_x, src_y,
                                  s->h_edge_pos, s->v_edge_pos);
         ptr_y = s->sc.edge_emu_buffer;
-<<<<<<< HEAD
-        if (!CONFIG_GRAY || !(s->avctx->flags & CODEC_FLAG_GRAY)) {
+        if (!CONFIG_GRAY || !(s->avctx->flags & AV_CODEC_FLAG_GRAY)) {
             uint8_t *ubuf = s->sc.edge_emu_buffer + 18 * s->linesize;
             uint8_t *vbuf = ubuf + 9 * s->uvlinesize;
             uvsrc_y = (unsigned)uvsrc_y << field_based;
             s->vdsp.emulated_edge_mc(ubuf, ptr_cb,
-=======
-        if (!CONFIG_GRAY || !(s->avctx->flags & AV_CODEC_FLAG_GRAY)) {
-            uint8_t *uvbuf = s->sc.edge_emu_buffer + 18 * s->linesize;
-            s->vdsp.emulated_edge_mc(uvbuf, ptr_cb,
->>>>>>> 7c6eb0a1
                                      s->uvlinesize, s->uvlinesize,
                                      9, 9 + field_based,
                                      uvsrc_x, uvsrc_y,
@@ -553,16 +547,10 @@
                                  src_x, src_y << field_based,
                                  s->h_edge_pos, s->v_edge_pos);
         ptr_y = s->sc.edge_emu_buffer;
-<<<<<<< HEAD
-        if (!CONFIG_GRAY || !(s->avctx->flags & CODEC_FLAG_GRAY)) {
+        if (!CONFIG_GRAY || !(s->avctx->flags & AV_CODEC_FLAG_GRAY)) {
             uint8_t *ubuf = s->sc.edge_emu_buffer + 18 * s->linesize;
             uint8_t *vbuf = ubuf + 9 * s->uvlinesize;
             s->vdsp.emulated_edge_mc(ubuf, ptr_cb,
-=======
-        if (!CONFIG_GRAY || !(s->avctx->flags & AV_CODEC_FLAG_GRAY)) {
-            uint8_t *uvbuf = s->sc.edge_emu_buffer + 18 * s->linesize;
-            s->vdsp.emulated_edge_mc(uvbuf, ptr_cb,
->>>>>>> 7c6eb0a1
                                      s->uvlinesize, s->uvlinesize,
                                      9, 9 + field_based,
                                      uvsrc_x, uvsrc_y << field_based,
