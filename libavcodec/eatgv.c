--- conflicted
+++ resolved
@@ -55,13 +55,9 @@
     TgvContext *s = avctx->priv_data;
     s->avctx         = avctx;
     avctx->time_base = (AVRational){1, 15};
-<<<<<<< HEAD
-    avctx->pix_fmt = AV_PIX_FMT_PAL8;
+    avctx->pix_fmt   = AV_PIX_FMT_PAL8;
     avcodec_get_frame_defaults(&s->frame);
     avcodec_get_frame_defaults(&s->last_frame);
-=======
-    avctx->pix_fmt   = AV_PIX_FMT_PAL8;
->>>>>>> f337c290
     return 0;
 }
 
@@ -81,11 +77,7 @@
     else
         src += 2;
 
-<<<<<<< HEAD
     if (src_end - src < 3)
-=======
-    if (src + 3 > src_end)
->>>>>>> f337c290
         return AVERROR_INVALIDDATA;
     size = AV_RB24(src);
     src += 3;
@@ -160,11 +152,7 @@
     int mvbits;
     const unsigned char *blocks_raw;
 
-<<<<<<< HEAD
     if(buf_end - buf < 12)
-=======
-    if (buf + 12 > buf_end)
->>>>>>> f337c290
         return AVERROR_INVALIDDATA;
 
     num_mvs           = AV_RL16(&buf[0]);
@@ -193,11 +181,7 @@
     /* read motion vectors */
     mvbits = (num_mvs * 2 * 10 + 31) & ~31;
 
-<<<<<<< HEAD
-    if (buf_end - buf < (mvbits>>3)+16*num_blocks_raw+8*num_blocks_packed)
-=======
-    if (buf + (mvbits >> 3) + 16 * num_blocks_raw + 8 * num_blocks_packed > buf_end)
->>>>>>> f337c290
+    if (buf_end - buf < (mvbits>>3) + 16*num_blocks_raw + 8*num_blocks_packed)
         return AVERROR_INVALIDDATA;
 
     init_get_bits(&gb, buf, mvbits);
@@ -226,36 +210,6 @@
         return AVERROR_INVALIDDATA;
 
     /* read vectors and build frame */
-<<<<<<< HEAD
-    for(y=0; y<s->avctx->height/4; y++)
-    for(x=0; x<s->avctx->width/4; x++) {
-        unsigned int vector = get_bits(&gb, vector_bits);
-        const unsigned char *src;
-        int src_stride;
-
-        if (vector < num_mvs) {
-            int mx = x * 4 + s->mv_codebook[vector][0];
-            int my = y * 4 + s->mv_codebook[vector][1];
-
-            if (   mx < 0 || mx + 4 > s->avctx->width
-                || my < 0 || my + 4 > s->avctx->height) {
-                av_log(s->avctx, AV_LOG_ERROR, "MV %d %d out of picture\n", mx, my);
-                continue;
-            }
-
-            src = s->last_frame.data[0] + mx + my * s->last_frame.linesize[0];
-            src_stride = s->last_frame.linesize[0];
-        }else{
-            int offset = vector - num_mvs;
-            if (offset<num_blocks_raw)
-                src = blocks_raw + 16*offset;
-            else if (offset-num_blocks_raw<num_blocks_packed)
-                src = s->block_codebook[offset-num_blocks_raw];
-            else
-                continue;
-            src_stride = 4;
-        }
-=======
     for (y = 0; y < s->avctx->height / 4; y++)
         for (x = 0; x < s->avctx->width / 4; x++) {
             unsigned int vector = get_bits(&gb, vector_bits);
@@ -267,8 +221,10 @@
                 int my = y * 4 + s->mv_codebook[vector][1];
 
                 if (mx < 0 || mx + 4 > s->avctx->width ||
-                    my < 0 || my + 4 > s->avctx->height)
+                    my < 0 || my + 4 > s->avctx->height) {
+                    av_log(s->avctx, AV_LOG_ERROR, "MV %d %d out of picture\n", mx, my);
                     continue;
+                }
 
                 src = s->last_frame.data[0] + mx + my * s->last_frame.linesize[0];
                 src_stride = s->last_frame.linesize[0];
@@ -282,7 +238,6 @@
                     continue;
                 src_stride = 4;
             }
->>>>>>> f337c290
 
             for (j = 0; j < 4; j++)
                 for (i = 0; i < 4; i++)
@@ -320,11 +275,7 @@
 
     if (chunk_type == kVGT_TAG) {
         int pal_count, i;
-<<<<<<< HEAD
         if(buf_end - buf < 12) {
-=======
-        if (buf + 12 > buf_end) {
->>>>>>> f337c290
             av_log(avctx, AV_LOG_WARNING, "truncated header\n");
             return AVERROR_INVALIDDATA;
         }
@@ -339,13 +290,8 @@
 
         pal_count = AV_RL16(&buf[6]);
         buf += 12;
-<<<<<<< HEAD
-        for(i=0; i<pal_count && i<AVPALETTE_COUNT && buf_end - buf >= 3; i++) {
+        for(i = 0; i < pal_count && i < AVPALETTE_COUNT && buf_end - buf >= 3; i++) {
             s->palette[i] = 0xFFU << 24 | AV_RB24(buf);
-=======
-        for (i = 0; i < pal_count && i < AVPALETTE_COUNT && buf + 2 < buf_end; i++) {
-            s->palette[i] = AV_RB24(buf);
->>>>>>> f337c290
             buf += 3;
         }
     }
