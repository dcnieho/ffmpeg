--- conflicted
+++ resolved
@@ -375,14 +375,9 @@
                 avctx->channels       = 2;
                 avctx->channel_layout = AV_CH_LAYOUT_STEREO;
             } else if (!mh.channels_thd_stream2 ||
-<<<<<<< HEAD
-                       ((mh.channel_layout_thd_stream1 & avctx->request_channel_layout) ==
-                       avctx->request_channel_layout && avctx->request_channel_layout)) {
-=======
                        (avctx->request_channel_layout &&
                         (avctx->request_channel_layout & mh.channel_layout_thd_stream1) ==
                         avctx->request_channel_layout)) {
->>>>>>> c1e7de8f
                 avctx->channels       = mh.channels_thd_stream1;
                 avctx->channel_layout = mh.channel_layout_thd_stream1;
             } else {
