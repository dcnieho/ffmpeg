/*
 * WMA compatible encoder
 * Copyright (c) 2007 Michael Niedermayer
 *
 * This file is part of FFmpeg.
 *
 * FFmpeg is free software; you can redistribute it and/or
 * modify it under the terms of the GNU Lesser General Public
 * License as published by the Free Software Foundation; either
 * version 2.1 of the License, or (at your option) any later version.
 *
 * FFmpeg is distributed in the hope that it will be useful,
 * but WITHOUT ANY WARRANTY; without even the implied warranty of
 * MERCHANTABILITY or FITNESS FOR A PARTICULAR PURPOSE.  See the GNU
 * Lesser General Public License for more details.
 *
 * You should have received a copy of the GNU Lesser General Public
 * License along with FFmpeg; if not, write to the Free Software
 * Foundation, Inc., 51 Franklin Street, Fifth Floor, Boston, MA 02110-1301 USA
 */

#include "libavutil/attributes.h"

#include "avcodec.h"
#include "internal.h"
#include "wma.h"
#include "libavutil/avassert.h"


static av_cold int encode_init(AVCodecContext *avctx)
{
    WMACodecContext *s = avctx->priv_data;
    int i, flags1, flags2, block_align;
    uint8_t *extradata;

    s->avctx = avctx;

<<<<<<< HEAD
    if(avctx->channels > MAX_CHANNELS) {
        av_log(avctx, AV_LOG_ERROR, "too many channels: got %i, need %i or fewer\n",
=======
    if (avctx->channels > MAX_CHANNELS) {
        av_log(avctx, AV_LOG_ERROR,
               "too many channels: got %i, need %i or fewer",
>>>>>>> d2a4e4b9
               avctx->channels, MAX_CHANNELS);
        return AVERROR(EINVAL);
    }

    if (avctx->sample_rate > 48000) {
        av_log(avctx, AV_LOG_ERROR, "sample rate is too high: %d > 48kHz\n",
               avctx->sample_rate);
        return AVERROR(EINVAL);
    }

    if (avctx->bit_rate < 24 * 1000) {
        av_log(avctx, AV_LOG_ERROR,
               "bitrate too low: got %i, need 24000 or higher\n",
               avctx->bit_rate);
        return AVERROR(EINVAL);
    }

    /* extract flag infos */
    flags1 = 0;
    flags2 = 1;
    if (avctx->codec->id == AV_CODEC_ID_WMAV1) {
        extradata             = av_malloc(4);
        avctx->extradata_size = 4;
        AV_WL16(extradata, flags1);
        AV_WL16(extradata + 2, flags2);
    } else if (avctx->codec->id == AV_CODEC_ID_WMAV2) {
        extradata             = av_mallocz(10);
        avctx->extradata_size = 10;
        AV_WL32(extradata, flags1);
<<<<<<< HEAD
        AV_WL16(extradata+4, flags2);
    }else
        av_assert0(0);
    avctx->extradata= extradata;
    s->use_exp_vlc = flags2 & 0x0001;
    s->use_bit_reservoir = flags2 & 0x0002;
=======
        AV_WL16(extradata + 4, flags2);
    } else {
        assert(0);
    }
    avctx->extradata          = extradata;
    s->use_exp_vlc            = flags2 & 0x0001;
    s->use_bit_reservoir      = flags2 & 0x0002;
>>>>>>> d2a4e4b9
    s->use_variable_block_len = flags2 & 0x0004;
    if (avctx->channels == 2)
        s->ms_stereo = 1;

    ff_wma_init(avctx, flags2);

    /* init MDCT */
    for (i = 0; i < s->nb_block_sizes; i++)
        ff_mdct_init(&s->mdct_ctx[i], s->frame_len_bits - i + 1, 0, 1.0);

    block_align        = avctx->bit_rate * (int64_t) s->frame_len /
                         (avctx->sample_rate * 8);
    block_align        = FFMIN(block_align, MAX_CODED_SUPERFRAME_SIZE);
    avctx->block_align = block_align;
<<<<<<< HEAD

    avctx->frame_size = avctx->delay = s->frame_len;
=======
    avctx->bit_rate    = avctx->block_align * 8LL * avctx->sample_rate /
                         s->frame_len;
    avctx->frame_size  =
    avctx->delay       = s->frame_len;
>>>>>>> d2a4e4b9

    return 0;
}

static void apply_window_and_mdct(AVCodecContext *avctx, const AVFrame *frame)
{
    WMACodecContext *s = avctx->priv_data;
    float **audio      = (float **) frame->extended_data;
    int len            = frame->nb_samples;
    int window_index   = s->frame_len_bits - s->block_len_bits;
    FFTContext *mdct   = &s->mdct_ctx[window_index];
    int ch;
    const float *win   = s->windows[window_index];
    int window_len     = 1 << s->block_len_bits;
    float n            = 2.0 * 32768.0 / window_len;

    for (ch = 0; ch < avctx->channels; ch++) {
        memcpy(s->output, s->frame_out[ch], window_len * sizeof(*s->output));
        s->fdsp.vector_fmul_scalar(s->frame_out[ch], audio[ch], n, len);
        s->fdsp.vector_fmul_reverse(&s->output[window_len], s->frame_out[ch],
                                    win, len);
        s->fdsp.vector_fmul(s->frame_out[ch], s->frame_out[ch], win, len);
        mdct->mdct_calc(mdct, s->coefs[ch], s->output);
    }
}

// FIXME use for decoding too
static void init_exp(WMACodecContext *s, int ch, const int *exp_param)
{
    int n;
    const uint16_t *ptr;
    float v, *q, max_scale, *q_end;

    ptr       = s->exponent_bands[s->frame_len_bits - s->block_len_bits];
    q         = s->exponents[ch];
    q_end     = q + s->block_len;
    max_scale = 0;
    while (q < q_end) {
        /* XXX: use a table */
        v         = pow(10, *exp_param++ *(1.0 / 16.0));
        max_scale = FFMAX(max_scale, v);
        n         = *ptr++;
        do {
            *q++ = v;
        } while (--n);
    }
    s->max_exponent[ch] = max_scale;
}

static void encode_exp_vlc(WMACodecContext *s, int ch, const int *exp_param)
{
    int last_exp;
    const uint16_t *ptr;
    float *q, *q_end;

    ptr   = s->exponent_bands[s->frame_len_bits - s->block_len_bits];
    q     = s->exponents[ch];
    q_end = q + s->block_len;
    if (s->version == 1) {
<<<<<<< HEAD
        last_exp= *exp_param++;
        av_assert0(last_exp-10 >= 0 && last_exp-10 < 32);
=======
        last_exp = *exp_param++;
        assert(last_exp - 10 >= 0 && last_exp - 10 < 32);
>>>>>>> d2a4e4b9
        put_bits(&s->pb, 5, last_exp - 10);
        q += *ptr++;
    } else
        last_exp = 36;
    while (q < q_end) {
        int exp  = *exp_param++;
        int code = exp - last_exp + 60;
<<<<<<< HEAD
        av_assert1(code >= 0 && code < 120);
        put_bits(&s->pb, ff_aac_scalefactor_bits[code], ff_aac_scalefactor_code[code]);
=======
        assert(code >= 0 && code < 120);
        put_bits(&s->pb, ff_aac_scalefactor_bits[code],
                 ff_aac_scalefactor_code[code]);
>>>>>>> d2a4e4b9
        /* XXX: use a table */
        q       += *ptr++;
        last_exp = exp;
    }
}

static int encode_block(WMACodecContext *s, float (*src_coefs)[BLOCK_MAX_SIZE],
                        int total_gain)
{
    int v, bsize, ch, coef_nb_bits, parse_exponents;
    float mdct_norm;
    int nb_coefs[MAX_CHANNELS];
    static const int fixed_exp[25] = {
        20, 20, 20, 20, 20,
        20, 20, 20, 20, 20,
        20, 20, 20, 20, 20,
        20, 20, 20, 20, 20,
        20, 20, 20, 20, 20
    };

    // FIXME remove duplication relative to decoder
    if (s->use_variable_block_len) {
<<<<<<< HEAD
        av_assert0(0); //FIXME not implemented
    }else{
=======
        assert(0); // FIXME not implemented
    } else {
>>>>>>> d2a4e4b9
        /* fixed block len */
        s->next_block_len_bits = s->frame_len_bits;
        s->prev_block_len_bits = s->frame_len_bits;
        s->block_len_bits      = s->frame_len_bits;
    }

    s->block_len = 1 << s->block_len_bits;
//     av_assert0((s->block_pos + s->block_len) <= s->frame_len);
    bsize = s->frame_len_bits - s->block_len_bits;

    // FIXME factor
    v = s->coefs_end[bsize] - s->coefs_start;
    for (ch = 0; ch < s->avctx->channels; ch++)
        nb_coefs[ch] = v;
    {
        int n4 = s->block_len / 2;
        mdct_norm = 1.0 / (float) n4;
        if (s->version == 1)
            mdct_norm *= sqrt(n4);
    }

    if (s->avctx->channels == 2)
        put_bits(&s->pb, 1, !!s->ms_stereo);

    for (ch = 0; ch < s->avctx->channels; ch++) {
        // FIXME only set channel_coded when needed, instead of always
        s->channel_coded[ch] = 1;
        if (s->channel_coded[ch])
            init_exp(s, ch, fixed_exp);
    }

    for (ch = 0; ch < s->avctx->channels; ch++) {
        if (s->channel_coded[ch]) {
            WMACoef *coefs1;
            float *coefs, *exponents, mult;
            int i, n;

            coefs1    = s->coefs1[ch];
            exponents = s->exponents[ch];
            mult      = pow(10, total_gain * 0.05) / s->max_exponent[ch];
            mult     *= mdct_norm;
            coefs     = src_coefs[ch];
            if (s->use_noise_coding && 0) {
<<<<<<< HEAD
                av_assert0(0); //FIXME not implemented
=======
                assert(0); // FIXME not implemented
>>>>>>> d2a4e4b9
            } else {
                coefs += s->coefs_start;
                n      = nb_coefs[ch];
                for (i = 0; i < n; i++) {
                    double t = *coefs++ / (exponents[i] * mult);
                    if (t < -32768 || t > 32767)
                        return -1;

                    coefs1[i] = lrint(t);
                }
            }
        }
    }

    v = 0;
    for (ch = 0; ch < s->avctx->channels; ch++) {
        int a = s->channel_coded[ch];
        put_bits(&s->pb, 1, a);
        v |= a;
    }

    if (!v)
        return 1;

    for (v = total_gain - 1; v >= 127; v -= 127)
        put_bits(&s->pb, 7, 127);
    put_bits(&s->pb, 7, v);

    coef_nb_bits = ff_wma_total_gain_to_bits(total_gain);

    if (s->use_noise_coding) {
        for (ch = 0; ch < s->avctx->channels; ch++) {
            if (s->channel_coded[ch]) {
                int i, n;
                n = s->exponent_high_sizes[bsize];
                for (i = 0; i < n; i++) {
                    put_bits(&s->pb, 1, s->high_band_coded[ch][i] = 0);
                    if (0)
                        nb_coefs[ch] -= s->exponent_high_bands[bsize][i];
                }
            }
        }
    }

    parse_exponents = 1;
    if (s->block_len_bits != s->frame_len_bits)
        put_bits(&s->pb, 1, parse_exponents);

    if (parse_exponents) {
        for (ch = 0; ch < s->avctx->channels; ch++) {
            if (s->channel_coded[ch]) {
                if (s->use_exp_vlc) {
                    encode_exp_vlc(s, ch, fixed_exp);
                } else {
<<<<<<< HEAD
                    av_assert0(0); //FIXME not implemented
=======
                    assert(0); // FIXME not implemented
>>>>>>> d2a4e4b9
//                    encode_exp_lsp(s, ch);
                }
            }
        }
<<<<<<< HEAD
    } else {
        av_assert0(0); //FIXME not implemented
    }
=======
    } else
        assert(0); // FIXME not implemented
>>>>>>> d2a4e4b9

    for (ch = 0; ch < s->avctx->channels; ch++) {
        if (s->channel_coded[ch]) {
            int run, tindex;
            WMACoef *ptr, *eptr;
            tindex = (ch == 1 && s->ms_stereo);
            ptr    = &s->coefs1[ch][0];
            eptr   = ptr + nb_coefs[ch];

            run = 0;
            for (; ptr < eptr; ptr++) {
                if (*ptr) {
                    int level     = *ptr;
                    int abs_level = FFABS(level);
                    int code      = 0;
                    if (abs_level <= s->coef_vlcs[tindex]->max_level)
                        if (run < s->coef_vlcs[tindex]->levels[abs_level - 1])
                            code = run + s->int_table[tindex][abs_level - 1];

<<<<<<< HEAD
                    av_assert2(code < s->coef_vlcs[tindex]->n);
                    put_bits(&s->pb, s->coef_vlcs[tindex]->huffbits[code], s->coef_vlcs[tindex]->huffcodes[code]);
=======
                    assert(code < s->coef_vlcs[tindex]->n);
                    put_bits(&s->pb, s->coef_vlcs[tindex]->huffbits[code],
                             s->coef_vlcs[tindex]->huffcodes[code]);
>>>>>>> d2a4e4b9

                    if (code == 0) {
                        if (1 << coef_nb_bits <= abs_level)
                            return -1;

                        put_bits(&s->pb, coef_nb_bits, abs_level);
                        put_bits(&s->pb, s->frame_len_bits, run);
                    }
                    // FIXME the sign is flipped somewhere
                    put_bits(&s->pb, 1, level < 0);
                    run = 0;
                } else
                    run++;
            }
            if (run)
                put_bits(&s->pb, s->coef_vlcs[tindex]->huffbits[1],
                         s->coef_vlcs[tindex]->huffcodes[1]);
        }
        if (s->version == 1 && s->avctx->channels >= 2)
            avpriv_align_put_bits(&s->pb);
    }
    return 0;
}

static int encode_frame(WMACodecContext *s, float (*src_coefs)[BLOCK_MAX_SIZE],
                        uint8_t *buf, int buf_size, int total_gain)
{
    init_put_bits(&s->pb, buf, buf_size);

<<<<<<< HEAD
    if (s->use_bit_reservoir) {
        av_assert0(0);//FIXME not implemented
    }else{
        if(encode_block(s, src_coefs, total_gain) < 0)
            return INT_MAX;
    }
=======
    if (s->use_bit_reservoir)
        assert(0); // FIXME not implemented
    else if (encode_block(s, src_coefs, total_gain) < 0)
        return INT_MAX;
>>>>>>> d2a4e4b9

    avpriv_align_put_bits(&s->pb);

    return put_bits_count(&s->pb) / 8 - s->avctx->block_align;
}

static int encode_superframe(AVCodecContext *avctx, AVPacket *avpkt,
                             const AVFrame *frame, int *got_packet_ptr)
{
    WMACodecContext *s = avctx->priv_data;
    int i, total_gain, ret, error;

    s->block_len_bits = s->frame_len_bits; // required by non variable block len
    s->block_len      = 1 << s->block_len_bits;

    apply_window_and_mdct(avctx, frame);

    if (s->ms_stereo) {
        float a, b;
        int i;

        for (i = 0; i < s->block_len; i++) {
            a              = s->coefs[0][i] * 0.5;
            b              = s->coefs[1][i] * 0.5;
            s->coefs[0][i] = a + b;
            s->coefs[1][i] = a - b;
        }
    }

    if ((ret = ff_alloc_packet2(avctx, avpkt, 2 * MAX_CODED_SUPERFRAME_SIZE)) < 0)
        return ret;

<<<<<<< HEAD
    total_gain= 128;
    for(i=64; i; i>>=1){
        error = encode_frame(s, s->coefs, avpkt->data, avpkt->size,
                                 total_gain - i);
        if(error<=0)
            total_gain-= i;
    }

    while(total_gain <= 128 && error > 0)
        error = encode_frame(s, s->coefs, avpkt->data, avpkt->size, total_gain++);
    if (error > 0) {
        av_log(avctx, AV_LOG_ERROR, "Invalid input data or requested bitrate too low, cannot encode\n");
        avpkt->size = 0;
=======
#if 1
    total_gain = 128;
    for (i = 64; i; i >>= 1) {
        int error = encode_frame(s, s->coefs, avpkt->data, avpkt->size,
                                 total_gain - i);
        if (error < 0)
            total_gain -= i;
    }
#else
    total_gain = 90;
    best = encode_frame(s, s->coefs, avpkt->data, avpkt->size, total_gain);
    for (i = 32; i; i >>= 1) {
        int scoreL = encode_frame(s, s->coefs, avpkt->data, avpkt->size, total_gain - i);
        int scoreR = encode_frame(s, s->coefs, avpkt->data, avpkt->size, total_gain + i);
        av_log(NULL, AV_LOG_ERROR, "%d %d %d (%d)\n", scoreL, best, scoreR, total_gain);
        if (scoreL < FFMIN(best, scoreR)) {
            best        = scoreL;
            total_gain -= i;
        } else if (scoreR < best) {
            best        = scoreR;
            total_gain += i;
        }
    }
#endif /* 1 */

    if ((i = encode_frame(s, s->coefs, avpkt->data, avpkt->size, total_gain)) >= 0) {
        av_log(avctx, AV_LOG_ERROR, "required frame size too large. please "
                                    "use a higher bit rate.\n");
>>>>>>> d2a4e4b9
        return AVERROR(EINVAL);
    }
    av_assert0((put_bits_count(&s->pb) & 7) == 0);
    i= avctx->block_align - (put_bits_count(&s->pb)+7)/8;
    av_assert0(i>=0);
    while(i--)
        put_bits(&s->pb, 8, 'N');

    flush_put_bits(&s->pb);
    av_assert0(put_bits_ptr(&s->pb) - s->pb.buf == avctx->block_align);

    if (frame->pts != AV_NOPTS_VALUE)
        avpkt->pts = frame->pts - ff_samples_to_time_base(avctx, avctx->delay);

    avpkt->size     = avctx->block_align;
    *got_packet_ptr = 1;
    return 0;
}

#if CONFIG_WMAV1_ENCODER
AVCodec ff_wmav1_encoder = {
    .name           = "wmav1",
    .long_name      = NULL_IF_CONFIG_SMALL("Windows Media Audio 1"),
    .type           = AVMEDIA_TYPE_AUDIO,
    .id             = AV_CODEC_ID_WMAV1,
    .priv_data_size = sizeof(WMACodecContext),
    .init           = encode_init,
    .encode2        = encode_superframe,
    .close          = ff_wma_end,
    .sample_fmts    = (const enum AVSampleFormat[]) { AV_SAMPLE_FMT_FLTP,
                                                      AV_SAMPLE_FMT_NONE },
};
#endif
#if CONFIG_WMAV2_ENCODER
AVCodec ff_wmav2_encoder = {
    .name           = "wmav2",
    .long_name      = NULL_IF_CONFIG_SMALL("Windows Media Audio 2"),
    .type           = AVMEDIA_TYPE_AUDIO,
    .id             = AV_CODEC_ID_WMAV2,
    .priv_data_size = sizeof(WMACodecContext),
    .init           = encode_init,
    .encode2        = encode_superframe,
    .close          = ff_wma_end,
<<<<<<< HEAD
    .sample_fmts    = (const enum AVSampleFormat[]){ AV_SAMPLE_FMT_FLTP,
                                                     AV_SAMPLE_FMT_NONE },
};
#endif
=======
    .sample_fmts    = (const enum AVSampleFormat[]) { AV_SAMPLE_FMT_FLTP,
                                                      AV_SAMPLE_FMT_NONE },
};
>>>>>>> d2a4e4b9
<|MERGE_RESOLUTION|>--- conflicted
+++ resolved
@@ -35,14 +35,9 @@
 
     s->avctx = avctx;
 
-<<<<<<< HEAD
-    if(avctx->channels > MAX_CHANNELS) {
-        av_log(avctx, AV_LOG_ERROR, "too many channels: got %i, need %i or fewer\n",
-=======
     if (avctx->channels > MAX_CHANNELS) {
         av_log(avctx, AV_LOG_ERROR,
-               "too many channels: got %i, need %i or fewer",
->>>>>>> d2a4e4b9
+               "too many channels: got %i, need %i or fewer\n",
                avctx->channels, MAX_CHANNELS);
         return AVERROR(EINVAL);
     }
@@ -72,22 +67,13 @@
         extradata             = av_mallocz(10);
         avctx->extradata_size = 10;
         AV_WL32(extradata, flags1);
-<<<<<<< HEAD
-        AV_WL16(extradata+4, flags2);
-    }else
-        av_assert0(0);
-    avctx->extradata= extradata;
-    s->use_exp_vlc = flags2 & 0x0001;
-    s->use_bit_reservoir = flags2 & 0x0002;
-=======
         AV_WL16(extradata + 4, flags2);
     } else {
-        assert(0);
+        av_assert0(0);
     }
     avctx->extradata          = extradata;
     s->use_exp_vlc            = flags2 & 0x0001;
     s->use_bit_reservoir      = flags2 & 0x0002;
->>>>>>> d2a4e4b9
     s->use_variable_block_len = flags2 & 0x0004;
     if (avctx->channels == 2)
         s->ms_stereo = 1;
@@ -102,15 +88,9 @@
                          (avctx->sample_rate * 8);
     block_align        = FFMIN(block_align, MAX_CODED_SUPERFRAME_SIZE);
     avctx->block_align = block_align;
-<<<<<<< HEAD
-
-    avctx->frame_size = avctx->delay = s->frame_len;
-=======
-    avctx->bit_rate    = avctx->block_align * 8LL * avctx->sample_rate /
-                         s->frame_len;
+
     avctx->frame_size  =
     avctx->delay       = s->frame_len;
->>>>>>> d2a4e4b9
 
     return 0;
 }
@@ -170,13 +150,8 @@
     q     = s->exponents[ch];
     q_end = q + s->block_len;
     if (s->version == 1) {
-<<<<<<< HEAD
-        last_exp= *exp_param++;
-        av_assert0(last_exp-10 >= 0 && last_exp-10 < 32);
-=======
         last_exp = *exp_param++;
-        assert(last_exp - 10 >= 0 && last_exp - 10 < 32);
->>>>>>> d2a4e4b9
+        av_assert0(last_exp - 10 >= 0 && last_exp - 10 < 32);
         put_bits(&s->pb, 5, last_exp - 10);
         q += *ptr++;
     } else
@@ -184,14 +159,9 @@
     while (q < q_end) {
         int exp  = *exp_param++;
         int code = exp - last_exp + 60;
-<<<<<<< HEAD
         av_assert1(code >= 0 && code < 120);
-        put_bits(&s->pb, ff_aac_scalefactor_bits[code], ff_aac_scalefactor_code[code]);
-=======
-        assert(code >= 0 && code < 120);
         put_bits(&s->pb, ff_aac_scalefactor_bits[code],
                  ff_aac_scalefactor_code[code]);
->>>>>>> d2a4e4b9
         /* XXX: use a table */
         q       += *ptr++;
         last_exp = exp;
@@ -214,13 +184,8 @@
 
     // FIXME remove duplication relative to decoder
     if (s->use_variable_block_len) {
-<<<<<<< HEAD
-        av_assert0(0); //FIXME not implemented
-    }else{
-=======
-        assert(0); // FIXME not implemented
+        av_assert0(0); // FIXME not implemented
     } else {
->>>>>>> d2a4e4b9
         /* fixed block len */
         s->next_block_len_bits = s->frame_len_bits;
         s->prev_block_len_bits = s->frame_len_bits;
@@ -264,11 +229,7 @@
             mult     *= mdct_norm;
             coefs     = src_coefs[ch];
             if (s->use_noise_coding && 0) {
-<<<<<<< HEAD
-                av_assert0(0); //FIXME not implemented
-=======
-                assert(0); // FIXME not implemented
->>>>>>> d2a4e4b9
+                av_assert0(0); // FIXME not implemented
             } else {
                 coefs += s->coefs_start;
                 n      = nb_coefs[ch];
@@ -323,23 +284,13 @@
                 if (s->use_exp_vlc) {
                     encode_exp_vlc(s, ch, fixed_exp);
                 } else {
-<<<<<<< HEAD
-                    av_assert0(0); //FIXME not implemented
-=======
-                    assert(0); // FIXME not implemented
->>>>>>> d2a4e4b9
+                    av_assert0(0); // FIXME not implemented
 //                    encode_exp_lsp(s, ch);
                 }
             }
         }
-<<<<<<< HEAD
-    } else {
-        av_assert0(0); //FIXME not implemented
-    }
-=======
     } else
-        assert(0); // FIXME not implemented
->>>>>>> d2a4e4b9
+        av_assert0(0); // FIXME not implemented
 
     for (ch = 0; ch < s->avctx->channels; ch++) {
         if (s->channel_coded[ch]) {
@@ -359,14 +310,9 @@
                         if (run < s->coef_vlcs[tindex]->levels[abs_level - 1])
                             code = run + s->int_table[tindex][abs_level - 1];
 
-<<<<<<< HEAD
                     av_assert2(code < s->coef_vlcs[tindex]->n);
-                    put_bits(&s->pb, s->coef_vlcs[tindex]->huffbits[code], s->coef_vlcs[tindex]->huffcodes[code]);
-=======
-                    assert(code < s->coef_vlcs[tindex]->n);
                     put_bits(&s->pb, s->coef_vlcs[tindex]->huffbits[code],
                              s->coef_vlcs[tindex]->huffcodes[code]);
->>>>>>> d2a4e4b9
 
                     if (code == 0) {
                         if (1 << coef_nb_bits <= abs_level)
@@ -396,19 +342,10 @@
 {
     init_put_bits(&s->pb, buf, buf_size);
 
-<<<<<<< HEAD
-    if (s->use_bit_reservoir) {
-        av_assert0(0);//FIXME not implemented
-    }else{
-        if(encode_block(s, src_coefs, total_gain) < 0)
-            return INT_MAX;
-    }
-=======
     if (s->use_bit_reservoir)
-        assert(0); // FIXME not implemented
+        av_assert0(0); // FIXME not implemented
     else if (encode_block(s, src_coefs, total_gain) < 0)
         return INT_MAX;
->>>>>>> d2a4e4b9
 
     avpriv_align_put_bits(&s->pb);
 
@@ -441,13 +378,12 @@
     if ((ret = ff_alloc_packet2(avctx, avpkt, 2 * MAX_CODED_SUPERFRAME_SIZE)) < 0)
         return ret;
 
-<<<<<<< HEAD
-    total_gain= 128;
-    for(i=64; i; i>>=1){
+    total_gain = 128;
+    for (i = 64; i; i >>= 1) {
         error = encode_frame(s, s->coefs, avpkt->data, avpkt->size,
                                  total_gain - i);
-        if(error<=0)
-            total_gain-= i;
+        if (error <= 0)
+            total_gain -= i;
     }
 
     while(total_gain <= 128 && error > 0)
@@ -455,36 +391,6 @@
     if (error > 0) {
         av_log(avctx, AV_LOG_ERROR, "Invalid input data or requested bitrate too low, cannot encode\n");
         avpkt->size = 0;
-=======
-#if 1
-    total_gain = 128;
-    for (i = 64; i; i >>= 1) {
-        int error = encode_frame(s, s->coefs, avpkt->data, avpkt->size,
-                                 total_gain - i);
-        if (error < 0)
-            total_gain -= i;
-    }
-#else
-    total_gain = 90;
-    best = encode_frame(s, s->coefs, avpkt->data, avpkt->size, total_gain);
-    for (i = 32; i; i >>= 1) {
-        int scoreL = encode_frame(s, s->coefs, avpkt->data, avpkt->size, total_gain - i);
-        int scoreR = encode_frame(s, s->coefs, avpkt->data, avpkt->size, total_gain + i);
-        av_log(NULL, AV_LOG_ERROR, "%d %d %d (%d)\n", scoreL, best, scoreR, total_gain);
-        if (scoreL < FFMIN(best, scoreR)) {
-            best        = scoreL;
-            total_gain -= i;
-        } else if (scoreR < best) {
-            best        = scoreR;
-            total_gain += i;
-        }
-    }
-#endif /* 1 */
-
-    if ((i = encode_frame(s, s->coefs, avpkt->data, avpkt->size, total_gain)) >= 0) {
-        av_log(avctx, AV_LOG_ERROR, "required frame size too large. please "
-                                    "use a higher bit rate.\n");
->>>>>>> d2a4e4b9
         return AVERROR(EINVAL);
     }
     av_assert0((put_bits_count(&s->pb) & 7) == 0);
@@ -528,13 +434,7 @@
     .init           = encode_init,
     .encode2        = encode_superframe,
     .close          = ff_wma_end,
-<<<<<<< HEAD
-    .sample_fmts    = (const enum AVSampleFormat[]){ AV_SAMPLE_FMT_FLTP,
-                                                     AV_SAMPLE_FMT_NONE },
-};
-#endif
-=======
     .sample_fmts    = (const enum AVSampleFormat[]) { AV_SAMPLE_FMT_FLTP,
                                                       AV_SAMPLE_FMT_NONE },
 };
->>>>>>> d2a4e4b9
+#endif