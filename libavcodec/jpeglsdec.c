/*
 * JPEG-LS decoder
 * Copyright (c) 2003 Michael Niedermayer
 * Copyright (c) 2006 Konstantin Shishkov
 *
 * This file is part of FFmpeg.
 *
 * FFmpeg is free software; you can redistribute it and/or
 * modify it under the terms of the GNU Lesser General Public
 * License as published by the Free Software Foundation; either
 * version 2.1 of the License, or (at your option) any later version.
 *
 * FFmpeg is distributed in the hope that it will be useful,
 * but WITHOUT ANY WARRANTY; without even the implied warranty of
 * MERCHANTABILITY or FITNESS FOR A PARTICULAR PURPOSE.  See the GNU
 * Lesser General Public License for more details.
 *
 * You should have received a copy of the GNU Lesser General Public
 * License along with FFmpeg; if not, write to the Free Software
 * Foundation, Inc., 51 Franklin Street, Fifth Floor, Boston, MA 02110-1301 USA
 */

/**
 * @file
 * JPEG-LS decoder.
 */

#include "avcodec.h"
#include "get_bits.h"
#include "golomb.h"
#include "mathops.h"
#include "mjpeg.h"
#include "mjpegdec.h"
#include "jpegls.h"
#include "jpeglsdec.h"


/*
* Uncomment this to significantly speed up decoding of broken JPEG-LS
* (or test broken JPEG-LS decoder) and slow down ordinary decoding a bit.
*
* There is no Golomb code with length >= 32 bits possible, so check and
* avoid situation of 32 zeros, FFmpeg Golomb decoder is painfully slow
* on this errors.
*/
//#define JLS_BROKEN


/**
 * Decode LSE block with initialization parameters
 */
int ff_jpegls_decode_lse(MJpegDecodeContext *s)
{
    int len, id;

    /* XXX: verify len field validity */
    len = get_bits(&s->gb, 16);
    id = get_bits(&s->gb, 8);

    switch(id){
    case 1:
        s->maxval= get_bits(&s->gb, 16);
        s->t1= get_bits(&s->gb, 16);
        s->t2= get_bits(&s->gb, 16);
        s->t3= get_bits(&s->gb, 16);
        s->reset= get_bits(&s->gb, 16);

//        ff_jpegls_reset_coding_parameters(s, 0);
        //FIXME quant table?
        break;
    case 2:
    case 3:
        av_log(s->avctx, AV_LOG_ERROR, "palette not supported\n");
        return AVERROR(ENOSYS);
    case 4:
        av_log(s->avctx, AV_LOG_ERROR, "oversize image not supported\n");
        return AVERROR(ENOSYS);
    default:
        av_log(s->avctx, AV_LOG_ERROR, "invalid id %d\n", id);
        return AVERROR_INVALIDDATA;
    }
//    av_log(s->avctx, AV_LOG_DEBUG, "ID=%i, T=%i,%i,%i\n", id, s->t1, s->t2, s->t3);

    return 0;
}

/**
 * Get context-dependent Golomb code, decode it and update context
 */
static inline int ls_get_code_regular(GetBitContext *gb, JLSState *state, int Q){
    int k, ret;

    for(k = 0; (state->N[Q] << k) < state->A[Q]; k++);

#ifdef JLS_BROKEN
    if(!show_bits_long(gb, 32))return -1;
#endif
    ret = get_ur_golomb_jpegls(gb, k, state->limit, state->qbpp);

    /* decode mapped error */
    if(ret & 1)
        ret = -((ret + 1) >> 1);
    else
        ret >>= 1;

    /* for NEAR=0, k=0 and 2*B[Q] <= - N[Q] mapping is reversed */
    if(!state->near && !k && (2 * state->B[Q] <= -state->N[Q]))
        ret = -(ret + 1);

    ret= ff_jpegls_update_state_regular(state, Q, ret);

    return ret;
}

/**
 * Get Golomb code, decode it and update state for run termination
 */
static inline int ls_get_code_runterm(GetBitContext *gb, JLSState *state, int RItype, int limit_add){
    int k, ret, temp, map;
    int Q = 365 + RItype;

    temp=  state->A[Q];
    if(RItype)
        temp += state->N[Q] >> 1;

    for(k = 0; (state->N[Q] << k) < temp; k++);

#ifdef JLS_BROKEN
    if(!show_bits_long(gb, 32))return -1;
#endif
    ret = get_ur_golomb_jpegls(gb, k, state->limit - limit_add - 1, state->qbpp);

    /* decode mapped error */
    map = 0;
    if(!k && (RItype || ret) && (2 * state->B[Q] < state->N[Q]))
        map = 1;
    ret += RItype + map;

    if(ret & 1){
        ret = map - ((ret + 1) >> 1);
        state->B[Q]++;
    } else {
        ret = ret >> 1;
    }

    /* update state */
    state->A[Q] += FFABS(ret) - RItype;
    ret *= state->twonear;
    ff_jpegls_downscale_state(state, Q);

    return ret;
}

/**
 * Decode one line of image
 */
static inline void ls_decode_line(JLSState *state, MJpegDecodeContext *s, void *last, void *dst, int last2, int w, int stride, int comp, int bits){
    int i, x = 0;
    int Ra, Rb, Rc, Rd;
    int D0, D1, D2;

    while(x < w) {
        int err, pred;

        /* compute gradients */
        Ra = x ? R(dst, x - stride) : R(last, x);
        Rb = R(last, x);
        Rc = x ? R(last, x - stride) : last2;
        Rd = (x >= w - stride) ? R(last, x) : R(last, x + stride);
        D0 = Rd - Rb;
        D1 = Rb - Rc;
        D2 = Rc - Ra;
        /* run mode */
        if((FFABS(D0) <= state->near) && (FFABS(D1) <= state->near) && (FFABS(D2) <= state->near)) {
            int r;
            int RItype;

            /* decode full runs while available */
            while(get_bits1(&s->gb)) {
                int r;
                r = 1 << ff_log2_run[state->run_index[comp]];
                if(x + r * stride > w) {
                    r = (w - x) / stride;
                }
                for(i = 0; i < r; i++) {
                    W(dst, x, Ra);
                    x += stride;
                }
                /* if EOL reached, we stop decoding */
                if(r != (1 << ff_log2_run[state->run_index[comp]]))
                    return;
                if(state->run_index[comp] < 31)
                    state->run_index[comp]++;
                if(x + stride > w)
                    return;
            }
            /* decode aborted run */
            r = ff_log2_run[state->run_index[comp]];
            if(r)
                r = get_bits_long(&s->gb, r);
            if(x + r * stride > w) {
                r = (w - x) / stride;
            }
            for(i = 0; i < r; i++) {
                W(dst, x, Ra);
                x += stride;
            }

            /* decode run termination value */
            Rb = R(last, x);
            RItype = (FFABS(Ra - Rb) <= state->near) ? 1 : 0;
            err = ls_get_code_runterm(&s->gb, state, RItype, ff_log2_run[state->run_index[comp]]);
            if(state->run_index[comp])
                state->run_index[comp]--;

            if(state->near && RItype){
                pred = Ra + err;
            } else {
                if(Rb < Ra)
                    pred = Rb - err;
                else
                    pred = Rb + err;
            }
        } else { /* regular mode */
            int context, sign;

            context = ff_jpegls_quantize(state, D0) * 81 + ff_jpegls_quantize(state, D1) * 9 + ff_jpegls_quantize(state, D2);
            pred = mid_pred(Ra, Ra + Rb - Rc, Rb);

            if(context < 0){
                context = -context;
                sign = 1;
            }else{
                sign = 0;
            }

            if(sign){
                pred = av_clip(pred - state->C[context], 0, state->maxval);
                err = -ls_get_code_regular(&s->gb, state, context);
            } else {
                pred = av_clip(pred + state->C[context], 0, state->maxval);
                err = ls_get_code_regular(&s->gb, state, context);
            }

            /* we have to do something more for near-lossless coding */
            pred += err;
        }
        if(state->near){
            if(pred < -state->near)
                pred += state->range * state->twonear;
            else if(pred > state->maxval + state->near)
                pred -= state->range * state->twonear;
            pred = av_clip(pred, 0, state->maxval);
        }

        pred &= state->maxval;
        W(dst, x, pred);
        x += stride;
    }
}

int ff_jpegls_decode_picture(MJpegDecodeContext *s, int near, int point_transform, int ilv){
    int i, t = 0;
    uint8_t *zero, *last, *cur;
    JLSState *state;
    int off = 0, stride = 1, width, shift, ret = 0;

    zero = av_mallocz(s->picture.linesize[0]);
    last = zero;
    cur = s->picture.data[0];

    state = av_mallocz(sizeof(JLSState));
    /* initialize JPEG-LS state from JPEG parameters */
    state->near = near;
    state->bpp = (s->bits < 2) ? 2 : s->bits;
    state->maxval = s->maxval;
    state->T1 = s->t1;
    state->T2 = s->t2;
    state->T3 = s->t3;
    state->reset = s->reset;
    ff_jpegls_reset_coding_parameters(state, 0);
    ff_jpegls_init_state(state);

    if(s->bits <= 8)
        shift = point_transform + (8 - s->bits);
    else
        shift = point_transform + (16 - s->bits);

//    av_log(s->avctx, AV_LOG_DEBUG, "JPEG-LS params: %ix%i NEAR=%i MV=%i T(%i,%i,%i) RESET=%i, LIMIT=%i, qbpp=%i, RANGE=%i\n",s->width,s->height,state->near,state->maxval,state->T1,state->T2,state->T3,state->reset,state->limit,state->qbpp, state->range);
//    av_log(s->avctx, AV_LOG_DEBUG, "JPEG params: ILV=%i Pt=%i BPP=%i, scan = %i\n", ilv, point_transform, s->bits, s->cur_scan);
    if(ilv == 0) { /* separate planes */
<<<<<<< HEAD
=======
        if (s->cur_scan > s->nb_components) {
            ret = AVERROR_INVALIDDATA;
            goto end;
        }
        off = s->cur_scan - 1;
>>>>>>> 42fed7f4
        stride = (s->nb_components > 1) ? 3 : 1;
        off = av_clip(s->cur_scan - 1, 0, stride - 1);
        width = s->width * stride;
        cur += off;
        for(i = 0; i < s->height; i++) {
            if(s->bits <= 8){
                ls_decode_line(state, s, last, cur, t, width, stride, off,  8);
                t = last[0];
            }else{
                ls_decode_line(state, s, last, cur, t, width, stride, off, 16);
                t = *((uint16_t*)last);
            }
            last = cur;
            cur += s->picture.linesize[0];

            if (s->restart_interval && !--s->restart_count) {
                align_get_bits(&s->gb);
                skip_bits(&s->gb, 16); /* skip RSTn */
            }
        }
    } else if(ilv == 1) { /* line interleaving */
        int j;
        int Rc[3] = {0, 0, 0};
        stride = (s->nb_components > 1) ? 3 : 1;
        memset(cur, 0, s->picture.linesize[0]);
        width = s->width * stride;
        for(i = 0; i < s->height; i++) {
            for(j = 0; j < stride; j++) {
                ls_decode_line(state, s, last + j, cur + j, Rc[j], width, stride, j, 8);
                Rc[j] = last[j];

                if (s->restart_interval && !--s->restart_count) {
                    align_get_bits(&s->gb);
                    skip_bits(&s->gb, 16); /* skip RSTn */
                }
            }
            last = cur;
            cur += s->picture.linesize[0];
        }
    } else if (ilv == 2) { /* sample interleaving */
        av_log(s->avctx, AV_LOG_ERROR, "Sample interleaved images are not supported.\n");
        ret = AVERROR_PATCHWELCOME;
        goto end;
    }

    if(shift){ /* we need to do point transform or normalize samples */
        int x, w;

        w = s->width * s->nb_components;

        if(s->bits <= 8){
            uint8_t *src = s->picture.data[0];

            for(i = 0; i < s->height; i++){
                for(x = off; x < w; x+= stride){
                    src[x] <<= shift;
                }
                src += s->picture.linesize[0];
            }
        }else{
            uint16_t *src = (uint16_t*) s->picture.data[0];

            for(i = 0; i < s->height; i++){
                for(x = 0; x < w; x++){
                    src[x] <<= shift;
                }
                src += s->picture.linesize[0]/2;
            }
        }
    }

end:
    av_free(state);
    av_free(zero);

    return ret;
}


AVCodec ff_jpegls_decoder = {
    .name           = "jpegls",
    .type           = AVMEDIA_TYPE_VIDEO,
    .id             = CODEC_ID_JPEGLS,
    .priv_data_size = sizeof(MJpegDecodeContext),
    .init           = ff_mjpeg_decode_init,
    .close          = ff_mjpeg_decode_end,
    .decode         = ff_mjpeg_decode_frame,
    .capabilities   = CODEC_CAP_DR1,
    .long_name = NULL_IF_CONFIG_SMALL("JPEG-LS"),
};<|MERGE_RESOLUTION|>--- conflicted
+++ resolved
@@ -289,14 +289,10 @@
 //    av_log(s->avctx, AV_LOG_DEBUG, "JPEG-LS params: %ix%i NEAR=%i MV=%i T(%i,%i,%i) RESET=%i, LIMIT=%i, qbpp=%i, RANGE=%i\n",s->width,s->height,state->near,state->maxval,state->T1,state->T2,state->T3,state->reset,state->limit,state->qbpp, state->range);
 //    av_log(s->avctx, AV_LOG_DEBUG, "JPEG params: ILV=%i Pt=%i BPP=%i, scan = %i\n", ilv, point_transform, s->bits, s->cur_scan);
     if(ilv == 0) { /* separate planes */
-<<<<<<< HEAD
-=======
         if (s->cur_scan > s->nb_components) {
             ret = AVERROR_INVALIDDATA;
             goto end;
         }
-        off = s->cur_scan - 1;
->>>>>>> 42fed7f4
         stride = (s->nb_components > 1) ? 3 : 1;
         off = av_clip(s->cur_scan - 1, 0, stride - 1);
         width = s->width * stride;
