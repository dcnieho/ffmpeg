/*
 * Copyright (c) 2008 Mans Rullgard <mans@mansr.com>
 *
 * This file is part of FFmpeg.
 *
 * FFmpeg is free software; you can redistribute it and/or
 * modify it under the terms of the GNU Lesser General Public
 * License as published by the Free Software Foundation; either
 * version 2.1 of the License, or (at your option) any later version.
 *
 * FFmpeg is distributed in the hope that it will be useful,
 * but WITHOUT ANY WARRANTY; without even the implied warranty of
 * MERCHANTABILITY or FITNESS FOR A PARTICULAR PURPOSE.  See the GNU
 * Lesser General Public License for more details.
 *
 * You should have received a copy of the GNU Lesser General Public
 * License along with FFmpeg; if not, write to the Free Software
 * Foundation, Inc., 51 Franklin Street, Fifth Floor, Boston, MA 02110-1301 USA
 */

#include "libavutil/arm/asm.S"

function ff_h264_idct_add_neon, export=1
        vld1.64         {d0-d3},  [r1,:128]
        vmov.i16        q15, #0

        vswp            d1,  d2
        vst1.16         {q15},    [r1,:128]!
        vadd.i16        d4,  d0,  d1
        vst1.16         {q15},    [r1,:128]!
        vshr.s16        q8,  q1,  #1
        vsub.i16        d5,  d0,  d1
        vadd.i16        d6,  d2,  d17
        vsub.i16        d7,  d16, d3
        vadd.i16        q0,  q2,  q3
        vsub.i16        q1,  q2,  q3

        vtrn.16         d0,  d1
        vtrn.16         d3,  d2
        vtrn.32         d0,  d3
        vtrn.32         d1,  d2

        vadd.i16        d4,  d0,  d3
        vld1.32         {d18[0]}, [r0,:32], r2
        vswp            d1,  d3
        vshr.s16        q8,  q1,  #1
        vld1.32         {d19[1]}, [r0,:32], r2
        vsub.i16        d5,  d0,  d1
        vld1.32         {d18[1]}, [r0,:32], r2
        vadd.i16        d6,  d16, d3
        vld1.32         {d19[0]}, [r0,:32], r2
        vsub.i16        d7,  d2,  d17
        sub             r0,  r0,  r2, lsl #2
        vadd.i16        q0,  q2,  q3
        vsub.i16        q1,  q2,  q3

        vrshr.s16       q0,  q0,  #6
        vrshr.s16       q1,  q1,  #6

        vaddw.u8        q0,  q0,  d18
        vaddw.u8        q1,  q1,  d19

        vqmovun.s16     d0,  q0
        vqmovun.s16     d1,  q1

        vst1.32         {d0[0]},  [r0,:32], r2
        vst1.32         {d1[1]},  [r0,:32], r2
        vst1.32         {d0[1]},  [r0,:32], r2
        vst1.32         {d1[0]},  [r0,:32], r2

        sub             r1,  r1,  #32
        bx              lr
endfunc

function ff_h264_idct_dc_add_neon, export=1
        mov             r3,       #0
        vld1.16         {d2[],d3[]}, [r1,:16]
        strh            r3,       [r1]
        vrshr.s16       q1,  q1,  #6
        vld1.32         {d0[0]},  [r0,:32], r2
        vld1.32         {d0[1]},  [r0,:32], r2
        vaddw.u8        q2,  q1,  d0
        vld1.32         {d1[0]},  [r0,:32], r2
        vld1.32         {d1[1]},  [r0,:32], r2
        vaddw.u8        q1,  q1,  d1
        vqmovun.s16     d0,  q2
        vqmovun.s16     d1,  q1
        sub             r0,  r0,  r2, lsl #2
        vst1.32         {d0[0]},  [r0,:32], r2
        vst1.32         {d0[1]},  [r0,:32], r2
        vst1.32         {d1[0]},  [r0,:32], r2
        vst1.32         {d1[1]},  [r0,:32], r2
        bx              lr
endfunc

function ff_h264_idct_add16_neon, export=1
        push            {r4-r8,lr}
        mov             r4,  r0
        mov             r5,  r1
        mov             r1,  r2
        mov             r2,  r3
        ldr             r6,  [sp, #24]
        movrel          r7,  scan8
        mov             ip,  #16
1:      ldrb            r8,  [r7], #1
        ldr             r0,  [r5], #4
        ldrb            r8,  [r6, r8]
        subs            r8,  r8,  #1
        blt             2f
        ldrsh           lr,  [r1]
        add             r0,  r0,  r4
        it              ne
        movne           lr,  #0
        cmp             lr,  #0
        ite             ne
        adrne           lr,  ff_h264_idct_dc_add_neon + CONFIG_THUMB
        adreq           lr,  ff_h264_idct_add_neon    + CONFIG_THUMB
        blx             lr
2:      subs            ip,  ip,  #1
        add             r1,  r1,  #32
        bne             1b
        pop             {r4-r8,pc}
endfunc

function ff_h264_idct_add16intra_neon, export=1
        push            {r4-r8,lr}
        mov             r4,  r0
        mov             r5,  r1
        mov             r1,  r2
        mov             r2,  r3
        ldr             r6,  [sp, #24]
        movrel          r7,  scan8
        mov             ip,  #16
1:      ldrb            r8,  [r7], #1
        ldr             r0,  [r5], #4
        ldrb            r8,  [r6, r8]
        add             r0,  r0,  r4
        cmp             r8,  #0
        ldrsh           r8,  [r1]
        iteet           ne
        adrne           lr,  ff_h264_idct_add_neon    + CONFIG_THUMB
        adreq           lr,  ff_h264_idct_dc_add_neon + CONFIG_THUMB
        cmpeq           r8,  #0
        blxne           lr
        subs            ip,  ip,  #1
        add             r1,  r1,  #32
        bne             1b
        pop             {r4-r8,pc}
endfunc

function ff_h264_idct_add8_neon, export=1
        push            {r4-r10,lr}
        ldm             r0,  {r4,r9}
        add             r5,  r1,  #16*4
        add             r1,  r2,  #16*32
        mov             r2,  r3
        mov             r10, r1
        ldr             r6,  [sp, #32]
        movrel          r7,  scan8+16
        mov             r12, #0
1:      ldrb            r8,  [r7, r12]
        ldr             r0,  [r5, r12, lsl #2]
        ldrb            r8,  [r6, r8]
        add             r0,  r0,  r4
        add             r1,  r10, r12, lsl #5
        cmp             r8,  #0
        ldrsh           r8,  [r1]
        iteet           ne
        adrne           lr,  ff_h264_idct_add_neon    + CONFIG_THUMB
        adreq           lr,  ff_h264_idct_dc_add_neon + CONFIG_THUMB
        cmpeq           r8,  #0
        blxne           lr
        add             r12, r12, #1
        cmp             r12, #4
        itt             eq
        moveq           r12, #16
        moveq           r4,  r9
        cmp             r12, #20
        blt             1b
        pop             {r4-r10,pc}
endfunc

.macro  idct8x8_cols    pass
  .if \pass == 0
        qa      .req    q2
        qb      .req    q14
        vshr.s16        q2,  q10, #1
        vadd.i16        q0,  q8,  q12
        vld1.16         {q14-q15},[r1,:128]
<<<<<<< HEAD
        vst1.16         {q7},     [r1,:128]!
        vst1.16         {q7},     [r1,:128]!
=======
        vst1.16         {q3},     [r1,:128]!
        vst1.16         {q3},     [r1,:128]!
>>>>>>> 62844c3f
        vsub.i16        q1,  q8,  q12
        vshr.s16        q3,  q14, #1
        vsub.i16        q2,  q2,  q14
        vadd.i16        q3,  q3,  q10
  .else
        qa      .req    q14
        qb      .req    q2
        vtrn.32         q8,  q10
        vtrn.16         q12, q13
        vtrn.32         q9,  q11
        vtrn.32         q12, q2
        vtrn.32         q13, q15
        vswp            d21, d4
        vshr.s16        q14, q10, #1
        vswp            d17, d24
        vshr.s16        q3,  q2,  #1
        vswp            d19, d26
        vadd.i16        q0,  q8,  q12
        vswp            d23, d30
        vsub.i16        q1,  q8,  q12
        vsub.i16        q14, q14, q2
        vadd.i16        q3,  q3,  q10
  .endif
        vadd.i16        q10, q1,  qa
        vsub.i16        q12, q1,  qa
        vadd.i16        q8,  q0,  q3
        vsub.i16        qb,  q0,  q3
        vsub.i16        q0,  q13, q11
        vadd.i16        q1,  q15, q9
        vsub.i16        qa,  q15, q9
        vadd.i16        q3,  q13, q11
        vsub.i16        q0,  q0,  q15
        vsub.i16        q1,  q1,  q11
        vadd.i16        qa,  qa,  q13
        vadd.i16        q3,  q3,  q9
        vshr.s16        q9,  q9,  #1
        vshr.s16        q11, q11, #1
        vshr.s16        q13, q13, #1
        vshr.s16        q15, q15, #1
        vsub.i16        q0,  q0,  q15
        vsub.i16        q1,  q1,  q11
        vadd.i16        qa,  qa,  q13
        vadd.i16        q3,  q3,  q9
        vshr.s16        q9,  q0,  #2
        vshr.s16        q11, q1,  #2
        vshr.s16        q13, qa,  #2
        vshr.s16        q15, q3,  #2
        vsub.i16        q3,  q3,  q9
        vsub.i16        qa,  q11, qa
        vadd.i16        q1,  q1,  q13
        vadd.i16        q0,  q0,  q15
  .if \pass == 0
        vsub.i16        q15, q8,  q3
        vadd.i16        q8,  q8,  q3
        vadd.i16        q9,  q10, q2
        vsub.i16        q2,  q10, q2
        vtrn.16         q8,  q9
        vadd.i16        q10, q12, q1
        vtrn.16         q2,  q15
        vadd.i16        q11, q14, q0
        vsub.i16        q13, q12, q1
        vtrn.16         q10, q11
        vsub.i16        q12, q14, q0
  .else
        vsub.i16        q15, q8,  q3
        vadd.i16        q8,  q8,  q3
        vadd.i16        q9,  q10, q14
        vsub.i16        q14, q10, q14
        vadd.i16        q10, q12, q1
        vsub.i16        q13, q12, q1
        vadd.i16        q11, q2, q0
        vsub.i16        q12, q2, q0
  .endif
        .unreq          qa
        .unreq          qb
.endm

function ff_h264_idct8_add_neon, export=1
<<<<<<< HEAD
        vmov.i16        q7,       #0
        vld1.16         {q8-q9},  [r1,:128]
        vst1.16         {q7},     [r1,:128]!
        vst1.16         {q7},     [r1,:128]!
        vld1.16         {q10-q11},[r1,:128]
        vst1.16         {q7},     [r1,:128]!
        vst1.16         {q7},     [r1,:128]!
        vld1.16         {q12-q13},[r1,:128]
        vst1.16         {q7},     [r1,:128]!
        vst1.16         {q7},     [r1,:128]!
=======
        vmov.i16        q3,       #0
        vld1.16         {q8-q9},  [r1,:128]
        vst1.16         {q3},     [r1,:128]!
        vst1.16         {q3},     [r1,:128]!
        vld1.16         {q10-q11},[r1,:128]
        vst1.16         {q3},     [r1,:128]!
        vst1.16         {q3},     [r1,:128]!
        vld1.16         {q12-q13},[r1,:128]
        vst1.16         {q3},     [r1,:128]!
        vst1.16         {q3},     [r1,:128]!
>>>>>>> 62844c3f

        idct8x8_cols    0
        idct8x8_cols    1

        mov             r3,  r0
        vrshr.s16       q8,  q8,  #6
        vld1.8          {d0},     [r0,:64], r2
        vrshr.s16       q9,  q9,  #6
        vld1.8          {d1},     [r0,:64], r2
        vrshr.s16       q10, q10, #6
        vld1.8          {d2},     [r0,:64], r2
        vrshr.s16       q11, q11, #6
        vld1.8          {d3},     [r0,:64], r2
        vrshr.s16       q12, q12, #6
        vld1.8          {d4},     [r0,:64], r2
        vrshr.s16       q13, q13, #6
        vld1.8          {d5},     [r0,:64], r2
        vrshr.s16       q14, q14, #6
        vld1.8          {d6},     [r0,:64], r2
        vrshr.s16       q15, q15, #6
        vld1.8          {d7},     [r0,:64], r2
        vaddw.u8        q8,  q8,  d0
        vaddw.u8        q9,  q9,  d1
        vaddw.u8        q10, q10, d2
        vqmovun.s16     d0,  q8
        vaddw.u8        q11, q11, d3
        vqmovun.s16     d1,  q9
        vaddw.u8        q12, q12, d4
        vqmovun.s16     d2,  q10
        vst1.8          {d0},     [r3,:64], r2
        vaddw.u8        q13, q13, d5
        vqmovun.s16     d3,  q11
        vst1.8          {d1},     [r3,:64], r2
        vaddw.u8        q14, q14, d6
        vqmovun.s16     d4,  q12
        vst1.8          {d2},     [r3,:64], r2
        vaddw.u8        q15, q15, d7
        vqmovun.s16     d5,  q13
        vst1.8          {d3},     [r3,:64], r2
        vqmovun.s16     d6,  q14
        vqmovun.s16     d7,  q15
        vst1.8          {d4},     [r3,:64], r2
        vst1.8          {d5},     [r3,:64], r2
        vst1.8          {d6},     [r3,:64], r2
        vst1.8          {d7},     [r3,:64], r2

        sub             r1,  r1,  #128
        bx              lr
endfunc

function ff_h264_idct8_dc_add_neon, export=1
        mov             r3,       #0
        vld1.16         {d30[],d31[]},[r1,:16]
        strh            r3,       [r1]
        vld1.32         {d0},     [r0,:64], r2
        vrshr.s16       q15, q15, #6
        vld1.32         {d1},     [r0,:64], r2
        vld1.32         {d2},     [r0,:64], r2
        vaddw.u8        q8,  q15, d0
        vld1.32         {d3},     [r0,:64], r2
        vaddw.u8        q9,  q15, d1
        vld1.32         {d4},     [r0,:64], r2
        vaddw.u8        q10, q15, d2
        vld1.32         {d5},     [r0,:64], r2
        vaddw.u8        q11, q15, d3
        vld1.32         {d6},     [r0,:64], r2
        vaddw.u8        q12, q15, d4
        vld1.32         {d7},     [r0,:64], r2
        vaddw.u8        q13, q15, d5
        vaddw.u8        q14, q15, d6
        vaddw.u8        q15, q15, d7
        vqmovun.s16     d0,  q8
        vqmovun.s16     d1,  q9
        vqmovun.s16     d2,  q10
        vqmovun.s16     d3,  q11
        sub             r0,  r0,  r2, lsl #3
        vst1.32         {d0},     [r0,:64], r2
        vqmovun.s16     d4,  q12
        vst1.32         {d1},     [r0,:64], r2
        vqmovun.s16     d5,  q13
        vst1.32         {d2},     [r0,:64], r2
        vqmovun.s16     d6,  q14
        vst1.32         {d3},     [r0,:64], r2
        vqmovun.s16     d7,  q15
        vst1.32         {d4},     [r0,:64], r2
        vst1.32         {d5},     [r0,:64], r2
        vst1.32         {d6},     [r0,:64], r2
        vst1.32         {d7},     [r0,:64], r2
        bx              lr
endfunc

function ff_h264_idct8_add4_neon, export=1
        push            {r4-r8,lr}
        mov             r4,  r0
        mov             r5,  r1
        mov             r1,  r2
        mov             r2,  r3
        ldr             r6,  [sp, #24]
        movrel          r7,  scan8
        mov             r12, #16
1:      ldrb            r8,  [r7], #4
        ldr             r0,  [r5], #16
        ldrb            r8,  [r6, r8]
        subs            r8,  r8,  #1
        blt             2f
        ldrsh           lr,  [r1]
        add             r0,  r0,  r4
        it              ne
        movne           lr,  #0
        cmp             lr,  #0
        ite             ne
        adrne           lr,  ff_h264_idct8_dc_add_neon + CONFIG_THUMB
        adreq           lr,  ff_h264_idct8_add_neon    + CONFIG_THUMB
        blx             lr
2:      subs            r12, r12, #4
        add             r1,  r1,  #128
        bne             1b
        pop             {r4-r8,pc}
endfunc

const   scan8
        .byte           4+ 1*8, 5+ 1*8, 4+ 2*8, 5+ 2*8
        .byte           6+ 1*8, 7+ 1*8, 6+ 2*8, 7+ 2*8
        .byte           4+ 3*8, 5+ 3*8, 4+ 4*8, 5+ 4*8
        .byte           6+ 3*8, 7+ 3*8, 6+ 4*8, 7+ 4*8
        .byte           4+ 6*8, 5+ 6*8, 4+ 7*8, 5+ 7*8
        .byte           6+ 6*8, 7+ 6*8, 6+ 7*8, 7+ 7*8
        .byte           4+ 8*8, 5+ 8*8, 4+ 9*8, 5+ 9*8
        .byte           6+ 8*8, 7+ 8*8, 6+ 9*8, 7+ 9*8
        .byte           4+11*8, 5+11*8, 4+12*8, 5+12*8
        .byte           6+11*8, 7+11*8, 6+12*8, 7+12*8
        .byte           4+13*8, 5+13*8, 4+14*8, 5+14*8
        .byte           6+13*8, 7+13*8, 6+14*8, 7+14*8
endconst<|MERGE_RESOLUTION|>--- conflicted
+++ resolved
@@ -187,13 +187,8 @@
         vshr.s16        q2,  q10, #1
         vadd.i16        q0,  q8,  q12
         vld1.16         {q14-q15},[r1,:128]
-<<<<<<< HEAD
-        vst1.16         {q7},     [r1,:128]!
-        vst1.16         {q7},     [r1,:128]!
-=======
-        vst1.16         {q3},     [r1,:128]!
-        vst1.16         {q3},     [r1,:128]!
->>>>>>> 62844c3f
+        vst1.16         {q3},     [r1,:128]!
+        vst1.16         {q3},     [r1,:128]!
         vsub.i16        q1,  q8,  q12
         vshr.s16        q3,  q14, #1
         vsub.i16        q2,  q2,  q14
@@ -272,18 +267,6 @@
 .endm
 
 function ff_h264_idct8_add_neon, export=1
-<<<<<<< HEAD
-        vmov.i16        q7,       #0
-        vld1.16         {q8-q9},  [r1,:128]
-        vst1.16         {q7},     [r1,:128]!
-        vst1.16         {q7},     [r1,:128]!
-        vld1.16         {q10-q11},[r1,:128]
-        vst1.16         {q7},     [r1,:128]!
-        vst1.16         {q7},     [r1,:128]!
-        vld1.16         {q12-q13},[r1,:128]
-        vst1.16         {q7},     [r1,:128]!
-        vst1.16         {q7},     [r1,:128]!
-=======
         vmov.i16        q3,       #0
         vld1.16         {q8-q9},  [r1,:128]
         vst1.16         {q3},     [r1,:128]!
@@ -294,7 +277,6 @@
         vld1.16         {q12-q13},[r1,:128]
         vst1.16         {q3},     [r1,:128]!
         vst1.16         {q3},     [r1,:128]!
->>>>>>> 62844c3f
 
         idct8x8_cols    0
         idct8x8_cols    1
