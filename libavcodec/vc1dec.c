/*
 * VC-1 and WMV3 decoder
 * Copyright (c) 2011 Mashiat Sarker Shakkhar
 * Copyright (c) 2006-2007 Konstantin Shishkov
 * Partly based on vc9.c (c) 2005 Anonymous, Alex Beregszaszi, Michael Niedermayer
 *
 * This file is part of FFmpeg.
 *
 * FFmpeg is free software; you can redistribute it and/or
 * modify it under the terms of the GNU Lesser General Public
 * License as published by the Free Software Foundation; either
 * version 2.1 of the License, or (at your option) any later version.
 *
 * FFmpeg is distributed in the hope that it will be useful,
 * but WITHOUT ANY WARRANTY; without even the implied warranty of
 * MERCHANTABILITY or FITNESS FOR A PARTICULAR PURPOSE.  See the GNU
 * Lesser General Public License for more details.
 *
 * You should have received a copy of the GNU Lesser General Public
 * License along with FFmpeg; if not, write to the Free Software
 * Foundation, Inc., 51 Franklin Street, Fifth Floor, Boston, MA 02110-1301 USA
 */

/**
 * @file
 * VC-1 and WMV3 decoder
 */

#include "internal.h"
#include "avcodec.h"
#include "error_resilience.h"
#include "mpegvideo.h"
#include "h263.h"
#include "h264chroma.h"
#include "vc1.h"
#include "vc1data.h"
#include "vc1acdata.h"
#include "msmpeg4data.h"
#include "unary.h"
#include "mathops.h"
#include "vdpau_internal.h"
#include "libavutil/avassert.h"

#undef NDEBUG
#include <assert.h>

#define MB_INTRA_VLC_BITS 9
#define DC_VLC_BITS 9


// offset tables for interlaced picture MVDATA decoding
static const int offset_table1[9] = {  0,  1,  2,  4,  8, 16, 32,  64, 128 };
static const int offset_table2[9] = {  0,  1,  3,  7, 15, 31, 63, 127, 255 };

/***********************************************************************/
/**
 * @name VC-1 Bitplane decoding
 * @see 8.7, p56
 * @{
 */

/**
 * Imode types
 * @{
 */
enum Imode {
    IMODE_RAW,
    IMODE_NORM2,
    IMODE_DIFF2,
    IMODE_NORM6,
    IMODE_DIFF6,
    IMODE_ROWSKIP,
    IMODE_COLSKIP
};
/** @} */ //imode defines

static void init_block_index(VC1Context *v)
{
    MpegEncContext *s = &v->s;
    ff_init_block_index(s);
    if (v->field_mode && !(v->second_field ^ v->tff)) {
        s->dest[0] += s->current_picture_ptr->f.linesize[0];
        s->dest[1] += s->current_picture_ptr->f.linesize[1];
        s->dest[2] += s->current_picture_ptr->f.linesize[2];
    }
}


/** @} */ //Bitplane group

static void vc1_put_signed_blocks_clamped(VC1Context *v)
{
    MpegEncContext *s = &v->s;
    int topleft_mb_pos, top_mb_pos;
    int stride_y, fieldtx = 0;
    int v_dist;

    /* The put pixels loop is always one MB row behind the decoding loop,
     * because we can only put pixels when overlap filtering is done, and
     * for filtering of the bottom edge of a MB, we need the next MB row
     * present as well.
     * Within the row, the put pixels loop is also one MB col behind the
     * decoding loop. The reason for this is again, because for filtering
     * of the right MB edge, we need the next MB present. */
    if (!s->first_slice_line) {
        if (s->mb_x) {
            topleft_mb_pos = (s->mb_y - 1) * s->mb_stride + s->mb_x - 1;
            if (v->fcm == ILACE_FRAME)
                fieldtx = v->fieldtx_plane[topleft_mb_pos];
            stride_y       = s->linesize << fieldtx;
            v_dist         = (16 - fieldtx) >> (fieldtx == 0);
            s->dsp.put_signed_pixels_clamped(v->block[v->topleft_blk_idx][0],
                                             s->dest[0] - 16 * s->linesize - 16,
                                             stride_y);
            s->dsp.put_signed_pixels_clamped(v->block[v->topleft_blk_idx][1],
                                             s->dest[0] - 16 * s->linesize - 8,
                                             stride_y);
            s->dsp.put_signed_pixels_clamped(v->block[v->topleft_blk_idx][2],
                                             s->dest[0] - v_dist * s->linesize - 16,
                                             stride_y);
            s->dsp.put_signed_pixels_clamped(v->block[v->topleft_blk_idx][3],
                                             s->dest[0] - v_dist * s->linesize - 8,
                                             stride_y);
            s->dsp.put_signed_pixels_clamped(v->block[v->topleft_blk_idx][4],
                                             s->dest[1] - 8 * s->uvlinesize - 8,
                                             s->uvlinesize);
            s->dsp.put_signed_pixels_clamped(v->block[v->topleft_blk_idx][5],
                                             s->dest[2] - 8 * s->uvlinesize - 8,
                                             s->uvlinesize);
        }
        if (s->mb_x == s->mb_width - 1) {
            top_mb_pos = (s->mb_y - 1) * s->mb_stride + s->mb_x;
            if (v->fcm == ILACE_FRAME)
                fieldtx = v->fieldtx_plane[top_mb_pos];
            stride_y   = s->linesize << fieldtx;
            v_dist     = fieldtx ? 15 : 8;
            s->dsp.put_signed_pixels_clamped(v->block[v->top_blk_idx][0],
                                             s->dest[0] - 16 * s->linesize,
                                             stride_y);
            s->dsp.put_signed_pixels_clamped(v->block[v->top_blk_idx][1],
                                             s->dest[0] - 16 * s->linesize + 8,
                                             stride_y);
            s->dsp.put_signed_pixels_clamped(v->block[v->top_blk_idx][2],
                                             s->dest[0] - v_dist * s->linesize,
                                             stride_y);
            s->dsp.put_signed_pixels_clamped(v->block[v->top_blk_idx][3],
                                             s->dest[0] - v_dist * s->linesize + 8,
                                             stride_y);
            s->dsp.put_signed_pixels_clamped(v->block[v->top_blk_idx][4],
                                             s->dest[1] - 8 * s->uvlinesize,
                                             s->uvlinesize);
            s->dsp.put_signed_pixels_clamped(v->block[v->top_blk_idx][5],
                                             s->dest[2] - 8 * s->uvlinesize,
                                             s->uvlinesize);
        }
    }

#define inc_blk_idx(idx) do { \
        idx++; \
        if (idx >= v->n_allocated_blks) \
            idx = 0; \
    } while (0)

    inc_blk_idx(v->topleft_blk_idx);
    inc_blk_idx(v->top_blk_idx);
    inc_blk_idx(v->left_blk_idx);
    inc_blk_idx(v->cur_blk_idx);
}

static void vc1_loop_filter_iblk(VC1Context *v, int pq)
{
    MpegEncContext *s = &v->s;
    int j;
    if (!s->first_slice_line) {
        v->vc1dsp.vc1_v_loop_filter16(s->dest[0], s->linesize, pq);
        if (s->mb_x)
            v->vc1dsp.vc1_h_loop_filter16(s->dest[0] - 16 * s->linesize, s->linesize, pq);
        v->vc1dsp.vc1_h_loop_filter16(s->dest[0] - 16 * s->linesize + 8, s->linesize, pq);
        for (j = 0; j < 2; j++) {
            v->vc1dsp.vc1_v_loop_filter8(s->dest[j + 1], s->uvlinesize, pq);
            if (s->mb_x)
                v->vc1dsp.vc1_h_loop_filter8(s->dest[j + 1] - 8 * s->uvlinesize, s->uvlinesize, pq);
        }
    }
    v->vc1dsp.vc1_v_loop_filter16(s->dest[0] + 8 * s->linesize, s->linesize, pq);

    if (s->mb_y == s->end_mb_y - 1) {
        if (s->mb_x) {
            v->vc1dsp.vc1_h_loop_filter16(s->dest[0], s->linesize, pq);
            v->vc1dsp.vc1_h_loop_filter8(s->dest[1], s->uvlinesize, pq);
            v->vc1dsp.vc1_h_loop_filter8(s->dest[2], s->uvlinesize, pq);
        }
        v->vc1dsp.vc1_h_loop_filter16(s->dest[0] + 8, s->linesize, pq);
    }
}

static void vc1_loop_filter_iblk_delayed(VC1Context *v, int pq)
{
    MpegEncContext *s = &v->s;
    int j;

    /* The loopfilter runs 1 row and 1 column behind the overlap filter, which
     * means it runs two rows/cols behind the decoding loop. */
    if (!s->first_slice_line) {
        if (s->mb_x) {
            if (s->mb_y >= s->start_mb_y + 2) {
                v->vc1dsp.vc1_v_loop_filter16(s->dest[0] - 16 * s->linesize - 16, s->linesize, pq);

                if (s->mb_x >= 2)
                    v->vc1dsp.vc1_h_loop_filter16(s->dest[0] - 32 * s->linesize - 16, s->linesize, pq);
                v->vc1dsp.vc1_h_loop_filter16(s->dest[0] - 32 * s->linesize - 8, s->linesize, pq);
                for (j = 0; j < 2; j++) {
                    v->vc1dsp.vc1_v_loop_filter8(s->dest[j + 1] - 8 * s->uvlinesize - 8, s->uvlinesize, pq);
                    if (s->mb_x >= 2) {
                        v->vc1dsp.vc1_h_loop_filter8(s->dest[j + 1] - 16 * s->uvlinesize - 8, s->uvlinesize, pq);
                    }
                }
            }
            v->vc1dsp.vc1_v_loop_filter16(s->dest[0] - 8 * s->linesize - 16, s->linesize, pq);
        }

        if (s->mb_x == s->mb_width - 1) {
            if (s->mb_y >= s->start_mb_y + 2) {
                v->vc1dsp.vc1_v_loop_filter16(s->dest[0] - 16 * s->linesize, s->linesize, pq);

                if (s->mb_x)
                    v->vc1dsp.vc1_h_loop_filter16(s->dest[0] - 32 * s->linesize, s->linesize, pq);
                v->vc1dsp.vc1_h_loop_filter16(s->dest[0] - 32 * s->linesize + 8, s->linesize, pq);
                for (j = 0; j < 2; j++) {
                    v->vc1dsp.vc1_v_loop_filter8(s->dest[j + 1] - 8 * s->uvlinesize, s->uvlinesize, pq);
                    if (s->mb_x >= 2) {
                        v->vc1dsp.vc1_h_loop_filter8(s->dest[j + 1] - 16 * s->uvlinesize, s->uvlinesize, pq);
                    }
                }
            }
            v->vc1dsp.vc1_v_loop_filter16(s->dest[0] - 8 * s->linesize, s->linesize, pq);
        }

        if (s->mb_y == s->end_mb_y) {
            if (s->mb_x) {
                if (s->mb_x >= 2)
                    v->vc1dsp.vc1_h_loop_filter16(s->dest[0] - 16 * s->linesize - 16, s->linesize, pq);
                v->vc1dsp.vc1_h_loop_filter16(s->dest[0] - 16 * s->linesize - 8, s->linesize, pq);
                if (s->mb_x >= 2) {
                    for (j = 0; j < 2; j++) {
                        v->vc1dsp.vc1_h_loop_filter8(s->dest[j + 1] - 8 * s->uvlinesize - 8, s->uvlinesize, pq);
                    }
                }
            }

            if (s->mb_x == s->mb_width - 1) {
                if (s->mb_x)
                    v->vc1dsp.vc1_h_loop_filter16(s->dest[0] - 16 * s->linesize, s->linesize, pq);
                v->vc1dsp.vc1_h_loop_filter16(s->dest[0] - 16 * s->linesize + 8, s->linesize, pq);
                if (s->mb_x) {
                    for (j = 0; j < 2; j++) {
                        v->vc1dsp.vc1_h_loop_filter8(s->dest[j + 1] - 8 * s->uvlinesize, s->uvlinesize, pq);
                    }
                }
            }
        }
    }
}

static void vc1_smooth_overlap_filter_iblk(VC1Context *v)
{
    MpegEncContext *s = &v->s;
    int mb_pos;

    if (v->condover == CONDOVER_NONE)
        return;

    mb_pos = s->mb_x + s->mb_y * s->mb_stride;

    /* Within a MB, the horizontal overlap always runs before the vertical.
     * To accomplish that, we run the H on left and internal borders of the
     * currently decoded MB. Then, we wait for the next overlap iteration
     * to do H overlap on the right edge of this MB, before moving over and
     * running the V overlap. Therefore, the V overlap makes us trail by one
     * MB col and the H overlap filter makes us trail by one MB row. This
     * is reflected in the time at which we run the put_pixels loop. */
    if (v->condover == CONDOVER_ALL || v->pq >= 9 || v->over_flags_plane[mb_pos]) {
        if (s->mb_x && (v->condover == CONDOVER_ALL || v->pq >= 9 ||
                        v->over_flags_plane[mb_pos - 1])) {
            v->vc1dsp.vc1_h_s_overlap(v->block[v->left_blk_idx][1],
                                      v->block[v->cur_blk_idx][0]);
            v->vc1dsp.vc1_h_s_overlap(v->block[v->left_blk_idx][3],
                                      v->block[v->cur_blk_idx][2]);
            if (!(s->flags & CODEC_FLAG_GRAY)) {
                v->vc1dsp.vc1_h_s_overlap(v->block[v->left_blk_idx][4],
                                          v->block[v->cur_blk_idx][4]);
                v->vc1dsp.vc1_h_s_overlap(v->block[v->left_blk_idx][5],
                                          v->block[v->cur_blk_idx][5]);
            }
        }
        v->vc1dsp.vc1_h_s_overlap(v->block[v->cur_blk_idx][0],
                                  v->block[v->cur_blk_idx][1]);
        v->vc1dsp.vc1_h_s_overlap(v->block[v->cur_blk_idx][2],
                                  v->block[v->cur_blk_idx][3]);

        if (s->mb_x == s->mb_width - 1) {
            if (!s->first_slice_line && (v->condover == CONDOVER_ALL || v->pq >= 9 ||
                                         v->over_flags_plane[mb_pos - s->mb_stride])) {
                v->vc1dsp.vc1_v_s_overlap(v->block[v->top_blk_idx][2],
                                          v->block[v->cur_blk_idx][0]);
                v->vc1dsp.vc1_v_s_overlap(v->block[v->top_blk_idx][3],
                                          v->block[v->cur_blk_idx][1]);
                if (!(s->flags & CODEC_FLAG_GRAY)) {
                    v->vc1dsp.vc1_v_s_overlap(v->block[v->top_blk_idx][4],
                                              v->block[v->cur_blk_idx][4]);
                    v->vc1dsp.vc1_v_s_overlap(v->block[v->top_blk_idx][5],
                                              v->block[v->cur_blk_idx][5]);
                }
            }
            v->vc1dsp.vc1_v_s_overlap(v->block[v->cur_blk_idx][0],
                                      v->block[v->cur_blk_idx][2]);
            v->vc1dsp.vc1_v_s_overlap(v->block[v->cur_blk_idx][1],
                                      v->block[v->cur_blk_idx][3]);
        }
    }
    if (s->mb_x && (v->condover == CONDOVER_ALL || v->over_flags_plane[mb_pos - 1])) {
        if (!s->first_slice_line && (v->condover == CONDOVER_ALL || v->pq >= 9 ||
                                     v->over_flags_plane[mb_pos - s->mb_stride - 1])) {
            v->vc1dsp.vc1_v_s_overlap(v->block[v->topleft_blk_idx][2],
                                      v->block[v->left_blk_idx][0]);
            v->vc1dsp.vc1_v_s_overlap(v->block[v->topleft_blk_idx][3],
                                      v->block[v->left_blk_idx][1]);
            if (!(s->flags & CODEC_FLAG_GRAY)) {
                v->vc1dsp.vc1_v_s_overlap(v->block[v->topleft_blk_idx][4],
                                          v->block[v->left_blk_idx][4]);
                v->vc1dsp.vc1_v_s_overlap(v->block[v->topleft_blk_idx][5],
                                          v->block[v->left_blk_idx][5]);
            }
        }
        v->vc1dsp.vc1_v_s_overlap(v->block[v->left_blk_idx][0],
                                  v->block[v->left_blk_idx][2]);
        v->vc1dsp.vc1_v_s_overlap(v->block[v->left_blk_idx][1],
                                  v->block[v->left_blk_idx][3]);
    }
}

/** Do motion compensation over 1 macroblock
 * Mostly adapted hpel_motion and qpel_motion from mpegvideo.c
 */
static void vc1_mc_1mv(VC1Context *v, int dir)
{
    MpegEncContext *s = &v->s;
    H264ChromaContext *h264chroma = &v->h264chroma;
    uint8_t *srcY, *srcU, *srcV;
    int dxy, mx, my, uvmx, uvmy, src_x, src_y, uvsrc_x, uvsrc_y;
    int off, off_uv;
    int v_edge_pos = s->v_edge_pos >> v->field_mode;
    int i;
    uint8_t (*luty)[256], (*lutuv)[256];
    int use_ic;

    if ((!v->field_mode ||
         (v->ref_field_type[dir] == 1 && v->cur_field_type == 1)) &&
        !v->s.last_picture.f.data[0])
        return;

    mx = s->mv[dir][0][0];
    my = s->mv[dir][0][1];

    // store motion vectors for further use in B frames
    if (s->pict_type == AV_PICTURE_TYPE_P) {
        for (i = 0; i < 4; i++) {
            s->current_picture.motion_val[1][s->block_index[i] + v->blocks_off][0] = mx;
            s->current_picture.motion_val[1][s->block_index[i] + v->blocks_off][1] = my;
        }
    }

    uvmx = (mx + ((mx & 3) == 3)) >> 1;
    uvmy = (my + ((my & 3) == 3)) >> 1;
    v->luma_mv[s->mb_x][0] = uvmx;
    v->luma_mv[s->mb_x][1] = uvmy;

    if (v->field_mode &&
        v->cur_field_type != v->ref_field_type[dir]) {
        my   = my   - 2 + 4 * v->cur_field_type;
        uvmy = uvmy - 2 + 4 * v->cur_field_type;
    }

    // fastuvmc shall be ignored for interlaced frame picture
    if (v->fastuvmc && (v->fcm != ILACE_FRAME)) {
        uvmx = uvmx + ((uvmx < 0) ? (uvmx & 1) : -(uvmx & 1));
        uvmy = uvmy + ((uvmy < 0) ? (uvmy & 1) : -(uvmy & 1));
    }
    if (!dir) {
        if (v->field_mode && (v->cur_field_type != v->ref_field_type[dir]) && v->second_field) {
            srcY = s->current_picture.f.data[0];
            srcU = s->current_picture.f.data[1];
            srcV = s->current_picture.f.data[2];
            luty = v->curr_luty;
            lutuv= v->curr_lutuv;
            use_ic=v->curr_use_ic;
        } else {
            srcY = s->last_picture.f.data[0];
            srcU = s->last_picture.f.data[1];
            srcV = s->last_picture.f.data[2];
            luty = v->last_luty ;
            lutuv= v->last_lutuv;
            use_ic=v->last_use_ic;
        }
    } else {
        srcY = s->next_picture.f.data[0];
        srcU = s->next_picture.f.data[1];
        srcV = s->next_picture.f.data[2];
        luty = v->next_luty ;
        lutuv= v->next_lutuv;
        use_ic=v->next_use_ic;
    }

    if(!srcY)
        return;

    src_x   = s->mb_x * 16 + (mx   >> 2);
    src_y   = s->mb_y * 16 + (my   >> 2);
    uvsrc_x = s->mb_x *  8 + (uvmx >> 2);
    uvsrc_y = s->mb_y *  8 + (uvmy >> 2);

    if (v->profile != PROFILE_ADVANCED) {
        src_x   = av_clip(  src_x, -16, s->mb_width  * 16);
        src_y   = av_clip(  src_y, -16, s->mb_height * 16);
        uvsrc_x = av_clip(uvsrc_x,  -8, s->mb_width  *  8);
        uvsrc_y = av_clip(uvsrc_y,  -8, s->mb_height *  8);
    } else {
        src_x   = av_clip(  src_x, -17, s->avctx->coded_width);
        src_y   = av_clip(  src_y, -18, s->avctx->coded_height + 1);
        uvsrc_x = av_clip(uvsrc_x,  -8, s->avctx->coded_width  >> 1);
        uvsrc_y = av_clip(uvsrc_y,  -8, s->avctx->coded_height >> 1);
    }

    srcY += src_y   * s->linesize   + src_x;
    srcU += uvsrc_y * s->uvlinesize + uvsrc_x;
    srcV += uvsrc_y * s->uvlinesize + uvsrc_x;

    if (v->field_mode && v->ref_field_type[dir]) {
        srcY += s->current_picture_ptr->f.linesize[0];
        srcU += s->current_picture_ptr->f.linesize[1];
        srcV += s->current_picture_ptr->f.linesize[2];
    }

    /* for grayscale we should not try to read from unknown area */
    if (s->flags & CODEC_FLAG_GRAY) {
        srcU = s->edge_emu_buffer + 18 * s->linesize;
        srcV = s->edge_emu_buffer + 18 * s->linesize;
    }

    if (v->rangeredfrm || use_ic
        || s->h_edge_pos < 22 || v_edge_pos < 22
        || (unsigned)(src_x - s->mspel) > s->h_edge_pos - (mx&3) - 16 - s->mspel * 3
        || (unsigned)(src_y - 1)        > v_edge_pos    - (my&3) - 16 - 3) {
        uint8_t *uvbuf = s->edge_emu_buffer + 19 * s->linesize;

        srcY -= s->mspel * (1 + s->linesize);
        s->vdsp.emulated_edge_mc(s->edge_emu_buffer, srcY, s->linesize,
                                 17 + s->mspel * 2, 17 + s->mspel * 2,
                                 src_x - s->mspel, src_y - s->mspel,
                                 s->h_edge_pos, v_edge_pos);
        srcY = s->edge_emu_buffer;
        s->vdsp.emulated_edge_mc(uvbuf     , srcU, s->uvlinesize, 8 + 1, 8 + 1,
                                 uvsrc_x, uvsrc_y, s->h_edge_pos >> 1, v_edge_pos >> 1);
        s->vdsp.emulated_edge_mc(uvbuf + 16, srcV, s->uvlinesize, 8 + 1, 8 + 1,
                                 uvsrc_x, uvsrc_y, s->h_edge_pos >> 1, v_edge_pos >> 1);
        srcU = uvbuf;
        srcV = uvbuf + 16;
        /* if we deal with range reduction we need to scale source blocks */
        if (v->rangeredfrm) {
            int i, j;
            uint8_t *src, *src2;

            src = srcY;
            for (j = 0; j < 17 + s->mspel * 2; j++) {
                for (i = 0; i < 17 + s->mspel * 2; i++)
                    src[i] = ((src[i] - 128) >> 1) + 128;
                src += s->linesize;
            }
            src  = srcU;
            src2 = srcV;
            for (j = 0; j < 9; j++) {
                for (i = 0; i < 9; i++) {
                    src[i]  = ((src[i]  - 128) >> 1) + 128;
                    src2[i] = ((src2[i] - 128) >> 1) + 128;
                }
                src  += s->uvlinesize;
                src2 += s->uvlinesize;
            }
        }
        /* if we deal with intensity compensation we need to scale source blocks */
        if (use_ic) {
            int i, j;
            uint8_t *src, *src2;

            src = srcY;
            for (j = 0; j < 17 + s->mspel * 2; j++) {
                int f = v->field_mode ? v->ref_field_type[dir] : ((j + src_y - s->mspel)&1) ;
                for (i = 0; i < 17 + s->mspel * 2; i++)
                    src[i] = luty[f][src[i]];
                src += s->linesize;
            }
            src  = srcU;
            src2 = srcV;
            for (j = 0; j < 9; j++) {
                int f = v->field_mode ? v->ref_field_type[dir] : ((j + uvsrc_y)&1);
                for (i = 0; i < 9; i++) {
                    src[i]  = lutuv[f][src[i]];
                    src2[i] = lutuv[f][src2[i]];
                }
                src  += s->uvlinesize;
                src2 += s->uvlinesize;
            }
        }
        srcY += s->mspel * (1 + s->linesize);
    }

        off    = 0;
        off_uv = 0;
    if (s->mspel) {
        dxy = ((my & 3) << 2) | (mx & 3);
        v->vc1dsp.put_vc1_mspel_pixels_tab[dxy](s->dest[0] + off    , srcY    , s->linesize, v->rnd);
        v->vc1dsp.put_vc1_mspel_pixels_tab[dxy](s->dest[0] + off + 8, srcY + 8, s->linesize, v->rnd);
        srcY += s->linesize * 8;
        v->vc1dsp.put_vc1_mspel_pixels_tab[dxy](s->dest[0] + off + 8 * s->linesize    , srcY    , s->linesize, v->rnd);
        v->vc1dsp.put_vc1_mspel_pixels_tab[dxy](s->dest[0] + off + 8 * s->linesize + 8, srcY + 8, s->linesize, v->rnd);
    } else { // hpel mc - always used for luma
        dxy = (my & 2) | ((mx & 2) >> 1);
        if (!v->rnd)
            s->hdsp.put_pixels_tab[0][dxy](s->dest[0] + off, srcY, s->linesize, 16);
        else
            s->hdsp.put_no_rnd_pixels_tab[0][dxy](s->dest[0] + off, srcY, s->linesize, 16);
    }

    if (s->flags & CODEC_FLAG_GRAY) return;
    /* Chroma MC always uses qpel bilinear */
    uvmx = (uvmx & 3) << 1;
    uvmy = (uvmy & 3) << 1;
    if (!v->rnd) {
        h264chroma->put_h264_chroma_pixels_tab[0](s->dest[1] + off_uv, srcU, s->uvlinesize, 8, uvmx, uvmy);
        h264chroma->put_h264_chroma_pixels_tab[0](s->dest[2] + off_uv, srcV, s->uvlinesize, 8, uvmx, uvmy);
    } else {
        v->vc1dsp.put_no_rnd_vc1_chroma_pixels_tab[0](s->dest[1] + off_uv, srcU, s->uvlinesize, 8, uvmx, uvmy);
        v->vc1dsp.put_no_rnd_vc1_chroma_pixels_tab[0](s->dest[2] + off_uv, srcV, s->uvlinesize, 8, uvmx, uvmy);
    }
}

static inline int median4(int a, int b, int c, int d)
{
    if (a < b) {
        if (c < d) return (FFMIN(b, d) + FFMAX(a, c)) / 2;
        else       return (FFMIN(b, c) + FFMAX(a, d)) / 2;
    } else {
        if (c < d) return (FFMIN(a, d) + FFMAX(b, c)) / 2;
        else       return (FFMIN(a, c) + FFMAX(b, d)) / 2;
    }
}

/** Do motion compensation for 4-MV macroblock - luminance block
 */
static void vc1_mc_4mv_luma(VC1Context *v, int n, int dir, int avg)
{
    MpegEncContext *s = &v->s;
    uint8_t *srcY;
    int dxy, mx, my, src_x, src_y;
    int off;
    int fieldmv = (v->fcm == ILACE_FRAME) ? v->blk_mv_type[s->block_index[n]] : 0;
    int v_edge_pos = s->v_edge_pos >> v->field_mode;
    uint8_t (*luty)[256];
    int use_ic;

    if ((!v->field_mode ||
         (v->ref_field_type[dir] == 1 && v->cur_field_type == 1)) &&
        !v->s.last_picture.f.data[0])
        return;

    mx = s->mv[dir][n][0];
    my = s->mv[dir][n][1];

    if (!dir) {
        if (v->field_mode && (v->cur_field_type != v->ref_field_type[dir]) && v->second_field) {
            srcY = s->current_picture.f.data[0];
            luty = v->curr_luty;
            use_ic=v->curr_use_ic;
        } else {
            srcY = s->last_picture.f.data[0];
            luty = v->last_luty;
            use_ic=v->last_use_ic;
        }
    } else {
        srcY = s->next_picture.f.data[0];
        luty = v->next_luty;
        use_ic=v->next_use_ic;
    }

    if(!srcY)
        return;

    if (v->field_mode) {
        if (v->cur_field_type != v->ref_field_type[dir])
            my = my - 2 + 4 * v->cur_field_type;
    }

    if (s->pict_type == AV_PICTURE_TYPE_P && n == 3 && v->field_mode) {
        int same_count = 0, opp_count = 0, k;
        int chosen_mv[2][4][2], f;
        int tx, ty;
        for (k = 0; k < 4; k++) {
            f = v->mv_f[0][s->block_index[k] + v->blocks_off];
            chosen_mv[f][f ? opp_count : same_count][0] = s->mv[0][k][0];
            chosen_mv[f][f ? opp_count : same_count][1] = s->mv[0][k][1];
            opp_count  += f;
            same_count += 1 - f;
        }
        f = opp_count > same_count;
        switch (f ? opp_count : same_count) {
        case 4:
            tx = median4(chosen_mv[f][0][0], chosen_mv[f][1][0],
                         chosen_mv[f][2][0], chosen_mv[f][3][0]);
            ty = median4(chosen_mv[f][0][1], chosen_mv[f][1][1],
                         chosen_mv[f][2][1], chosen_mv[f][3][1]);
            break;
        case 3:
            tx = mid_pred(chosen_mv[f][0][0], chosen_mv[f][1][0], chosen_mv[f][2][0]);
            ty = mid_pred(chosen_mv[f][0][1], chosen_mv[f][1][1], chosen_mv[f][2][1]);
            break;
        case 2:
            tx = (chosen_mv[f][0][0] + chosen_mv[f][1][0]) / 2;
            ty = (chosen_mv[f][0][1] + chosen_mv[f][1][1]) / 2;
            break;
        default:
            av_assert2(0);
        }
        s->current_picture.motion_val[1][s->block_index[0] + v->blocks_off][0] = tx;
        s->current_picture.motion_val[1][s->block_index[0] + v->blocks_off][1] = ty;
        for (k = 0; k < 4; k++)
            v->mv_f[1][s->block_index[k] + v->blocks_off] = f;
    }

    if (v->fcm == ILACE_FRAME) {  // not sure if needed for other types of picture
        int qx, qy;
        int width  = s->avctx->coded_width;
        int height = s->avctx->coded_height >> 1;
        if (s->pict_type == AV_PICTURE_TYPE_P) {
            s->current_picture.motion_val[1][s->block_index[n] + v->blocks_off][0] = mx;
            s->current_picture.motion_val[1][s->block_index[n] + v->blocks_off][1] = my;
        }
        qx = (s->mb_x * 16) + (mx >> 2);
        qy = (s->mb_y *  8) + (my >> 3);

        if (qx < -17)
            mx -= 4 * (qx + 17);
        else if (qx > width)
            mx -= 4 * (qx - width);
        if (qy < -18)
            my -= 8 * (qy + 18);
        else if (qy > height + 1)
            my -= 8 * (qy - height - 1);
    }

    if ((v->fcm == ILACE_FRAME) && fieldmv)
        off = ((n > 1) ? s->linesize : 0) + (n & 1) * 8;
    else
        off = s->linesize * 4 * (n & 2) + (n & 1) * 8;

    src_x = s->mb_x * 16 + (n & 1) * 8 + (mx >> 2);
    if (!fieldmv)
        src_y = s->mb_y * 16 + (n & 2) * 4 + (my >> 2);
    else
        src_y = s->mb_y * 16 + ((n > 1) ? 1 : 0) + (my >> 2);

    if (v->profile != PROFILE_ADVANCED) {
        src_x = av_clip(src_x, -16, s->mb_width  * 16);
        src_y = av_clip(src_y, -16, s->mb_height * 16);
    } else {
        src_x = av_clip(src_x, -17, s->avctx->coded_width);
        if (v->fcm == ILACE_FRAME) {
            if (src_y & 1)
                src_y = av_clip(src_y, -17, s->avctx->coded_height + 1);
            else
                src_y = av_clip(src_y, -18, s->avctx->coded_height);
        } else {
            src_y = av_clip(src_y, -18, s->avctx->coded_height + 1);
        }
    }

    srcY += src_y * s->linesize + src_x;
    if (v->field_mode && v->ref_field_type[dir])
        srcY += s->current_picture_ptr->f.linesize[0];

    if (fieldmv && !(src_y & 1))
        v_edge_pos--;
    if (fieldmv && (src_y & 1) && src_y < 4)
        src_y--;
    if (v->rangeredfrm || use_ic
        || s->h_edge_pos < 13 || v_edge_pos < 23
        || (unsigned)(src_x - s->mspel) > s->h_edge_pos - (mx & 3) - 8 - s->mspel * 2
        || (unsigned)(src_y - (s->mspel << fieldmv)) > v_edge_pos - (my & 3) - ((8 + s->mspel * 2) << fieldmv)) {
        srcY -= s->mspel * (1 + (s->linesize << fieldmv));
        /* check emulate edge stride and offset */
        s->vdsp.emulated_edge_mc(s->edge_emu_buffer, srcY, s->linesize,
                                 9 + s->mspel * 2, (9 + s->mspel * 2) << fieldmv,
                                 src_x - s->mspel, src_y - (s->mspel << fieldmv),
                                 s->h_edge_pos, v_edge_pos);
        srcY = s->edge_emu_buffer;
        /* if we deal with range reduction we need to scale source blocks */
        if (v->rangeredfrm) {
            int i, j;
            uint8_t *src;

            src = srcY;
            for (j = 0; j < 9 + s->mspel * 2; j++) {
                for (i = 0; i < 9 + s->mspel * 2; i++)
                    src[i] = ((src[i] - 128) >> 1) + 128;
                src += s->linesize << fieldmv;
            }
        }
        /* if we deal with intensity compensation we need to scale source blocks */
        if (use_ic) {
            int i, j;
            uint8_t *src;

            src = srcY;
            for (j = 0; j < 9 + s->mspel * 2; j++) {
                int f = v->field_mode ? v->ref_field_type[dir] : (((j<<fieldmv)+src_y - (s->mspel << fieldmv))&1);
                for (i = 0; i < 9 + s->mspel * 2; i++)
                    src[i] = luty[f][src[i]];
                src += s->linesize << fieldmv;
            }
        }
        srcY += s->mspel * (1 + (s->linesize << fieldmv));
    }

    if (s->mspel) {
        dxy = ((my & 3) << 2) | (mx & 3);
        if (avg)
            v->vc1dsp.avg_vc1_mspel_pixels_tab[dxy](s->dest[0] + off, srcY, s->linesize << fieldmv, v->rnd);
        else
            v->vc1dsp.put_vc1_mspel_pixels_tab[dxy](s->dest[0] + off, srcY, s->linesize << fieldmv, v->rnd);
    } else { // hpel mc - always used for luma
        dxy = (my & 2) | ((mx & 2) >> 1);
        if (!v->rnd)
            s->hdsp.put_pixels_tab[1][dxy](s->dest[0] + off, srcY, s->linesize, 8);
        else
            s->hdsp.put_no_rnd_pixels_tab[1][dxy](s->dest[0] + off, srcY, s->linesize, 8);
    }
}

static av_always_inline int get_chroma_mv(int *mvx, int *mvy, int *a, int flag, int *tx, int *ty)
{
    int idx, i;
    static const int count[16] = { 0, 1, 1, 2, 1, 2, 2, 3, 1, 2, 2, 3, 2, 3, 3, 4};

    idx =  ((a[3] != flag) << 3)
         | ((a[2] != flag) << 2)
         | ((a[1] != flag) << 1)
         |  (a[0] != flag);
    if (!idx) {
        *tx = median4(mvx[0], mvx[1], mvx[2], mvx[3]);
        *ty = median4(mvy[0], mvy[1], mvy[2], mvy[3]);
        return 4;
    } else if (count[idx] == 1) {
        switch (idx) {
        case 0x1:
            *tx = mid_pred(mvx[1], mvx[2], mvx[3]);
            *ty = mid_pred(mvy[1], mvy[2], mvy[3]);
            return 3;
        case 0x2:
            *tx = mid_pred(mvx[0], mvx[2], mvx[3]);
            *ty = mid_pred(mvy[0], mvy[2], mvy[3]);
            return 3;
        case 0x4:
            *tx = mid_pred(mvx[0], mvx[1], mvx[3]);
            *ty = mid_pred(mvy[0], mvy[1], mvy[3]);
            return 3;
        case 0x8:
            *tx = mid_pred(mvx[0], mvx[1], mvx[2]);
            *ty = mid_pred(mvy[0], mvy[1], mvy[2]);
            return 3;
        }
    } else if (count[idx] == 2) {
        int t1 = 0, t2 = 0;
        for (i = 0; i < 3; i++)
            if (!a[i]) {
                t1 = i;
                break;
            }
        for (i = t1 + 1; i < 4; i++)
            if (!a[i]) {
                t2 = i;
                break;
            }
        *tx = (mvx[t1] + mvx[t2]) / 2;
        *ty = (mvy[t1] + mvy[t2]) / 2;
        return 2;
    } else {
        return 0;
    }
    return -1;
}

/** Do motion compensation for 4-MV macroblock - both chroma blocks
 */
static void vc1_mc_4mv_chroma(VC1Context *v, int dir)
{
    MpegEncContext *s = &v->s;
    H264ChromaContext *h264chroma = &v->h264chroma;
    uint8_t *srcU, *srcV;
    int uvmx, uvmy, uvsrc_x, uvsrc_y;
    int k, tx = 0, ty = 0;
    int mvx[4], mvy[4], intra[4], mv_f[4];
    int valid_count;
    int chroma_ref_type = v->cur_field_type, off = 0;
    int v_edge_pos = s->v_edge_pos >> v->field_mode;
    uint8_t (*lutuv)[256];
    int use_ic;

    if (!v->field_mode && !v->s.last_picture.f.data[0])
        return;
    if (s->flags & CODEC_FLAG_GRAY)
        return;

    for (k = 0; k < 4; k++) {
        mvx[k] = s->mv[dir][k][0];
        mvy[k] = s->mv[dir][k][1];
        intra[k] = v->mb_type[0][s->block_index[k]];
        if (v->field_mode)
            mv_f[k] = v->mv_f[dir][s->block_index[k] + v->blocks_off];
    }

    /* calculate chroma MV vector from four luma MVs */
    if (!v->field_mode || (v->field_mode && !v->numref)) {
        valid_count = get_chroma_mv(mvx, mvy, intra, 0, &tx, &ty);
        chroma_ref_type = v->reffield;
        if (!valid_count) {
            s->current_picture.motion_val[1][s->block_index[0] + v->blocks_off][0] = 0;
            s->current_picture.motion_val[1][s->block_index[0] + v->blocks_off][1] = 0;
            v->luma_mv[s->mb_x][0] = v->luma_mv[s->mb_x][1] = 0;
            return; //no need to do MC for intra blocks
        }
    } else {
        int dominant = 0;
        if (mv_f[0] + mv_f[1] + mv_f[2] + mv_f[3] > 2)
            dominant = 1;
        valid_count = get_chroma_mv(mvx, mvy, mv_f, dominant, &tx, &ty);
        if (dominant)
            chroma_ref_type = !v->cur_field_type;
    }
    if (v->field_mode && chroma_ref_type == 1 && v->cur_field_type == 1 && !v->s.last_picture.f.data[0])
        return;
    s->current_picture.motion_val[1][s->block_index[0] + v->blocks_off][0] = tx;
    s->current_picture.motion_val[1][s->block_index[0] + v->blocks_off][1] = ty;
    uvmx = (tx + ((tx & 3) == 3)) >> 1;
    uvmy = (ty + ((ty & 3) == 3)) >> 1;

    v->luma_mv[s->mb_x][0] = uvmx;
    v->luma_mv[s->mb_x][1] = uvmy;

    if (v->fastuvmc) {
        uvmx = uvmx + ((uvmx < 0) ? (uvmx & 1) : -(uvmx & 1));
        uvmy = uvmy + ((uvmy < 0) ? (uvmy & 1) : -(uvmy & 1));
    }
    // Field conversion bias
    if (v->cur_field_type != chroma_ref_type)
        uvmy += 2 - 4 * chroma_ref_type;

    uvsrc_x = s->mb_x * 8 + (uvmx >> 2);
    uvsrc_y = s->mb_y * 8 + (uvmy >> 2);

    if (v->profile != PROFILE_ADVANCED) {
        uvsrc_x = av_clip(uvsrc_x, -8, s->mb_width  * 8);
        uvsrc_y = av_clip(uvsrc_y, -8, s->mb_height * 8);
    } else {
        uvsrc_x = av_clip(uvsrc_x, -8, s->avctx->coded_width  >> 1);
        uvsrc_y = av_clip(uvsrc_y, -8, s->avctx->coded_height >> 1);
    }

    if (!dir) {
        if (v->field_mode && (v->cur_field_type != chroma_ref_type) && v->second_field) {
            srcU = s->current_picture.f.data[1];
            srcV = s->current_picture.f.data[2];
            lutuv= v->curr_lutuv;
            use_ic=v->curr_use_ic;
        } else {
            srcU = s->last_picture.f.data[1];
            srcV = s->last_picture.f.data[2];
            lutuv= v->last_lutuv;
            use_ic=v->last_use_ic;
        }
    } else {
        srcU = s->next_picture.f.data[1];
        srcV = s->next_picture.f.data[2];
        lutuv= v->next_lutuv;
        use_ic=v->next_use_ic;
    }

    if(!srcU)
        return;

    srcU += uvsrc_y * s->uvlinesize + uvsrc_x;
    srcV += uvsrc_y * s->uvlinesize + uvsrc_x;

    if (v->field_mode) {
        if (chroma_ref_type) {
            srcU += s->current_picture_ptr->f.linesize[1];
            srcV += s->current_picture_ptr->f.linesize[2];
        }
        off = 0;
    }

    if (v->rangeredfrm || use_ic
        || s->h_edge_pos < 18 || v_edge_pos < 18
        || (unsigned)uvsrc_x > (s->h_edge_pos >> 1) - 9
        || (unsigned)uvsrc_y > (v_edge_pos    >> 1) - 9) {
        s->vdsp.emulated_edge_mc(s->edge_emu_buffer     , srcU, s->uvlinesize,
                                 8 + 1, 8 + 1, uvsrc_x, uvsrc_y,
                                 s->h_edge_pos >> 1, v_edge_pos >> 1);
        s->vdsp.emulated_edge_mc(s->edge_emu_buffer + 16, srcV, s->uvlinesize,
                                 8 + 1, 8 + 1, uvsrc_x, uvsrc_y,
                                 s->h_edge_pos >> 1, v_edge_pos >> 1);
        srcU = s->edge_emu_buffer;
        srcV = s->edge_emu_buffer + 16;

        /* if we deal with range reduction we need to scale source blocks */
        if (v->rangeredfrm) {
            int i, j;
            uint8_t *src, *src2;

            src  = srcU;
            src2 = srcV;
            for (j = 0; j < 9; j++) {
                for (i = 0; i < 9; i++) {
                    src[i]  = ((src[i]  - 128) >> 1) + 128;
                    src2[i] = ((src2[i] - 128) >> 1) + 128;
                }
                src  += s->uvlinesize;
                src2 += s->uvlinesize;
            }
        }
        /* if we deal with intensity compensation we need to scale source blocks */
        if (use_ic) {
            int i, j;
            uint8_t *src, *src2;

            src  = srcU;
            src2 = srcV;
            for (j = 0; j < 9; j++) {
                int f = v->field_mode ? chroma_ref_type : ((j + uvsrc_y)&1);
                for (i = 0; i < 9; i++) {
                    src[i]  = lutuv[f][src[i]];
                    src2[i] = lutuv[f][src2[i]];
                }
                src  += s->uvlinesize;
                src2 += s->uvlinesize;
            }
        }
    }

    /* Chroma MC always uses qpel bilinear */
    uvmx = (uvmx & 3) << 1;
    uvmy = (uvmy & 3) << 1;
    if (!v->rnd) {
        h264chroma->put_h264_chroma_pixels_tab[0](s->dest[1] + off, srcU, s->uvlinesize, 8, uvmx, uvmy);
        h264chroma->put_h264_chroma_pixels_tab[0](s->dest[2] + off, srcV, s->uvlinesize, 8, uvmx, uvmy);
    } else {
        v->vc1dsp.put_no_rnd_vc1_chroma_pixels_tab[0](s->dest[1] + off, srcU, s->uvlinesize, 8, uvmx, uvmy);
        v->vc1dsp.put_no_rnd_vc1_chroma_pixels_tab[0](s->dest[2] + off, srcV, s->uvlinesize, 8, uvmx, uvmy);
    }
}

/** Do motion compensation for 4-MV interlaced frame chroma macroblock (both U and V)
 */
static void vc1_mc_4mv_chroma4(VC1Context *v, int dir, int dir2, int avg)
{
    MpegEncContext *s = &v->s;
    H264ChromaContext *h264chroma = &v->h264chroma;
    uint8_t *srcU, *srcV;
    int uvsrc_x, uvsrc_y;
    int uvmx_field[4], uvmy_field[4];
    int i, off, tx, ty;
    int fieldmv = v->blk_mv_type[s->block_index[0]];
    static const int s_rndtblfield[16] = { 0, 0, 1, 2, 4, 4, 5, 6, 2, 2, 3, 8, 6, 6, 7, 12 };
    int v_dist = fieldmv ? 1 : 4; // vertical offset for lower sub-blocks
    int v_edge_pos = s->v_edge_pos >> 1;
    int use_ic;
    uint8_t (*lutuv)[256];

    if (s->flags & CODEC_FLAG_GRAY)
        return;

    for (i = 0; i < 4; i++) {
        int d = i<2 ? dir: dir2;
        tx = s->mv[d][i][0];
        uvmx_field[i] = (tx + ((tx & 3) == 3)) >> 1;
        ty = s->mv[d][i][1];
        if (fieldmv)
            uvmy_field[i] = (ty >> 4) * 8 + s_rndtblfield[ty & 0xF];
        else
            uvmy_field[i] = (ty + ((ty & 3) == 3)) >> 1;
    }

    for (i = 0; i < 4; i++) {
        off = (i & 1) * 4 + ((i & 2) ? v_dist * s->uvlinesize : 0);
        uvsrc_x = s->mb_x * 8 +  (i & 1) * 4           + (uvmx_field[i] >> 2);
        uvsrc_y = s->mb_y * 8 + ((i & 2) ? v_dist : 0) + (uvmy_field[i] >> 2);
        // FIXME: implement proper pull-back (see vc1cropmv.c, vc1CROPMV_ChromaPullBack())
        uvsrc_x = av_clip(uvsrc_x, -8, s->avctx->coded_width  >> 1);
        uvsrc_y = av_clip(uvsrc_y, -8, s->avctx->coded_height >> 1);
        if (i < 2 ? dir : dir2) {
            srcU = s->next_picture.f.data[1] + uvsrc_y * s->uvlinesize + uvsrc_x;
            srcV = s->next_picture.f.data[2] + uvsrc_y * s->uvlinesize + uvsrc_x;
            lutuv  = v->next_lutuv;
            use_ic = v->next_use_ic;
        } else {
            srcU = s->last_picture.f.data[1] + uvsrc_y * s->uvlinesize + uvsrc_x;
            srcV = s->last_picture.f.data[2] + uvsrc_y * s->uvlinesize + uvsrc_x;
            lutuv  = v->last_lutuv;
            use_ic = v->last_use_ic;
        }
        uvmx_field[i] = (uvmx_field[i] & 3) << 1;
        uvmy_field[i] = (uvmy_field[i] & 3) << 1;

        if (fieldmv && !(uvsrc_y & 1))
            v_edge_pos = (s->v_edge_pos >> 1) - 1;

        if (fieldmv && (uvsrc_y & 1) && uvsrc_y < 2)
            uvsrc_y--;
        if ((use_ic)
            || s->h_edge_pos < 10 || v_edge_pos < (5 << fieldmv)
            || (unsigned)uvsrc_x > (s->h_edge_pos >> 1) - 5
            || (unsigned)uvsrc_y > v_edge_pos - (5 << fieldmv)) {
            s->vdsp.emulated_edge_mc(s->edge_emu_buffer, srcU, s->uvlinesize,
                                     5, (5 << fieldmv), uvsrc_x, uvsrc_y,
                                     s->h_edge_pos >> 1, v_edge_pos);
            s->vdsp.emulated_edge_mc(s->edge_emu_buffer + 16, srcV, s->uvlinesize,
                                     5, (5 << fieldmv), uvsrc_x, uvsrc_y,
                                     s->h_edge_pos >> 1, v_edge_pos);
            srcU = s->edge_emu_buffer;
            srcV = s->edge_emu_buffer + 16;

            /* if we deal with intensity compensation we need to scale source blocks */
            if (use_ic) {
                int i, j;
                uint8_t *src, *src2;

                src  = srcU;
                src2 = srcV;
                for (j = 0; j < 5; j++) {
                    int f = (uvsrc_y + (j<<fieldmv))&1;
                    for (i = 0; i < 5; i++) {
                        src[i]  = lutuv[f][src[i]];
                        src2[i] = lutuv[f][src2[i]];
                    }
                    src  += s->uvlinesize << fieldmv;
                    src2 += s->uvlinesize << fieldmv;
                }
            }
        }
        if (avg) {
            if (!v->rnd) {
                h264chroma->avg_h264_chroma_pixels_tab[1](s->dest[1] + off, srcU, s->uvlinesize << fieldmv, 4, uvmx_field[i], uvmy_field[i]);
                h264chroma->avg_h264_chroma_pixels_tab[1](s->dest[2] + off, srcV, s->uvlinesize << fieldmv, 4, uvmx_field[i], uvmy_field[i]);
            } else {
                v->vc1dsp.avg_no_rnd_vc1_chroma_pixels_tab[1](s->dest[1] + off, srcU, s->uvlinesize << fieldmv, 4, uvmx_field[i], uvmy_field[i]);
                v->vc1dsp.avg_no_rnd_vc1_chroma_pixels_tab[1](s->dest[2] + off, srcV, s->uvlinesize << fieldmv, 4, uvmx_field[i], uvmy_field[i]);
            }
        } else {
        if (!v->rnd) {
            h264chroma->put_h264_chroma_pixels_tab[1](s->dest[1] + off, srcU, s->uvlinesize << fieldmv, 4, uvmx_field[i], uvmy_field[i]);
            h264chroma->put_h264_chroma_pixels_tab[1](s->dest[2] + off, srcV, s->uvlinesize << fieldmv, 4, uvmx_field[i], uvmy_field[i]);
        } else {
            v->vc1dsp.put_no_rnd_vc1_chroma_pixels_tab[1](s->dest[1] + off, srcU, s->uvlinesize << fieldmv, 4, uvmx_field[i], uvmy_field[i]);
            v->vc1dsp.put_no_rnd_vc1_chroma_pixels_tab[1](s->dest[2] + off, srcV, s->uvlinesize << fieldmv, 4, uvmx_field[i], uvmy_field[i]);
        }
        }
    }
}

/***********************************************************************/
/**
 * @name VC-1 Block-level functions
 * @see 7.1.4, p91 and 8.1.1.7, p(1)04
 * @{
 */

/**
 * @def GET_MQUANT
 * @brief Get macroblock-level quantizer scale
 */
#define GET_MQUANT()                                           \
    if (v->dquantfrm) {                                        \
        int edges = 0;                                         \
        if (v->dqprofile == DQPROFILE_ALL_MBS) {               \
            if (v->dqbilevel) {                                \
                mquant = (get_bits1(gb)) ? v->altpq : v->pq;   \
            } else {                                           \
                mqdiff = get_bits(gb, 3);                      \
                if (mqdiff != 7)                               \
                    mquant = v->pq + mqdiff;                   \
                else                                           \
                    mquant = get_bits(gb, 5);                  \
            }                                                  \
        }                                                      \
        if (v->dqprofile == DQPROFILE_SINGLE_EDGE)             \
            edges = 1 << v->dqsbedge;                          \
        else if (v->dqprofile == DQPROFILE_DOUBLE_EDGES)       \
            edges = (3 << v->dqsbedge) % 15;                   \
        else if (v->dqprofile == DQPROFILE_FOUR_EDGES)         \
            edges = 15;                                        \
        if ((edges&1) && !s->mb_x)                             \
            mquant = v->altpq;                                 \
        if ((edges&2) && s->first_slice_line)                  \
            mquant = v->altpq;                                 \
        if ((edges&4) && s->mb_x == (s->mb_width - 1))         \
            mquant = v->altpq;                                 \
        if ((edges&8) && s->mb_y == (s->mb_height - 1))        \
            mquant = v->altpq;                                 \
        if (!mquant || mquant > 31) {                          \
            av_log(v->s.avctx, AV_LOG_ERROR,                   \
                   "Overriding invalid mquant %d\n", mquant);  \
            mquant = 1;                                        \
        }                                                      \
    }

/**
 * @def GET_MVDATA(_dmv_x, _dmv_y)
 * @brief Get MV differentials
 * @see MVDATA decoding from 8.3.5.2, p(1)20
 * @param _dmv_x Horizontal differential for decoded MV
 * @param _dmv_y Vertical differential for decoded MV
 */
#define GET_MVDATA(_dmv_x, _dmv_y)                                      \
    index = 1 + get_vlc2(gb, ff_vc1_mv_diff_vlc[s->mv_table_index].table, \
                         VC1_MV_DIFF_VLC_BITS, 2);                      \
    if (index > 36) {                                                   \
        mb_has_coeffs = 1;                                              \
        index -= 37;                                                    \
    } else                                                              \
        mb_has_coeffs = 0;                                              \
    s->mb_intra = 0;                                                    \
    if (!index) {                                                       \
        _dmv_x = _dmv_y = 0;                                            \
    } else if (index == 35) {                                           \
        _dmv_x = get_bits(gb, v->k_x - 1 + s->quarter_sample);          \
        _dmv_y = get_bits(gb, v->k_y - 1 + s->quarter_sample);          \
    } else if (index == 36) {                                           \
        _dmv_x = 0;                                                     \
        _dmv_y = 0;                                                     \
        s->mb_intra = 1;                                                \
    } else {                                                            \
        index1 = index % 6;                                             \
        if (!s->quarter_sample && index1 == 5) val = 1;                 \
        else                                   val = 0;                 \
        if (size_table[index1] - val > 0)                               \
            val = get_bits(gb, size_table[index1] - val);               \
        else                                   val = 0;                 \
        sign = 0 - (val&1);                                             \
        _dmv_x = (sign ^ ((val>>1) + offset_table[index1])) - sign;     \
                                                                        \
        index1 = index / 6;                                             \
        if (!s->quarter_sample && index1 == 5) val = 1;                 \
        else                                   val = 0;                 \
        if (size_table[index1] - val > 0)                               \
            val = get_bits(gb, size_table[index1] - val);               \
        else                                   val = 0;                 \
        sign = 0 - (val & 1);                                           \
        _dmv_y = (sign ^ ((val >> 1) + offset_table[index1])) - sign;   \
    }

static av_always_inline void get_mvdata_interlaced(VC1Context *v, int *dmv_x,
                                                   int *dmv_y, int *pred_flag)
{
    int index, index1;
    int extend_x = 0, extend_y = 0;
    GetBitContext *gb = &v->s.gb;
    int bits, esc;
    int val, sign;
    const int* offs_tab;

    if (v->numref) {
        bits = VC1_2REF_MVDATA_VLC_BITS;
        esc  = 125;
    } else {
        bits = VC1_1REF_MVDATA_VLC_BITS;
        esc  = 71;
    }
    switch (v->dmvrange) {
    case 1:
        extend_x = 1;
        break;
    case 2:
        extend_y = 1;
        break;
    case 3:
        extend_x = extend_y = 1;
        break;
    }
    index = get_vlc2(gb, v->imv_vlc->table, bits, 3);
    if (index == esc) {
        *dmv_x = get_bits(gb, v->k_x);
        *dmv_y = get_bits(gb, v->k_y);
        if (v->numref) {
            if (pred_flag) {
                *pred_flag = *dmv_y & 1;
                *dmv_y     = (*dmv_y + *pred_flag) >> 1;
            } else {
                *dmv_y     = (*dmv_y + (*dmv_y & 1)) >> 1;
            }
        }
    }
    else {
        av_assert0(index < esc);
        if (extend_x)
            offs_tab = offset_table2;
        else
            offs_tab = offset_table1;
        index1 = (index + 1) % 9;
        if (index1 != 0) {
            val    = get_bits(gb, index1 + extend_x);
            sign   = 0 -(val & 1);
            *dmv_x = (sign ^ ((val >> 1) + offs_tab[index1])) - sign;
        } else
            *dmv_x = 0;
        if (extend_y)
            offs_tab = offset_table2;
        else
            offs_tab = offset_table1;
        index1 = (index + 1) / 9;
        if (index1 > v->numref) {
            val    = get_bits(gb, (index1 + (extend_y << v->numref)) >> v->numref);
            sign   = 0 - (val & 1);
            *dmv_y = (sign ^ ((val >> 1) + offs_tab[index1 >> v->numref])) - sign;
        } else
            *dmv_y = 0;
        if (v->numref && pred_flag)
            *pred_flag = index1 & 1;
    }
}

static av_always_inline int scaleforsame_x(VC1Context *v, int n /* MV */, int dir)
{
    int scaledvalue, refdist;
    int scalesame1, scalesame2;
    int scalezone1_x, zone1offset_x;
    int table_index = dir ^ v->second_field;

    if (v->s.pict_type != AV_PICTURE_TYPE_B)
        refdist = v->refdist;
    else
        refdist = dir ? v->brfd : v->frfd;
    if (refdist > 3)
        refdist = 3;
    scalesame1    = ff_vc1_field_mvpred_scales[table_index][1][refdist];
    scalesame2    = ff_vc1_field_mvpred_scales[table_index][2][refdist];
    scalezone1_x  = ff_vc1_field_mvpred_scales[table_index][3][refdist];
    zone1offset_x = ff_vc1_field_mvpred_scales[table_index][5][refdist];

    if (FFABS(n) > 255)
        scaledvalue = n;
    else {
        if (FFABS(n) < scalezone1_x)
            scaledvalue = (n * scalesame1) >> 8;
        else {
            if (n < 0)
                scaledvalue = ((n * scalesame2) >> 8) - zone1offset_x;
            else
                scaledvalue = ((n * scalesame2) >> 8) + zone1offset_x;
        }
    }
    return av_clip(scaledvalue, -v->range_x, v->range_x - 1);
}

static av_always_inline int scaleforsame_y(VC1Context *v, int i, int n /* MV */, int dir)
{
    int scaledvalue, refdist;
    int scalesame1, scalesame2;
    int scalezone1_y, zone1offset_y;
    int table_index = dir ^ v->second_field;

    if (v->s.pict_type != AV_PICTURE_TYPE_B)
        refdist = v->refdist;
    else
        refdist = dir ? v->brfd : v->frfd;
    if (refdist > 3)
        refdist = 3;
    scalesame1    = ff_vc1_field_mvpred_scales[table_index][1][refdist];
    scalesame2    = ff_vc1_field_mvpred_scales[table_index][2][refdist];
    scalezone1_y  = ff_vc1_field_mvpred_scales[table_index][4][refdist];
    zone1offset_y = ff_vc1_field_mvpred_scales[table_index][6][refdist];

    if (FFABS(n) > 63)
        scaledvalue = n;
    else {
        if (FFABS(n) < scalezone1_y)
            scaledvalue = (n * scalesame1) >> 8;
        else {
            if (n < 0)
                scaledvalue = ((n * scalesame2) >> 8) - zone1offset_y;
            else
                scaledvalue = ((n * scalesame2) >> 8) + zone1offset_y;
        }
    }

    if (v->cur_field_type && !v->ref_field_type[dir])
        return av_clip(scaledvalue, -v->range_y / 2 + 1, v->range_y / 2);
    else
        return av_clip(scaledvalue, -v->range_y / 2, v->range_y / 2 - 1);
}

static av_always_inline int scaleforopp_x(VC1Context *v, int n /* MV */)
{
    int scalezone1_x, zone1offset_x;
    int scaleopp1, scaleopp2, brfd;
    int scaledvalue;

    brfd = FFMIN(v->brfd, 3);
    scalezone1_x  = ff_vc1_b_field_mvpred_scales[3][brfd];
    zone1offset_x = ff_vc1_b_field_mvpred_scales[5][brfd];
    scaleopp1     = ff_vc1_b_field_mvpred_scales[1][brfd];
    scaleopp2     = ff_vc1_b_field_mvpred_scales[2][brfd];

    if (FFABS(n) > 255)
        scaledvalue = n;
    else {
        if (FFABS(n) < scalezone1_x)
            scaledvalue = (n * scaleopp1) >> 8;
        else {
            if (n < 0)
                scaledvalue = ((n * scaleopp2) >> 8) - zone1offset_x;
            else
                scaledvalue = ((n * scaleopp2) >> 8) + zone1offset_x;
        }
    }
    return av_clip(scaledvalue, -v->range_x, v->range_x - 1);
}

static av_always_inline int scaleforopp_y(VC1Context *v, int n /* MV */, int dir)
{
    int scalezone1_y, zone1offset_y;
    int scaleopp1, scaleopp2, brfd;
    int scaledvalue;

    brfd = FFMIN(v->brfd, 3);
    scalezone1_y  = ff_vc1_b_field_mvpred_scales[4][brfd];
    zone1offset_y = ff_vc1_b_field_mvpred_scales[6][brfd];
    scaleopp1     = ff_vc1_b_field_mvpred_scales[1][brfd];
    scaleopp2     = ff_vc1_b_field_mvpred_scales[2][brfd];

    if (FFABS(n) > 63)
        scaledvalue = n;
    else {
        if (FFABS(n) < scalezone1_y)
            scaledvalue = (n * scaleopp1) >> 8;
        else {
            if (n < 0)
                scaledvalue = ((n * scaleopp2) >> 8) - zone1offset_y;
            else
                scaledvalue = ((n * scaleopp2) >> 8) + zone1offset_y;
        }
    }
    if (v->cur_field_type && !v->ref_field_type[dir]) {
        return av_clip(scaledvalue, -v->range_y / 2 + 1, v->range_y / 2);
    } else {
        return av_clip(scaledvalue, -v->range_y / 2, v->range_y / 2 - 1);
    }
}

static av_always_inline int scaleforsame(VC1Context *v, int i, int n /* MV */,
                                         int dim, int dir)
{
    int brfd, scalesame;
    int hpel = 1 - v->s.quarter_sample;

    n >>= hpel;
    if (v->s.pict_type != AV_PICTURE_TYPE_B || v->second_field || !dir) {
        if (dim)
            n = scaleforsame_y(v, i, n, dir) << hpel;
        else
            n = scaleforsame_x(v, n, dir) << hpel;
        return n;
    }
    brfd      = FFMIN(v->brfd, 3);
    scalesame = ff_vc1_b_field_mvpred_scales[0][brfd];

    n = (n * scalesame >> 8) << hpel;
    return n;
}

static av_always_inline int scaleforopp(VC1Context *v, int n /* MV */,
                                        int dim, int dir)
{
    int refdist, scaleopp;
    int hpel = 1 - v->s.quarter_sample;

    n >>= hpel;
    if (v->s.pict_type == AV_PICTURE_TYPE_B && !v->second_field && dir == 1) {
        if (dim)
            n = scaleforopp_y(v, n, dir) << hpel;
        else
            n = scaleforopp_x(v, n) << hpel;
        return n;
    }
    if (v->s.pict_type != AV_PICTURE_TYPE_B)
        refdist = FFMIN(v->refdist, 3);
    else
        refdist = dir ? v->brfd : v->frfd;
    scaleopp = ff_vc1_field_mvpred_scales[dir ^ v->second_field][0][refdist];

    n = (n * scaleopp >> 8) << hpel;
    return n;
}

/** Predict and set motion vector
 */
static inline void vc1_pred_mv(VC1Context *v, int n, int dmv_x, int dmv_y,
                               int mv1, int r_x, int r_y, uint8_t* is_intra,
                               int pred_flag, int dir)
{
    MpegEncContext *s = &v->s;
    int xy, wrap, off = 0;
    int16_t *A, *B, *C;
    int px, py;
    int sum;
    int mixedmv_pic, num_samefield = 0, num_oppfield = 0;
    int opposite, a_f, b_f, c_f;
    int16_t field_predA[2];
    int16_t field_predB[2];
    int16_t field_predC[2];
    int a_valid, b_valid, c_valid;
    int hybridmv_thresh, y_bias = 0;

    if (v->mv_mode == MV_PMODE_MIXED_MV ||
        ((v->mv_mode == MV_PMODE_INTENSITY_COMP) && (v->mv_mode2 == MV_PMODE_MIXED_MV)))
        mixedmv_pic = 1;
    else
        mixedmv_pic = 0;
    /* scale MV difference to be quad-pel */
    dmv_x <<= 1 - s->quarter_sample;
    dmv_y <<= 1 - s->quarter_sample;

    wrap = s->b8_stride;
    xy   = s->block_index[n];

    if (s->mb_intra) {
        s->mv[0][n][0] = s->current_picture.motion_val[0][xy + v->blocks_off][0] = 0;
        s->mv[0][n][1] = s->current_picture.motion_val[0][xy + v->blocks_off][1] = 0;
        s->current_picture.motion_val[1][xy + v->blocks_off][0] = 0;
        s->current_picture.motion_val[1][xy + v->blocks_off][1] = 0;
        if (mv1) { /* duplicate motion data for 1-MV block */
            s->current_picture.motion_val[0][xy + 1 + v->blocks_off][0]        = 0;
            s->current_picture.motion_val[0][xy + 1 + v->blocks_off][1]        = 0;
            s->current_picture.motion_val[0][xy + wrap + v->blocks_off][0]     = 0;
            s->current_picture.motion_val[0][xy + wrap + v->blocks_off][1]     = 0;
            s->current_picture.motion_val[0][xy + wrap + 1 + v->blocks_off][0] = 0;
            s->current_picture.motion_val[0][xy + wrap + 1 + v->blocks_off][1] = 0;
            v->luma_mv[s->mb_x][0] = v->luma_mv[s->mb_x][1] = 0;
            s->current_picture.motion_val[1][xy + 1 + v->blocks_off][0]        = 0;
            s->current_picture.motion_val[1][xy + 1 + v->blocks_off][1]        = 0;
            s->current_picture.motion_val[1][xy + wrap][0]                     = 0;
            s->current_picture.motion_val[1][xy + wrap + v->blocks_off][1]     = 0;
            s->current_picture.motion_val[1][xy + wrap + 1 + v->blocks_off][0] = 0;
            s->current_picture.motion_val[1][xy + wrap + 1 + v->blocks_off][1] = 0;
        }
        return;
    }

    C = s->current_picture.motion_val[dir][xy -    1 + v->blocks_off];
    A = s->current_picture.motion_val[dir][xy - wrap + v->blocks_off];
    if (mv1) {
        if (v->field_mode && mixedmv_pic)
            off = (s->mb_x == (s->mb_width - 1)) ? -2 : 2;
        else
            off = (s->mb_x == (s->mb_width - 1)) ? -1 : 2;
    } else {
        //in 4-MV mode different blocks have different B predictor position
        switch (n) {
        case 0:
            off = (s->mb_x > 0) ? -1 : 1;
            break;
        case 1:
            off = (s->mb_x == (s->mb_width - 1)) ? -1 : 1;
            break;
        case 2:
            off = 1;
            break;
        case 3:
            off = -1;
        }
    }
    B = s->current_picture.motion_val[dir][xy - wrap + off + v->blocks_off];

    a_valid = !s->first_slice_line || (n == 2 || n == 3);
    b_valid = a_valid && (s->mb_width > 1);
    c_valid = s->mb_x || (n == 1 || n == 3);
    if (v->field_mode) {
        a_valid = a_valid && !is_intra[xy - wrap];
        b_valid = b_valid && !is_intra[xy - wrap + off];
        c_valid = c_valid && !is_intra[xy - 1];
    }

    if (a_valid) {
        a_f = v->mv_f[dir][xy - wrap + v->blocks_off];
        num_oppfield  += a_f;
        num_samefield += 1 - a_f;
        field_predA[0] = A[0];
        field_predA[1] = A[1];
    } else {
        field_predA[0] = field_predA[1] = 0;
        a_f = 0;
    }
    if (b_valid) {
        b_f = v->mv_f[dir][xy - wrap + off + v->blocks_off];
        num_oppfield  += b_f;
        num_samefield += 1 - b_f;
        field_predB[0] = B[0];
        field_predB[1] = B[1];
    } else {
        field_predB[0] = field_predB[1] = 0;
        b_f = 0;
    }
    if (c_valid) {
        c_f = v->mv_f[dir][xy - 1 + v->blocks_off];
        num_oppfield  += c_f;
        num_samefield += 1 - c_f;
        field_predC[0] = C[0];
        field_predC[1] = C[1];
    } else {
        field_predC[0] = field_predC[1] = 0;
        c_f = 0;
    }

    if (v->field_mode) {
        if (!v->numref)
            // REFFIELD determines if the last field or the second-last field is
            // to be used as reference
            opposite = 1 - v->reffield;
        else {
            if (num_samefield <= num_oppfield)
                opposite = 1 - pred_flag;
            else
                opposite = pred_flag;
        }
    } else
        opposite = 0;
    if (opposite) {
        if (a_valid && !a_f) {
            field_predA[0] = scaleforopp(v, field_predA[0], 0, dir);
            field_predA[1] = scaleforopp(v, field_predA[1], 1, dir);
        }
        if (b_valid && !b_f) {
            field_predB[0] = scaleforopp(v, field_predB[0], 0, dir);
            field_predB[1] = scaleforopp(v, field_predB[1], 1, dir);
        }
        if (c_valid && !c_f) {
            field_predC[0] = scaleforopp(v, field_predC[0], 0, dir);
            field_predC[1] = scaleforopp(v, field_predC[1], 1, dir);
        }
        v->mv_f[dir][xy + v->blocks_off] = 1;
        v->ref_field_type[dir] = !v->cur_field_type;
    } else {
        if (a_valid && a_f) {
            field_predA[0] = scaleforsame(v, n, field_predA[0], 0, dir);
            field_predA[1] = scaleforsame(v, n, field_predA[1], 1, dir);
        }
        if (b_valid && b_f) {
            field_predB[0] = scaleforsame(v, n, field_predB[0], 0, dir);
            field_predB[1] = scaleforsame(v, n, field_predB[1], 1, dir);
        }
        if (c_valid && c_f) {
            field_predC[0] = scaleforsame(v, n, field_predC[0], 0, dir);
            field_predC[1] = scaleforsame(v, n, field_predC[1], 1, dir);
        }
        v->mv_f[dir][xy + v->blocks_off] = 0;
        v->ref_field_type[dir] = v->cur_field_type;
    }

    if (a_valid) {
        px = field_predA[0];
        py = field_predA[1];
    } else if (c_valid) {
        px = field_predC[0];
        py = field_predC[1];
    } else if (b_valid) {
        px = field_predB[0];
        py = field_predB[1];
    } else {
        px = 0;
        py = 0;
    }

    if (num_samefield + num_oppfield > 1) {
        px = mid_pred(field_predA[0], field_predB[0], field_predC[0]);
        py = mid_pred(field_predA[1], field_predB[1], field_predC[1]);
    }

    /* Pullback MV as specified in 8.3.5.3.4 */
    if (!v->field_mode) {
        int qx, qy, X, Y;
        qx = (s->mb_x << 6) + ((n == 1 || n == 3) ? 32 : 0);
        qy = (s->mb_y << 6) + ((n == 2 || n == 3) ? 32 : 0);
        X  = (s->mb_width  << 6) - 4;
        Y  = (s->mb_height << 6) - 4;
        if (mv1) {
            if (qx + px < -60) px = -60 - qx;
            if (qy + py < -60) py = -60 - qy;
        } else {
            if (qx + px < -28) px = -28 - qx;
            if (qy + py < -28) py = -28 - qy;
        }
        if (qx + px > X) px = X - qx;
        if (qy + py > Y) py = Y - qy;
    }

    if (!v->field_mode || s->pict_type != AV_PICTURE_TYPE_B) {
        /* Calculate hybrid prediction as specified in 8.3.5.3.5 (also 10.3.5.4.3.5) */
        hybridmv_thresh = 32;
        if (a_valid && c_valid) {
            if (is_intra[xy - wrap])
                sum = FFABS(px) + FFABS(py);
            else
                sum = FFABS(px - field_predA[0]) + FFABS(py - field_predA[1]);
            if (sum > hybridmv_thresh) {
                if (get_bits1(&s->gb)) {     // read HYBRIDPRED bit
                    px = field_predA[0];
                    py = field_predA[1];
                } else {
                    px = field_predC[0];
                    py = field_predC[1];
                }
            } else {
                if (is_intra[xy - 1])
                    sum = FFABS(px) + FFABS(py);
                else
                    sum = FFABS(px - field_predC[0]) + FFABS(py - field_predC[1]);
                if (sum > hybridmv_thresh) {
                    if (get_bits1(&s->gb)) {
                        px = field_predA[0];
                        py = field_predA[1];
                    } else {
                        px = field_predC[0];
                        py = field_predC[1];
                    }
                }
            }
        }
    }

    if (v->field_mode && v->numref)
        r_y >>= 1;
    if (v->field_mode && v->cur_field_type && v->ref_field_type[dir] == 0)
        y_bias = 1;
    /* store MV using signed modulus of MV range defined in 4.11 */
    s->mv[dir][n][0] = s->current_picture.motion_val[dir][xy + v->blocks_off][0] = ((px + dmv_x + r_x) & ((r_x << 1) - 1)) - r_x;
    s->mv[dir][n][1] = s->current_picture.motion_val[dir][xy + v->blocks_off][1] = ((py + dmv_y + r_y - y_bias) & ((r_y << 1) - 1)) - r_y + y_bias;
    if (mv1) { /* duplicate motion data for 1-MV block */
        s->current_picture.motion_val[dir][xy +    1 +     v->blocks_off][0] = s->current_picture.motion_val[dir][xy + v->blocks_off][0];
        s->current_picture.motion_val[dir][xy +    1 +     v->blocks_off][1] = s->current_picture.motion_val[dir][xy + v->blocks_off][1];
        s->current_picture.motion_val[dir][xy + wrap +     v->blocks_off][0] = s->current_picture.motion_val[dir][xy + v->blocks_off][0];
        s->current_picture.motion_val[dir][xy + wrap +     v->blocks_off][1] = s->current_picture.motion_val[dir][xy + v->blocks_off][1];
        s->current_picture.motion_val[dir][xy + wrap + 1 + v->blocks_off][0] = s->current_picture.motion_val[dir][xy + v->blocks_off][0];
        s->current_picture.motion_val[dir][xy + wrap + 1 + v->blocks_off][1] = s->current_picture.motion_val[dir][xy + v->blocks_off][1];
        v->mv_f[dir][xy +    1 + v->blocks_off] = v->mv_f[dir][xy +            v->blocks_off];
        v->mv_f[dir][xy + wrap + v->blocks_off] = v->mv_f[dir][xy + wrap + 1 + v->blocks_off] = v->mv_f[dir][xy + v->blocks_off];
    }
}

/** Predict and set motion vector for interlaced frame picture MBs
 */
static inline void vc1_pred_mv_intfr(VC1Context *v, int n, int dmv_x, int dmv_y,
                                     int mvn, int r_x, int r_y, uint8_t* is_intra, int dir)
{
    MpegEncContext *s = &v->s;
    int xy, wrap, off = 0;
    int A[2], B[2], C[2];
    int px, py;
    int a_valid = 0, b_valid = 0, c_valid = 0;
    int field_a, field_b, field_c; // 0: same, 1: opposit
    int total_valid, num_samefield, num_oppfield;
    int pos_c, pos_b, n_adj;

    wrap = s->b8_stride;
    xy = s->block_index[n];

    if (s->mb_intra) {
        s->mv[0][n][0] = s->current_picture.motion_val[0][xy][0] = 0;
        s->mv[0][n][1] = s->current_picture.motion_val[0][xy][1] = 0;
        s->current_picture.motion_val[1][xy][0] = 0;
        s->current_picture.motion_val[1][xy][1] = 0;
        if (mvn == 1) { /* duplicate motion data for 1-MV block */
            s->current_picture.motion_val[0][xy + 1][0]        = 0;
            s->current_picture.motion_val[0][xy + 1][1]        = 0;
            s->current_picture.motion_val[0][xy + wrap][0]     = 0;
            s->current_picture.motion_val[0][xy + wrap][1]     = 0;
            s->current_picture.motion_val[0][xy + wrap + 1][0] = 0;
            s->current_picture.motion_val[0][xy + wrap + 1][1] = 0;
            v->luma_mv[s->mb_x][0] = v->luma_mv[s->mb_x][1] = 0;
            s->current_picture.motion_val[1][xy + 1][0]        = 0;
            s->current_picture.motion_val[1][xy + 1][1]        = 0;
            s->current_picture.motion_val[1][xy + wrap][0]     = 0;
            s->current_picture.motion_val[1][xy + wrap][1]     = 0;
            s->current_picture.motion_val[1][xy + wrap + 1][0] = 0;
            s->current_picture.motion_val[1][xy + wrap + 1][1] = 0;
        }
        return;
    }

    off = ((n == 0) || (n == 1)) ? 1 : -1;
    /* predict A */
    if (s->mb_x || (n == 1) || (n == 3)) {
        if ((v->blk_mv_type[xy]) // current block (MB) has a field MV
            || (!v->blk_mv_type[xy] && !v->blk_mv_type[xy - 1])) { // or both have frame MV
            A[0] = s->current_picture.motion_val[dir][xy - 1][0];
            A[1] = s->current_picture.motion_val[dir][xy - 1][1];
            a_valid = 1;
        } else { // current block has frame mv and cand. has field MV (so average)
            A[0] = (s->current_picture.motion_val[dir][xy - 1][0]
                    + s->current_picture.motion_val[dir][xy - 1 + off * wrap][0] + 1) >> 1;
            A[1] = (s->current_picture.motion_val[dir][xy - 1][1]
                    + s->current_picture.motion_val[dir][xy - 1 + off * wrap][1] + 1) >> 1;
            a_valid = 1;
        }
        if (!(n & 1) && v->is_intra[s->mb_x - 1]) {
            a_valid = 0;
            A[0] = A[1] = 0;
        }
    } else
        A[0] = A[1] = 0;
    /* Predict B and C */
    B[0] = B[1] = C[0] = C[1] = 0;
    if (n == 0 || n == 1 || v->blk_mv_type[xy]) {
        if (!s->first_slice_line) {
            if (!v->is_intra[s->mb_x - s->mb_stride]) {
                b_valid = 1;
                n_adj   = n | 2;
                pos_b   = s->block_index[n_adj] - 2 * wrap;
                if (v->blk_mv_type[pos_b] && v->blk_mv_type[xy]) {
                    n_adj = (n & 2) | (n & 1);
                }
                B[0] = s->current_picture.motion_val[dir][s->block_index[n_adj] - 2 * wrap][0];
                B[1] = s->current_picture.motion_val[dir][s->block_index[n_adj] - 2 * wrap][1];
                if (v->blk_mv_type[pos_b] && !v->blk_mv_type[xy]) {
                    B[0] = (B[0] + s->current_picture.motion_val[dir][s->block_index[n_adj ^ 2] - 2 * wrap][0] + 1) >> 1;
                    B[1] = (B[1] + s->current_picture.motion_val[dir][s->block_index[n_adj ^ 2] - 2 * wrap][1] + 1) >> 1;
                }
            }
            if (s->mb_width > 1) {
                if (!v->is_intra[s->mb_x - s->mb_stride + 1]) {
                    c_valid = 1;
                    n_adj   = 2;
                    pos_c   = s->block_index[2] - 2 * wrap + 2;
                    if (v->blk_mv_type[pos_c] && v->blk_mv_type[xy]) {
                        n_adj = n & 2;
                    }
                    C[0] = s->current_picture.motion_val[dir][s->block_index[n_adj] - 2 * wrap + 2][0];
                    C[1] = s->current_picture.motion_val[dir][s->block_index[n_adj] - 2 * wrap + 2][1];
                    if (v->blk_mv_type[pos_c] && !v->blk_mv_type[xy]) {
                        C[0] = (1 + C[0] + (s->current_picture.motion_val[dir][s->block_index[n_adj ^ 2] - 2 * wrap + 2][0])) >> 1;
                        C[1] = (1 + C[1] + (s->current_picture.motion_val[dir][s->block_index[n_adj ^ 2] - 2 * wrap + 2][1])) >> 1;
                    }
                    if (s->mb_x == s->mb_width - 1) {
                        if (!v->is_intra[s->mb_x - s->mb_stride - 1]) {
                            c_valid = 1;
                            n_adj   = 3;
                            pos_c   = s->block_index[3] - 2 * wrap - 2;
                            if (v->blk_mv_type[pos_c] && v->blk_mv_type[xy]) {
                                n_adj = n | 1;
                            }
                            C[0] = s->current_picture.motion_val[dir][s->block_index[n_adj] - 2 * wrap - 2][0];
                            C[1] = s->current_picture.motion_val[dir][s->block_index[n_adj] - 2 * wrap - 2][1];
                            if (v->blk_mv_type[pos_c] && !v->blk_mv_type[xy]) {
                                C[0] = (1 + C[0] + s->current_picture.motion_val[dir][s->block_index[1] - 2 * wrap - 2][0]) >> 1;
                                C[1] = (1 + C[1] + s->current_picture.motion_val[dir][s->block_index[1] - 2 * wrap - 2][1]) >> 1;
                            }
                        } else
                            c_valid = 0;
                    }
                }
            }
        }
    } else {
        pos_b   = s->block_index[1];
        b_valid = 1;
        B[0]    = s->current_picture.motion_val[dir][pos_b][0];
        B[1]    = s->current_picture.motion_val[dir][pos_b][1];
        pos_c   = s->block_index[0];
        c_valid = 1;
        C[0]    = s->current_picture.motion_val[dir][pos_c][0];
        C[1]    = s->current_picture.motion_val[dir][pos_c][1];
    }

    total_valid = a_valid + b_valid + c_valid;
    // check if predictor A is out of bounds
    if (!s->mb_x && !(n == 1 || n == 3)) {
        A[0] = A[1] = 0;
    }
    // check if predictor B is out of bounds
    if ((s->first_slice_line && v->blk_mv_type[xy]) || (s->first_slice_line && !(n & 2))) {
        B[0] = B[1] = C[0] = C[1] = 0;
    }
    if (!v->blk_mv_type[xy]) {
        if (s->mb_width == 1) {
            px = B[0];
            py = B[1];
        } else {
            if (total_valid >= 2) {
                px = mid_pred(A[0], B[0], C[0]);
                py = mid_pred(A[1], B[1], C[1]);
            } else if (total_valid) {
                if      (a_valid) { px = A[0]; py = A[1]; }
                else if (b_valid) { px = B[0]; py = B[1]; }
                else if (c_valid) { px = C[0]; py = C[1]; }
                else av_assert2(0);
            } else
                px = py = 0;
        }
    } else {
        if (a_valid)
            field_a = (A[1] & 4) ? 1 : 0;
        else
            field_a = 0;
        if (b_valid)
            field_b = (B[1] & 4) ? 1 : 0;
        else
            field_b = 0;
        if (c_valid)
            field_c = (C[1] & 4) ? 1 : 0;
        else
            field_c = 0;

        num_oppfield  = field_a + field_b + field_c;
        num_samefield = total_valid - num_oppfield;
        if (total_valid == 3) {
            if ((num_samefield == 3) || (num_oppfield == 3)) {
                px = mid_pred(A[0], B[0], C[0]);
                py = mid_pred(A[1], B[1], C[1]);
            } else if (num_samefield >= num_oppfield) {
                /* take one MV from same field set depending on priority
                the check for B may not be necessary */
                px = !field_a ? A[0] : B[0];
                py = !field_a ? A[1] : B[1];
            } else {
                px =  field_a ? A[0] : B[0];
                py =  field_a ? A[1] : B[1];
            }
        } else if (total_valid == 2) {
            if (num_samefield >= num_oppfield) {
                if (!field_a && a_valid) {
                    px = A[0];
                    py = A[1];
                } else if (!field_b && b_valid) {
                    px = B[0];
                    py = B[1];
                } else if (c_valid) {
                    px = C[0];
                    py = C[1];
                } else px = py = 0;
            } else {
                if (field_a && a_valid) {
                    px = A[0];
                    py = A[1];
                } else if (field_b && b_valid) {
                    px = B[0];
                    py = B[1];
                } else if (c_valid) {
                    px = C[0];
                    py = C[1];
                } else px = py = 0;
            }
        } else if (total_valid == 1) {
            px = (a_valid) ? A[0] : ((b_valid) ? B[0] : C[0]);
            py = (a_valid) ? A[1] : ((b_valid) ? B[1] : C[1]);
        } else
            px = py = 0;
    }

    /* store MV using signed modulus of MV range defined in 4.11 */
    s->mv[dir][n][0] = s->current_picture.motion_val[dir][xy][0] = ((px + dmv_x + r_x) & ((r_x << 1) - 1)) - r_x;
    s->mv[dir][n][1] = s->current_picture.motion_val[dir][xy][1] = ((py + dmv_y + r_y) & ((r_y << 1) - 1)) - r_y;
    if (mvn == 1) { /* duplicate motion data for 1-MV block */
        s->current_picture.motion_val[dir][xy +    1    ][0] = s->current_picture.motion_val[dir][xy][0];
        s->current_picture.motion_val[dir][xy +    1    ][1] = s->current_picture.motion_val[dir][xy][1];
        s->current_picture.motion_val[dir][xy + wrap    ][0] = s->current_picture.motion_val[dir][xy][0];
        s->current_picture.motion_val[dir][xy + wrap    ][1] = s->current_picture.motion_val[dir][xy][1];
        s->current_picture.motion_val[dir][xy + wrap + 1][0] = s->current_picture.motion_val[dir][xy][0];
        s->current_picture.motion_val[dir][xy + wrap + 1][1] = s->current_picture.motion_val[dir][xy][1];
    } else if (mvn == 2) { /* duplicate motion data for 2-Field MV block */
        s->current_picture.motion_val[dir][xy + 1][0] = s->current_picture.motion_val[dir][xy][0];
        s->current_picture.motion_val[dir][xy + 1][1] = s->current_picture.motion_val[dir][xy][1];
        s->mv[dir][n + 1][0] = s->mv[dir][n][0];
        s->mv[dir][n + 1][1] = s->mv[dir][n][1];
    }
}

/** Motion compensation for direct or interpolated blocks in B-frames
 */
static void vc1_interp_mc(VC1Context *v)
{
    MpegEncContext *s = &v->s;
    H264ChromaContext *h264chroma = &v->h264chroma;
    uint8_t *srcY, *srcU, *srcV;
    int dxy, mx, my, uvmx, uvmy, src_x, src_y, uvsrc_x, uvsrc_y;
    int off, off_uv;
    int v_edge_pos = s->v_edge_pos >> v->field_mode;
    int use_ic = v->next_use_ic;

    if (!v->field_mode && !v->s.next_picture.f.data[0])
        return;

    mx   = s->mv[1][0][0];
    my   = s->mv[1][0][1];
    uvmx = (mx + ((mx & 3) == 3)) >> 1;
    uvmy = (my + ((my & 3) == 3)) >> 1;
    if (v->field_mode) {
        if (v->cur_field_type != v->ref_field_type[1])
            my   = my   - 2 + 4 * v->cur_field_type;
            uvmy = uvmy - 2 + 4 * v->cur_field_type;
    }
    if (v->fastuvmc) {
        uvmx = uvmx + ((uvmx < 0) ? -(uvmx & 1) : (uvmx & 1));
        uvmy = uvmy + ((uvmy < 0) ? -(uvmy & 1) : (uvmy & 1));
    }
    srcY = s->next_picture.f.data[0];
    srcU = s->next_picture.f.data[1];
    srcV = s->next_picture.f.data[2];

    src_x   = s->mb_x * 16 + (mx   >> 2);
    src_y   = s->mb_y * 16 + (my   >> 2);
    uvsrc_x = s->mb_x *  8 + (uvmx >> 2);
    uvsrc_y = s->mb_y *  8 + (uvmy >> 2);

    if (v->profile != PROFILE_ADVANCED) {
        src_x   = av_clip(  src_x, -16, s->mb_width  * 16);
        src_y   = av_clip(  src_y, -16, s->mb_height * 16);
        uvsrc_x = av_clip(uvsrc_x,  -8, s->mb_width  *  8);
        uvsrc_y = av_clip(uvsrc_y,  -8, s->mb_height *  8);
    } else {
        src_x   = av_clip(  src_x, -17, s->avctx->coded_width);
        src_y   = av_clip(  src_y, -18, s->avctx->coded_height + 1);
        uvsrc_x = av_clip(uvsrc_x,  -8, s->avctx->coded_width  >> 1);
        uvsrc_y = av_clip(uvsrc_y,  -8, s->avctx->coded_height >> 1);
    }

    srcY += src_y   * s->linesize   + src_x;
    srcU += uvsrc_y * s->uvlinesize + uvsrc_x;
    srcV += uvsrc_y * s->uvlinesize + uvsrc_x;

    if (v->field_mode && v->ref_field_type[1]) {
        srcY += s->current_picture_ptr->f.linesize[0];
        srcU += s->current_picture_ptr->f.linesize[1];
        srcV += s->current_picture_ptr->f.linesize[2];
    }

    /* for grayscale we should not try to read from unknown area */
    if (s->flags & CODEC_FLAG_GRAY) {
        srcU = s->edge_emu_buffer + 18 * s->linesize;
        srcV = s->edge_emu_buffer + 18 * s->linesize;
    }

    if (v->rangeredfrm || s->h_edge_pos < 22 || v_edge_pos < 22 || use_ic
        || (unsigned)(src_x - 1) > s->h_edge_pos - (mx & 3) - 16 - 3
        || (unsigned)(src_y - 1) > v_edge_pos    - (my & 3) - 16 - 3) {
        uint8_t *uvbuf = s->edge_emu_buffer + 19 * s->linesize;

        srcY -= s->mspel * (1 + s->linesize);
        s->vdsp.emulated_edge_mc(s->edge_emu_buffer, srcY, s->linesize,
                                 17 + s->mspel * 2, 17 + s->mspel * 2,
                                 src_x - s->mspel, src_y - s->mspel,
                                 s->h_edge_pos, v_edge_pos);
        srcY = s->edge_emu_buffer;
        s->vdsp.emulated_edge_mc(uvbuf     , srcU, s->uvlinesize, 8 + 1, 8 + 1,
                                 uvsrc_x, uvsrc_y, s->h_edge_pos >> 1, v_edge_pos >> 1);
        s->vdsp.emulated_edge_mc(uvbuf + 16, srcV, s->uvlinesize, 8 + 1, 8 + 1,
                                 uvsrc_x, uvsrc_y, s->h_edge_pos >> 1, v_edge_pos >> 1);
        srcU = uvbuf;
        srcV = uvbuf + 16;
        /* if we deal with range reduction we need to scale source blocks */
        if (v->rangeredfrm) {
            int i, j;
            uint8_t *src, *src2;

            src = srcY;
            for (j = 0; j < 17 + s->mspel * 2; j++) {
                for (i = 0; i < 17 + s->mspel * 2; i++)
                    src[i] = ((src[i] - 128) >> 1) + 128;
                src += s->linesize;
            }
            src = srcU;
            src2 = srcV;
            for (j = 0; j < 9; j++) {
                for (i = 0; i < 9; i++) {
                    src[i]  = ((src[i]  - 128) >> 1) + 128;
                    src2[i] = ((src2[i] - 128) >> 1) + 128;
                }
                src  += s->uvlinesize;
                src2 += s->uvlinesize;
            }
        }

        if (use_ic) {
            uint8_t (*luty )[256] = v->next_luty;
            uint8_t (*lutuv)[256] = v->next_lutuv;
            int i, j;
            uint8_t *src, *src2;

            src = srcY;
            for (j = 0; j < 17 + s->mspel * 2; j++) {
                int f = v->field_mode ? v->ref_field_type[1] : ((j+src_y - s->mspel)&1);
                for (i = 0; i < 17 + s->mspel * 2; i++)
                    src[i] = luty[f][src[i]];
                src += s->linesize;
            }
            src  = srcU;
            src2 = srcV;
            for (j = 0; j < 9; j++) {
                int f = v->field_mode ? v->ref_field_type[1] : ((j+uvsrc_y)&1);
                for (i = 0; i < 9; i++) {
                    src[i]  = lutuv[f][src[i]];
                    src2[i] = lutuv[f][src2[i]];
                }
                src  += s->uvlinesize;
                src2 += s->uvlinesize;
            }
        }
        srcY += s->mspel * (1 + s->linesize);
    }

        off    = 0;
        off_uv = 0;

    if (s->mspel) {
        dxy = ((my & 3) << 2) | (mx & 3);
        v->vc1dsp.avg_vc1_mspel_pixels_tab[dxy](s->dest[0] + off    , srcY    , s->linesize, v->rnd);
        v->vc1dsp.avg_vc1_mspel_pixels_tab[dxy](s->dest[0] + off + 8, srcY + 8, s->linesize, v->rnd);
        srcY += s->linesize * 8;
        v->vc1dsp.avg_vc1_mspel_pixels_tab[dxy](s->dest[0] + off + 8 * s->linesize    , srcY    , s->linesize, v->rnd);
        v->vc1dsp.avg_vc1_mspel_pixels_tab[dxy](s->dest[0] + off + 8 * s->linesize + 8, srcY + 8, s->linesize, v->rnd);
    } else { // hpel mc
        dxy = (my & 2) | ((mx & 2) >> 1);

        if (!v->rnd)
            s->hdsp.avg_pixels_tab[0][dxy](s->dest[0] + off, srcY, s->linesize, 16);
        else
            s->hdsp.avg_no_rnd_pixels_tab[dxy](s->dest[0] + off, srcY, s->linesize, 16);
    }

    if (s->flags & CODEC_FLAG_GRAY) return;
    /* Chroma MC always uses qpel blilinear */
    uvmx = (uvmx & 3) << 1;
    uvmy = (uvmy & 3) << 1;
    if (!v->rnd) {
        h264chroma->avg_h264_chroma_pixels_tab[0](s->dest[1] + off_uv, srcU, s->uvlinesize, 8, uvmx, uvmy);
        h264chroma->avg_h264_chroma_pixels_tab[0](s->dest[2] + off_uv, srcV, s->uvlinesize, 8, uvmx, uvmy);
    } else {
        v->vc1dsp.avg_no_rnd_vc1_chroma_pixels_tab[0](s->dest[1] + off_uv, srcU, s->uvlinesize, 8, uvmx, uvmy);
        v->vc1dsp.avg_no_rnd_vc1_chroma_pixels_tab[0](s->dest[2] + off_uv, srcV, s->uvlinesize, 8, uvmx, uvmy);
    }
}

static av_always_inline int scale_mv(int value, int bfrac, int inv, int qs)
{
    int n = bfrac;

#if B_FRACTION_DEN==256
    if (inv)
        n -= 256;
    if (!qs)
        return 2 * ((value * n + 255) >> 9);
    return (value * n + 128) >> 8;
#else
    if (inv)
        n -= B_FRACTION_DEN;
    if (!qs)
        return 2 * ((value * n + B_FRACTION_DEN - 1) / (2 * B_FRACTION_DEN));
    return (value * n + B_FRACTION_DEN/2) / B_FRACTION_DEN;
#endif
}

/** Reconstruct motion vector for B-frame and do motion compensation
 */
static inline void vc1_b_mc(VC1Context *v, int dmv_x[2], int dmv_y[2],
                            int direct, int mode)
{
    if (direct) {
        vc1_mc_1mv(v, 0);
        vc1_interp_mc(v);
        return;
    }
    if (mode == BMV_TYPE_INTERPOLATED) {
        vc1_mc_1mv(v, 0);
        vc1_interp_mc(v);
        return;
    }

    vc1_mc_1mv(v, (mode == BMV_TYPE_BACKWARD));
}

static inline void vc1_pred_b_mv(VC1Context *v, int dmv_x[2], int dmv_y[2],
                                 int direct, int mvtype)
{
    MpegEncContext *s = &v->s;
    int xy, wrap, off = 0;
    int16_t *A, *B, *C;
    int px, py;
    int sum;
    int r_x, r_y;
    const uint8_t *is_intra = v->mb_type[0];

    r_x = v->range_x;
    r_y = v->range_y;
    /* scale MV difference to be quad-pel */
    dmv_x[0] <<= 1 - s->quarter_sample;
    dmv_y[0] <<= 1 - s->quarter_sample;
    dmv_x[1] <<= 1 - s->quarter_sample;
    dmv_y[1] <<= 1 - s->quarter_sample;

    wrap = s->b8_stride;
    xy = s->block_index[0];

    if (s->mb_intra) {
        s->current_picture.motion_val[0][xy + v->blocks_off][0] =
        s->current_picture.motion_val[0][xy + v->blocks_off][1] =
        s->current_picture.motion_val[1][xy + v->blocks_off][0] =
        s->current_picture.motion_val[1][xy + v->blocks_off][1] = 0;
        return;
    }
    if (!v->field_mode) {
        s->mv[0][0][0] = scale_mv(s->next_picture.motion_val[1][xy][0], v->bfraction, 0, s->quarter_sample);
        s->mv[0][0][1] = scale_mv(s->next_picture.motion_val[1][xy][1], v->bfraction, 0, s->quarter_sample);
        s->mv[1][0][0] = scale_mv(s->next_picture.motion_val[1][xy][0], v->bfraction, 1, s->quarter_sample);
        s->mv[1][0][1] = scale_mv(s->next_picture.motion_val[1][xy][1], v->bfraction, 1, s->quarter_sample);

        /* Pullback predicted motion vectors as specified in 8.4.5.4 */
        s->mv[0][0][0] = av_clip(s->mv[0][0][0], -60 - (s->mb_x << 6), (s->mb_width  << 6) - 4 - (s->mb_x << 6));
        s->mv[0][0][1] = av_clip(s->mv[0][0][1], -60 - (s->mb_y << 6), (s->mb_height << 6) - 4 - (s->mb_y << 6));
        s->mv[1][0][0] = av_clip(s->mv[1][0][0], -60 - (s->mb_x << 6), (s->mb_width  << 6) - 4 - (s->mb_x << 6));
        s->mv[1][0][1] = av_clip(s->mv[1][0][1], -60 - (s->mb_y << 6), (s->mb_height << 6) - 4 - (s->mb_y << 6));
    }
    if (direct) {
        s->current_picture.motion_val[0][xy + v->blocks_off][0] = s->mv[0][0][0];
        s->current_picture.motion_val[0][xy + v->blocks_off][1] = s->mv[0][0][1];
        s->current_picture.motion_val[1][xy + v->blocks_off][0] = s->mv[1][0][0];
        s->current_picture.motion_val[1][xy + v->blocks_off][1] = s->mv[1][0][1];
        return;
    }

    if ((mvtype == BMV_TYPE_FORWARD) || (mvtype == BMV_TYPE_INTERPOLATED)) {
        C   = s->current_picture.motion_val[0][xy - 2];
        A   = s->current_picture.motion_val[0][xy - wrap * 2];
        off = (s->mb_x == (s->mb_width - 1)) ? -2 : 2;
        B   = s->current_picture.motion_val[0][xy - wrap * 2 + off];

        if (!s->mb_x) C[0] = C[1] = 0;
        if (!s->first_slice_line) { // predictor A is not out of bounds
            if (s->mb_width == 1) {
                px = A[0];
                py = A[1];
            } else {
                px = mid_pred(A[0], B[0], C[0]);
                py = mid_pred(A[1], B[1], C[1]);
            }
        } else if (s->mb_x) { // predictor C is not out of bounds
            px = C[0];
            py = C[1];
        } else {
            px = py = 0;
        }
        /* Pullback MV as specified in 8.3.5.3.4 */
        {
            int qx, qy, X, Y;
            if (v->profile < PROFILE_ADVANCED) {
                qx = (s->mb_x << 5);
                qy = (s->mb_y << 5);
                X  = (s->mb_width  << 5) - 4;
                Y  = (s->mb_height << 5) - 4;
                if (qx + px < -28) px = -28 - qx;
                if (qy + py < -28) py = -28 - qy;
                if (qx + px > X) px = X - qx;
                if (qy + py > Y) py = Y - qy;
            } else {
                qx = (s->mb_x << 6);
                qy = (s->mb_y << 6);
                X  = (s->mb_width  << 6) - 4;
                Y  = (s->mb_height << 6) - 4;
                if (qx + px < -60) px = -60 - qx;
                if (qy + py < -60) py = -60 - qy;
                if (qx + px > X) px = X - qx;
                if (qy + py > Y) py = Y - qy;
            }
        }
        /* Calculate hybrid prediction as specified in 8.3.5.3.5 */
        if (0 && !s->first_slice_line && s->mb_x) {
            if (is_intra[xy - wrap])
                sum = FFABS(px) + FFABS(py);
            else
                sum = FFABS(px - A[0]) + FFABS(py - A[1]);
            if (sum > 32) {
                if (get_bits1(&s->gb)) {
                    px = A[0];
                    py = A[1];
                } else {
                    px = C[0];
                    py = C[1];
                }
            } else {
                if (is_intra[xy - 2])
                    sum = FFABS(px) + FFABS(py);
                else
                    sum = FFABS(px - C[0]) + FFABS(py - C[1]);
                if (sum > 32) {
                    if (get_bits1(&s->gb)) {
                        px = A[0];
                        py = A[1];
                    } else {
                        px = C[0];
                        py = C[1];
                    }
                }
            }
        }
        /* store MV using signed modulus of MV range defined in 4.11 */
        s->mv[0][0][0] = ((px + dmv_x[0] + r_x) & ((r_x << 1) - 1)) - r_x;
        s->mv[0][0][1] = ((py + dmv_y[0] + r_y) & ((r_y << 1) - 1)) - r_y;
    }
    if ((mvtype == BMV_TYPE_BACKWARD) || (mvtype == BMV_TYPE_INTERPOLATED)) {
        C   = s->current_picture.motion_val[1][xy - 2];
        A   = s->current_picture.motion_val[1][xy - wrap * 2];
        off = (s->mb_x == (s->mb_width - 1)) ? -2 : 2;
        B   = s->current_picture.motion_val[1][xy - wrap * 2 + off];

        if (!s->mb_x)
            C[0] = C[1] = 0;
        if (!s->first_slice_line) { // predictor A is not out of bounds
            if (s->mb_width == 1) {
                px = A[0];
                py = A[1];
            } else {
                px = mid_pred(A[0], B[0], C[0]);
                py = mid_pred(A[1], B[1], C[1]);
            }
        } else if (s->mb_x) { // predictor C is not out of bounds
            px = C[0];
            py = C[1];
        } else {
            px = py = 0;
        }
        /* Pullback MV as specified in 8.3.5.3.4 */
        {
            int qx, qy, X, Y;
            if (v->profile < PROFILE_ADVANCED) {
                qx = (s->mb_x << 5);
                qy = (s->mb_y << 5);
                X  = (s->mb_width  << 5) - 4;
                Y  = (s->mb_height << 5) - 4;
                if (qx + px < -28) px = -28 - qx;
                if (qy + py < -28) py = -28 - qy;
                if (qx + px > X) px = X - qx;
                if (qy + py > Y) py = Y - qy;
            } else {
                qx = (s->mb_x << 6);
                qy = (s->mb_y << 6);
                X  = (s->mb_width  << 6) - 4;
                Y  = (s->mb_height << 6) - 4;
                if (qx + px < -60) px = -60 - qx;
                if (qy + py < -60) py = -60 - qy;
                if (qx + px > X) px = X - qx;
                if (qy + py > Y) py = Y - qy;
            }
        }
        /* Calculate hybrid prediction as specified in 8.3.5.3.5 */
        if (0 && !s->first_slice_line && s->mb_x) {
            if (is_intra[xy - wrap])
                sum = FFABS(px) + FFABS(py);
            else
                sum = FFABS(px - A[0]) + FFABS(py - A[1]);
            if (sum > 32) {
                if (get_bits1(&s->gb)) {
                    px = A[0];
                    py = A[1];
                } else {
                    px = C[0];
                    py = C[1];
                }
            } else {
                if (is_intra[xy - 2])
                    sum = FFABS(px) + FFABS(py);
                else
                    sum = FFABS(px - C[0]) + FFABS(py - C[1]);
                if (sum > 32) {
                    if (get_bits1(&s->gb)) {
                        px = A[0];
                        py = A[1];
                    } else {
                        px = C[0];
                        py = C[1];
                    }
                }
            }
        }
        /* store MV using signed modulus of MV range defined in 4.11 */

        s->mv[1][0][0] = ((px + dmv_x[1] + r_x) & ((r_x << 1) - 1)) - r_x;
        s->mv[1][0][1] = ((py + dmv_y[1] + r_y) & ((r_y << 1) - 1)) - r_y;
    }
    s->current_picture.motion_val[0][xy][0] = s->mv[0][0][0];
    s->current_picture.motion_val[0][xy][1] = s->mv[0][0][1];
    s->current_picture.motion_val[1][xy][0] = s->mv[1][0][0];
    s->current_picture.motion_val[1][xy][1] = s->mv[1][0][1];
}

static inline void vc1_pred_b_mv_intfi(VC1Context *v, int n, int *dmv_x, int *dmv_y, int mv1, int *pred_flag)
{
    int dir = (v->bmvtype == BMV_TYPE_BACKWARD) ? 1 : 0;
    MpegEncContext *s = &v->s;
    int mb_pos = s->mb_x + s->mb_y * s->mb_stride;

    if (v->bmvtype == BMV_TYPE_DIRECT) {
        int total_opp, k, f;
        if (s->next_picture.mb_type[mb_pos + v->mb_off] != MB_TYPE_INTRA) {
            s->mv[0][0][0] = scale_mv(s->next_picture.motion_val[1][s->block_index[0] + v->blocks_off][0],
                                      v->bfraction, 0, s->quarter_sample);
            s->mv[0][0][1] = scale_mv(s->next_picture.motion_val[1][s->block_index[0] + v->blocks_off][1],
                                      v->bfraction, 0, s->quarter_sample);
            s->mv[1][0][0] = scale_mv(s->next_picture.motion_val[1][s->block_index[0] + v->blocks_off][0],
                                      v->bfraction, 1, s->quarter_sample);
            s->mv[1][0][1] = scale_mv(s->next_picture.motion_val[1][s->block_index[0] + v->blocks_off][1],
                                      v->bfraction, 1, s->quarter_sample);

            total_opp = v->mv_f_next[0][s->block_index[0] + v->blocks_off]
                      + v->mv_f_next[0][s->block_index[1] + v->blocks_off]
                      + v->mv_f_next[0][s->block_index[2] + v->blocks_off]
                      + v->mv_f_next[0][s->block_index[3] + v->blocks_off];
            f = (total_opp > 2) ? 1 : 0;
        } else {
            s->mv[0][0][0] = s->mv[0][0][1] = 0;
            s->mv[1][0][0] = s->mv[1][0][1] = 0;
            f = 0;
        }
        v->ref_field_type[0] = v->ref_field_type[1] = v->cur_field_type ^ f;
        for (k = 0; k < 4; k++) {
            s->current_picture.motion_val[0][s->block_index[k] + v->blocks_off][0] = s->mv[0][0][0];
            s->current_picture.motion_val[0][s->block_index[k] + v->blocks_off][1] = s->mv[0][0][1];
            s->current_picture.motion_val[1][s->block_index[k] + v->blocks_off][0] = s->mv[1][0][0];
            s->current_picture.motion_val[1][s->block_index[k] + v->blocks_off][1] = s->mv[1][0][1];
            v->mv_f[0][s->block_index[k] + v->blocks_off] = f;
            v->mv_f[1][s->block_index[k] + v->blocks_off] = f;
        }
        return;
    }
    if (v->bmvtype == BMV_TYPE_INTERPOLATED) {
        vc1_pred_mv(v, 0, dmv_x[0], dmv_y[0],   1, v->range_x, v->range_y, v->mb_type[0], pred_flag[0], 0);
        vc1_pred_mv(v, 0, dmv_x[1], dmv_y[1],   1, v->range_x, v->range_y, v->mb_type[0], pred_flag[1], 1);
        return;
    }
    if (dir) { // backward
        vc1_pred_mv(v, n, dmv_x[1], dmv_y[1], mv1, v->range_x, v->range_y, v->mb_type[0], pred_flag[1], 1);
        if (n == 3 || mv1) {
            vc1_pred_mv(v, 0, dmv_x[0], dmv_y[0],   1, v->range_x, v->range_y, v->mb_type[0], 0, 0);
        }
    } else { // forward
        vc1_pred_mv(v, n, dmv_x[0], dmv_y[0], mv1, v->range_x, v->range_y, v->mb_type[0], pred_flag[0], 0);
        if (n == 3 || mv1) {
            vc1_pred_mv(v, 0, dmv_x[1], dmv_y[1],   1, v->range_x, v->range_y, v->mb_type[0], 0, 1);
        }
    }
}

/** Get predicted DC value for I-frames only
 * prediction dir: left=0, top=1
 * @param s MpegEncContext
 * @param overlap flag indicating that overlap filtering is used
 * @param pq integer part of picture quantizer
 * @param[in] n block index in the current MB
 * @param dc_val_ptr Pointer to DC predictor
 * @param dir_ptr Prediction direction for use in AC prediction
 */
static inline int vc1_i_pred_dc(MpegEncContext *s, int overlap, int pq, int n,
                                int16_t **dc_val_ptr, int *dir_ptr)
{
    int a, b, c, wrap, pred, scale;
    int16_t *dc_val;
    static const uint16_t dcpred[32] = {
        -1, 1024,  512,  341,  256,  205,  171,  146,  128,
             114,  102,   93,   85,   79,   73,   68,   64,
              60,   57,   54,   51,   49,   47,   45,   43,
              41,   39,   38,   37,   35,   34,   33
    };

    /* find prediction - wmv3_dc_scale always used here in fact */
    if (n < 4) scale = s->y_dc_scale;
    else       scale = s->c_dc_scale;

    wrap   = s->block_wrap[n];
    dc_val = s->dc_val[0] + s->block_index[n];

    /* B A
     * C X
     */
    c = dc_val[ - 1];
    b = dc_val[ - 1 - wrap];
    a = dc_val[ - wrap];

    if (pq < 9 || !overlap) {
        /* Set outer values */
        if (s->first_slice_line && (n != 2 && n != 3))
            b = a = dcpred[scale];
        if (s->mb_x == 0 && (n != 1 && n != 3))
            b = c = dcpred[scale];
    } else {
        /* Set outer values */
        if (s->first_slice_line && (n != 2 && n != 3))
            b = a = 0;
        if (s->mb_x == 0 && (n != 1 && n != 3))
            b = c = 0;
    }

    if (abs(a - b) <= abs(b - c)) {
        pred     = c;
        *dir_ptr = 1; // left
    } else {
        pred     = a;
        *dir_ptr = 0; // top
    }

    /* update predictor */
    *dc_val_ptr = &dc_val[0];
    return pred;
}


/** Get predicted DC value
 * prediction dir: left=0, top=1
 * @param s MpegEncContext
 * @param overlap flag indicating that overlap filtering is used
 * @param pq integer part of picture quantizer
 * @param[in] n block index in the current MB
 * @param a_avail flag indicating top block availability
 * @param c_avail flag indicating left block availability
 * @param dc_val_ptr Pointer to DC predictor
 * @param dir_ptr Prediction direction for use in AC prediction
 */
static inline int vc1_pred_dc(MpegEncContext *s, int overlap, int pq, int n,
                              int a_avail, int c_avail,
                              int16_t **dc_val_ptr, int *dir_ptr)
{
    int a, b, c, wrap, pred;
    int16_t *dc_val;
    int mb_pos = s->mb_x + s->mb_y * s->mb_stride;
    int q1, q2 = 0;
    int dqscale_index;

    wrap = s->block_wrap[n];
    dc_val = s->dc_val[0] + s->block_index[n];

    /* B A
     * C X
     */
    c = dc_val[ - 1];
    b = dc_val[ - 1 - wrap];
    a = dc_val[ - wrap];
    /* scale predictors if needed */
    q1 = s->current_picture.qscale_table[mb_pos];
    dqscale_index = s->y_dc_scale_table[q1] - 1;
    if (dqscale_index < 0)
        return 0;
    if (c_avail && (n != 1 && n != 3)) {
        q2 = s->current_picture.qscale_table[mb_pos - 1];
        if (q2 && q2 != q1)
            c = (c * s->y_dc_scale_table[q2] * ff_vc1_dqscale[dqscale_index] + 0x20000) >> 18;
    }
    if (a_avail && (n != 2 && n != 3)) {
        q2 = s->current_picture.qscale_table[mb_pos - s->mb_stride];
        if (q2 && q2 != q1)
            a = (a * s->y_dc_scale_table[q2] * ff_vc1_dqscale[dqscale_index] + 0x20000) >> 18;
    }
    if (a_avail && c_avail && (n != 3)) {
        int off = mb_pos;
        if (n != 1)
            off--;
        if (n != 2)
            off -= s->mb_stride;
        q2 = s->current_picture.qscale_table[off];
        if (q2 && q2 != q1)
            b = (b * s->y_dc_scale_table[q2] * ff_vc1_dqscale[dqscale_index] + 0x20000) >> 18;
    }

    if (a_avail && c_avail) {
        if (abs(a - b) <= abs(b - c)) {
            pred     = c;
            *dir_ptr = 1; // left
        } else {
            pred     = a;
            *dir_ptr = 0; // top
        }
    } else if (a_avail) {
        pred     = a;
        *dir_ptr = 0; // top
    } else if (c_avail) {
        pred     = c;
        *dir_ptr = 1; // left
    } else {
        pred     = 0;
        *dir_ptr = 1; // left
    }

    /* update predictor */
    *dc_val_ptr = &dc_val[0];
    return pred;
}

/** @} */ // Block group

/**
 * @name VC1 Macroblock-level functions in Simple/Main Profiles
 * @see 7.1.4, p91 and 8.1.1.7, p(1)04
 * @{
 */

static inline int vc1_coded_block_pred(MpegEncContext * s, int n,
                                       uint8_t **coded_block_ptr)
{
    int xy, wrap, pred, a, b, c;

    xy   = s->block_index[n];
    wrap = s->b8_stride;

    /* B C
     * A X
     */
    a = s->coded_block[xy - 1       ];
    b = s->coded_block[xy - 1 - wrap];
    c = s->coded_block[xy     - wrap];

    if (b == c) {
        pred = a;
    } else {
        pred = c;
    }

    /* store value */
    *coded_block_ptr = &s->coded_block[xy];

    return pred;
}

/**
 * Decode one AC coefficient
 * @param v The VC1 context
 * @param last Last coefficient
 * @param skip How much zero coefficients to skip
 * @param value Decoded AC coefficient value
 * @param codingset set of VLC to decode data
 * @see 8.1.3.4
 */
static void vc1_decode_ac_coeff(VC1Context *v, int *last, int *skip,
                                int *value, int codingset)
{
    GetBitContext *gb = &v->s.gb;
    int index, escape, run = 0, level = 0, lst = 0;

    index = get_vlc2(gb, ff_vc1_ac_coeff_table[codingset].table, AC_VLC_BITS, 3);
    if (index != ff_vc1_ac_sizes[codingset] - 1) {
        run   = vc1_index_decode_table[codingset][index][0];
        level = vc1_index_decode_table[codingset][index][1];
        lst   = index >= vc1_last_decode_table[codingset] || get_bits_left(gb) < 0;
        if (get_bits1(gb))
            level = -level;
    } else {
        escape = decode210(gb);
        if (escape != 2) {
            index = get_vlc2(gb, ff_vc1_ac_coeff_table[codingset].table, AC_VLC_BITS, 3);
            run   = vc1_index_decode_table[codingset][index][0];
            level = vc1_index_decode_table[codingset][index][1];
            lst   = index >= vc1_last_decode_table[codingset];
            if (escape == 0) {
                if (lst)
                    level += vc1_last_delta_level_table[codingset][run];
                else
                    level += vc1_delta_level_table[codingset][run];
            } else {
                if (lst)
                    run += vc1_last_delta_run_table[codingset][level] + 1;
                else
                    run += vc1_delta_run_table[codingset][level] + 1;
            }
            if (get_bits1(gb))
                level = -level;
        } else {
            int sign;
            lst = get_bits1(gb);
            if (v->s.esc3_level_length == 0) {
                if (v->pq < 8 || v->dquantfrm) { // table 59
                    v->s.esc3_level_length = get_bits(gb, 3);
                    if (!v->s.esc3_level_length)
                        v->s.esc3_level_length = get_bits(gb, 2) + 8;
                } else { // table 60
                    v->s.esc3_level_length = get_unary(gb, 1, 6) + 2;
                }
                v->s.esc3_run_length = 3 + get_bits(gb, 2);
            }
            run   = get_bits(gb, v->s.esc3_run_length);
            sign  = get_bits1(gb);
            level = get_bits(gb, v->s.esc3_level_length);
            if (sign)
                level = -level;
        }
    }

    *last  = lst;
    *skip  = run;
    *value = level;
}

/** Decode intra block in intra frames - should be faster than decode_intra_block
 * @param v VC1Context
 * @param block block to decode
 * @param[in] n subblock index
 * @param coded are AC coeffs present or not
 * @param codingset set of VLC to decode data
 */
static int vc1_decode_i_block(VC1Context *v, int16_t block[64], int n,
                              int coded, int codingset)
{
    GetBitContext *gb = &v->s.gb;
    MpegEncContext *s = &v->s;
    int dc_pred_dir = 0; /* Direction of the DC prediction used */
    int i;
    int16_t *dc_val;
    int16_t *ac_val, *ac_val2;
    int dcdiff;

    /* Get DC differential */
    if (n < 4) {
        dcdiff = get_vlc2(&s->gb, ff_msmp4_dc_luma_vlc[s->dc_table_index].table, DC_VLC_BITS, 3);
    } else {
        dcdiff = get_vlc2(&s->gb, ff_msmp4_dc_chroma_vlc[s->dc_table_index].table, DC_VLC_BITS, 3);
    }
    if (dcdiff < 0) {
        av_log(s->avctx, AV_LOG_ERROR, "Illegal DC VLC\n");
        return -1;
    }
    if (dcdiff) {
        if (dcdiff == 119 /* ESC index value */) {
            /* TODO: Optimize */
            if (v->pq == 1)      dcdiff = get_bits(gb, 10);
            else if (v->pq == 2) dcdiff = get_bits(gb, 9);
            else                 dcdiff = get_bits(gb, 8);
        } else {
            if (v->pq == 1)
                dcdiff = (dcdiff << 2) + get_bits(gb, 2) - 3;
            else if (v->pq == 2)
                dcdiff = (dcdiff << 1) + get_bits1(gb)   - 1;
        }
        if (get_bits1(gb))
            dcdiff = -dcdiff;
    }

    /* Prediction */
    dcdiff += vc1_i_pred_dc(&v->s, v->overlap, v->pq, n, &dc_val, &dc_pred_dir);
    *dc_val = dcdiff;

    /* Store the quantized DC coeff, used for prediction */
    if (n < 4) {
        block[0] = dcdiff * s->y_dc_scale;
    } else {
        block[0] = dcdiff * s->c_dc_scale;
    }
    /* Skip ? */
    if (!coded) {
        goto not_coded;
    }

    // AC Decoding
    i = 1;

    {
        int last = 0, skip, value;
        const uint8_t *zz_table;
        int scale;
        int k;

        scale = v->pq * 2 + v->halfpq;

        if (v->s.ac_pred) {
            if (!dc_pred_dir)
                zz_table = v->zz_8x8[2];
            else
                zz_table = v->zz_8x8[3];
        } else
            zz_table = v->zz_8x8[1];

        ac_val  = s->ac_val[0][0] + s->block_index[n] * 16;
        ac_val2 = ac_val;
        if (dc_pred_dir) // left
            ac_val -= 16;
        else // top
            ac_val -= 16 * s->block_wrap[n];

        while (!last) {
            vc1_decode_ac_coeff(v, &last, &skip, &value, codingset);
            i += skip;
            if (i > 63)
                break;
            block[zz_table[i++]] = value;
        }

        /* apply AC prediction if needed */
        if (s->ac_pred) {
            if (dc_pred_dir) { // left
                for (k = 1; k < 8; k++)
                    block[k << v->left_blk_sh] += ac_val[k];
            } else { // top
                for (k = 1; k < 8; k++)
                    block[k << v->top_blk_sh] += ac_val[k + 8];
            }
        }
        /* save AC coeffs for further prediction */
        for (k = 1; k < 8; k++) {
            ac_val2[k]     = block[k << v->left_blk_sh];
            ac_val2[k + 8] = block[k << v->top_blk_sh];
        }

        /* scale AC coeffs */
        for (k = 1; k < 64; k++)
            if (block[k]) {
                block[k] *= scale;
                if (!v->pquantizer)
                    block[k] += (block[k] < 0) ? -v->pq : v->pq;
            }

        if (s->ac_pred) i = 63;
    }

not_coded:
    if (!coded) {
        int k, scale;
        ac_val  = s->ac_val[0][0] + s->block_index[n] * 16;
        ac_val2 = ac_val;

        i = 0;
        scale = v->pq * 2 + v->halfpq;
        memset(ac_val2, 0, 16 * 2);
        if (dc_pred_dir) { // left
            ac_val -= 16;
            if (s->ac_pred)
                memcpy(ac_val2, ac_val, 8 * 2);
        } else { // top
            ac_val -= 16 * s->block_wrap[n];
            if (s->ac_pred)
                memcpy(ac_val2 + 8, ac_val + 8, 8 * 2);
        }

        /* apply AC prediction if needed */
        if (s->ac_pred) {
            if (dc_pred_dir) { //left
                for (k = 1; k < 8; k++) {
                    block[k << v->left_blk_sh] = ac_val[k] * scale;
                    if (!v->pquantizer && block[k << v->left_blk_sh])
                        block[k << v->left_blk_sh] += (block[k << v->left_blk_sh] < 0) ? -v->pq : v->pq;
                }
            } else { // top
                for (k = 1; k < 8; k++) {
                    block[k << v->top_blk_sh] = ac_val[k + 8] * scale;
                    if (!v->pquantizer && block[k << v->top_blk_sh])
                        block[k << v->top_blk_sh] += (block[k << v->top_blk_sh] < 0) ? -v->pq : v->pq;
                }
            }
            i = 63;
        }
    }
    s->block_last_index[n] = i;

    return 0;
}

/** Decode intra block in intra frames - should be faster than decode_intra_block
 * @param v VC1Context
 * @param block block to decode
 * @param[in] n subblock number
 * @param coded are AC coeffs present or not
 * @param codingset set of VLC to decode data
 * @param mquant quantizer value for this macroblock
 */
static int vc1_decode_i_block_adv(VC1Context *v, int16_t block[64], int n,
                                  int coded, int codingset, int mquant)
{
    GetBitContext *gb = &v->s.gb;
    MpegEncContext *s = &v->s;
    int dc_pred_dir = 0; /* Direction of the DC prediction used */
    int i;
    int16_t *dc_val = NULL;
    int16_t *ac_val, *ac_val2;
    int dcdiff;
    int a_avail = v->a_avail, c_avail = v->c_avail;
    int use_pred = s->ac_pred;
    int scale;
    int q1, q2 = 0;
    int mb_pos = s->mb_x + s->mb_y * s->mb_stride;

    /* Get DC differential */
    if (n < 4) {
        dcdiff = get_vlc2(&s->gb, ff_msmp4_dc_luma_vlc[s->dc_table_index].table, DC_VLC_BITS, 3);
    } else {
        dcdiff = get_vlc2(&s->gb, ff_msmp4_dc_chroma_vlc[s->dc_table_index].table, DC_VLC_BITS, 3);
    }
    if (dcdiff < 0) {
        av_log(s->avctx, AV_LOG_ERROR, "Illegal DC VLC\n");
        return -1;
    }
    if (dcdiff) {
        if (dcdiff == 119 /* ESC index value */) {
            /* TODO: Optimize */
            if (mquant == 1)      dcdiff = get_bits(gb, 10);
            else if (mquant == 2) dcdiff = get_bits(gb, 9);
            else                  dcdiff = get_bits(gb, 8);
        } else {
            if (mquant == 1)
                dcdiff = (dcdiff << 2) + get_bits(gb, 2) - 3;
            else if (mquant == 2)
                dcdiff = (dcdiff << 1) + get_bits1(gb)   - 1;
        }
        if (get_bits1(gb))
            dcdiff = -dcdiff;
    }

    /* Prediction */
    dcdiff += vc1_pred_dc(&v->s, v->overlap, mquant, n, v->a_avail, v->c_avail, &dc_val, &dc_pred_dir);
    *dc_val = dcdiff;

    /* Store the quantized DC coeff, used for prediction */
    if (n < 4) {
        block[0] = dcdiff * s->y_dc_scale;
    } else {
        block[0] = dcdiff * s->c_dc_scale;
    }

    //AC Decoding
    i = 1;

    /* check if AC is needed at all */
    if (!a_avail && !c_avail)
        use_pred = 0;
    ac_val  = s->ac_val[0][0] + s->block_index[n] * 16;
    ac_val2 = ac_val;

    scale = mquant * 2 + ((mquant == v->pq) ? v->halfpq : 0);

    if (dc_pred_dir) // left
        ac_val -= 16;
    else // top
        ac_val -= 16 * s->block_wrap[n];

    q1 = s->current_picture.qscale_table[mb_pos];
    if ( dc_pred_dir && c_avail && mb_pos)
        q2 = s->current_picture.qscale_table[mb_pos - 1];
    if (!dc_pred_dir && a_avail && mb_pos >= s->mb_stride)
        q2 = s->current_picture.qscale_table[mb_pos - s->mb_stride];
    if ( dc_pred_dir && n == 1)
        q2 = q1;
    if (!dc_pred_dir && n == 2)
        q2 = q1;
    if (n == 3)
        q2 = q1;

    if (coded) {
        int last = 0, skip, value;
        const uint8_t *zz_table;
        int k;

        if (v->s.ac_pred) {
            if (!use_pred && v->fcm == ILACE_FRAME) {
                zz_table = v->zzi_8x8;
            } else {
                if (!dc_pred_dir) // top
                    zz_table = v->zz_8x8[2];
                else // left
                    zz_table = v->zz_8x8[3];
            }
        } else {
            if (v->fcm != ILACE_FRAME)
                zz_table = v->zz_8x8[1];
            else
                zz_table = v->zzi_8x8;
        }

        while (!last) {
            vc1_decode_ac_coeff(v, &last, &skip, &value, codingset);
            i += skip;
            if (i > 63)
                break;
            block[zz_table[i++]] = value;
        }

        /* apply AC prediction if needed */
        if (use_pred) {
            /* scale predictors if needed*/
            if (q2 && q1 != q2) {
                q1 = q1 * 2 + ((q1 == v->pq) ? v->halfpq : 0) - 1;
                q2 = q2 * 2 + ((q2 == v->pq) ? v->halfpq : 0) - 1;

                if (q1 < 1)
                    return AVERROR_INVALIDDATA;
                if (dc_pred_dir) { // left
                    for (k = 1; k < 8; k++)
                        block[k << v->left_blk_sh] += (ac_val[k] * q2 * ff_vc1_dqscale[q1 - 1] + 0x20000) >> 18;
                } else { // top
                    for (k = 1; k < 8; k++)
                        block[k << v->top_blk_sh] += (ac_val[k + 8] * q2 * ff_vc1_dqscale[q1 - 1] + 0x20000) >> 18;
                }
            } else {
                if (dc_pred_dir) { //left
                    for (k = 1; k < 8; k++)
                        block[k << v->left_blk_sh] += ac_val[k];
                } else { //top
                    for (k = 1; k < 8; k++)
                        block[k << v->top_blk_sh] += ac_val[k + 8];
                }
            }
        }
        /* save AC coeffs for further prediction */
        for (k = 1; k < 8; k++) {
            ac_val2[k    ] = block[k << v->left_blk_sh];
            ac_val2[k + 8] = block[k << v->top_blk_sh];
        }

        /* scale AC coeffs */
        for (k = 1; k < 64; k++)
            if (block[k]) {
                block[k] *= scale;
                if (!v->pquantizer)
                    block[k] += (block[k] < 0) ? -mquant : mquant;
            }

        if (use_pred) i = 63;
    } else { // no AC coeffs
        int k;

        memset(ac_val2, 0, 16 * 2);
        if (dc_pred_dir) { // left
            if (use_pred) {
                memcpy(ac_val2, ac_val, 8 * 2);
                if (q2 && q1 != q2) {
                    q1 = q1 * 2 + ((q1 == v->pq) ? v->halfpq : 0) - 1;
                    q2 = q2 * 2 + ((q2 == v->pq) ? v->halfpq : 0) - 1;
                    if (q1 < 1)
                        return AVERROR_INVALIDDATA;
                    for (k = 1; k < 8; k++)
                        ac_val2[k] = (ac_val2[k] * q2 * ff_vc1_dqscale[q1 - 1] + 0x20000) >> 18;
                }
            }
        } else { // top
            if (use_pred) {
                memcpy(ac_val2 + 8, ac_val + 8, 8 * 2);
                if (q2 && q1 != q2) {
                    q1 = q1 * 2 + ((q1 == v->pq) ? v->halfpq : 0) - 1;
                    q2 = q2 * 2 + ((q2 == v->pq) ? v->halfpq : 0) - 1;
                    if (q1 < 1)
                        return AVERROR_INVALIDDATA;
                    for (k = 1; k < 8; k++)
                        ac_val2[k + 8] = (ac_val2[k + 8] * q2 * ff_vc1_dqscale[q1 - 1] + 0x20000) >> 18;
                }
            }
        }

        /* apply AC prediction if needed */
        if (use_pred) {
            if (dc_pred_dir) { // left
                for (k = 1; k < 8; k++) {
                    block[k << v->left_blk_sh] = ac_val2[k] * scale;
                    if (!v->pquantizer && block[k << v->left_blk_sh])
                        block[k << v->left_blk_sh] += (block[k << v->left_blk_sh] < 0) ? -mquant : mquant;
                }
            } else { // top
                for (k = 1; k < 8; k++) {
                    block[k << v->top_blk_sh] = ac_val2[k + 8] * scale;
                    if (!v->pquantizer && block[k << v->top_blk_sh])
                        block[k << v->top_blk_sh] += (block[k << v->top_blk_sh] < 0) ? -mquant : mquant;
                }
            }
            i = 63;
        }
    }
    s->block_last_index[n] = i;

    return 0;
}

/** Decode intra block in inter frames - more generic version than vc1_decode_i_block
 * @param v VC1Context
 * @param block block to decode
 * @param[in] n subblock index
 * @param coded are AC coeffs present or not
 * @param mquant block quantizer
 * @param codingset set of VLC to decode data
 */
static int vc1_decode_intra_block(VC1Context *v, int16_t block[64], int n,
                                  int coded, int mquant, int codingset)
{
    GetBitContext *gb = &v->s.gb;
    MpegEncContext *s = &v->s;
    int dc_pred_dir = 0; /* Direction of the DC prediction used */
    int i;
    int16_t *dc_val = NULL;
    int16_t *ac_val, *ac_val2;
    int dcdiff;
    int mb_pos = s->mb_x + s->mb_y * s->mb_stride;
    int a_avail = v->a_avail, c_avail = v->c_avail;
    int use_pred = s->ac_pred;
    int scale;
    int q1, q2 = 0;

    s->dsp.clear_block(block);

    /* XXX: Guard against dumb values of mquant */
    mquant = (mquant < 1) ? 0 : ((mquant > 31) ? 31 : mquant);

    /* Set DC scale - y and c use the same */
    s->y_dc_scale = s->y_dc_scale_table[mquant];
    s->c_dc_scale = s->c_dc_scale_table[mquant];

    /* Get DC differential */
    if (n < 4) {
        dcdiff = get_vlc2(&s->gb, ff_msmp4_dc_luma_vlc[s->dc_table_index].table, DC_VLC_BITS, 3);
    } else {
        dcdiff = get_vlc2(&s->gb, ff_msmp4_dc_chroma_vlc[s->dc_table_index].table, DC_VLC_BITS, 3);
    }
    if (dcdiff < 0) {
        av_log(s->avctx, AV_LOG_ERROR, "Illegal DC VLC\n");
        return -1;
    }
    if (dcdiff) {
        if (dcdiff == 119 /* ESC index value */) {
            /* TODO: Optimize */
            if (mquant == 1)      dcdiff = get_bits(gb, 10);
            else if (mquant == 2) dcdiff = get_bits(gb, 9);
            else                  dcdiff = get_bits(gb, 8);
        } else {
            if (mquant == 1)
                dcdiff = (dcdiff << 2) + get_bits(gb, 2) - 3;
            else if (mquant == 2)
                dcdiff = (dcdiff << 1) + get_bits1(gb)   - 1;
        }
        if (get_bits1(gb))
            dcdiff = -dcdiff;
    }

    /* Prediction */
    dcdiff += vc1_pred_dc(&v->s, v->overlap, mquant, n, a_avail, c_avail, &dc_val, &dc_pred_dir);
    *dc_val = dcdiff;

    /* Store the quantized DC coeff, used for prediction */

    if (n < 4) {
        block[0] = dcdiff * s->y_dc_scale;
    } else {
        block[0] = dcdiff * s->c_dc_scale;
    }

    //AC Decoding
    i = 1;

    /* check if AC is needed at all and adjust direction if needed */
    if (!a_avail) dc_pred_dir = 1;
    if (!c_avail) dc_pred_dir = 0;
    if (!a_avail && !c_avail) use_pred = 0;
    ac_val = s->ac_val[0][0] + s->block_index[n] * 16;
    ac_val2 = ac_val;

    scale = mquant * 2 + v->halfpq;

    if (dc_pred_dir) //left
        ac_val -= 16;
    else //top
        ac_val -= 16 * s->block_wrap[n];

    q1 = s->current_picture.qscale_table[mb_pos];
    if (dc_pred_dir && c_avail && mb_pos)
        q2 = s->current_picture.qscale_table[mb_pos - 1];
    if (!dc_pred_dir && a_avail && mb_pos >= s->mb_stride)
        q2 = s->current_picture.qscale_table[mb_pos - s->mb_stride];
    if ( dc_pred_dir && n == 1)
        q2 = q1;
    if (!dc_pred_dir && n == 2)
        q2 = q1;
    if (n == 3) q2 = q1;

    if (coded) {
        int last = 0, skip, value;
        int k;

        while (!last) {
            vc1_decode_ac_coeff(v, &last, &skip, &value, codingset);
            i += skip;
            if (i > 63)
                break;
            if (v->fcm == PROGRESSIVE)
                block[v->zz_8x8[0][i++]] = value;
            else {
                if (use_pred && (v->fcm == ILACE_FRAME)) {
                    if (!dc_pred_dir) // top
                        block[v->zz_8x8[2][i++]] = value;
                    else // left
                        block[v->zz_8x8[3][i++]] = value;
                } else {
                    block[v->zzi_8x8[i++]] = value;
                }
            }
        }

        /* apply AC prediction if needed */
        if (use_pred) {
            /* scale predictors if needed*/
            if (q2 && q1 != q2) {
                q1 = q1 * 2 + ((q1 == v->pq) ? v->halfpq : 0) - 1;
                q2 = q2 * 2 + ((q2 == v->pq) ? v->halfpq : 0) - 1;

                if (q1 < 1)
                    return AVERROR_INVALIDDATA;
                if (dc_pred_dir) { // left
                    for (k = 1; k < 8; k++)
                        block[k << v->left_blk_sh] += (ac_val[k] * q2 * ff_vc1_dqscale[q1 - 1] + 0x20000) >> 18;
                } else { //top
                    for (k = 1; k < 8; k++)
                        block[k << v->top_blk_sh] += (ac_val[k + 8] * q2 * ff_vc1_dqscale[q1 - 1] + 0x20000) >> 18;
                }
            } else {
                if (dc_pred_dir) { // left
                    for (k = 1; k < 8; k++)
                        block[k << v->left_blk_sh] += ac_val[k];
                } else { // top
                    for (k = 1; k < 8; k++)
                        block[k << v->top_blk_sh] += ac_val[k + 8];
                }
            }
        }
        /* save AC coeffs for further prediction */
        for (k = 1; k < 8; k++) {
            ac_val2[k    ] = block[k << v->left_blk_sh];
            ac_val2[k + 8] = block[k << v->top_blk_sh];
        }

        /* scale AC coeffs */
        for (k = 1; k < 64; k++)
            if (block[k]) {
                block[k] *= scale;
                if (!v->pquantizer)
                    block[k] += (block[k] < 0) ? -mquant : mquant;
            }

        if (use_pred) i = 63;
    } else { // no AC coeffs
        int k;

        memset(ac_val2, 0, 16 * 2);
        if (dc_pred_dir) { // left
            if (use_pred) {
                memcpy(ac_val2, ac_val, 8 * 2);
                if (q2 && q1 != q2) {
                    q1 = q1 * 2 + ((q1 == v->pq) ? v->halfpq : 0) - 1;
                    q2 = q2 * 2 + ((q2 == v->pq) ? v->halfpq : 0) - 1;
                    if (q1 < 1)
                        return AVERROR_INVALIDDATA;
                    for (k = 1; k < 8; k++)
                        ac_val2[k] = (ac_val2[k] * q2 * ff_vc1_dqscale[q1 - 1] + 0x20000) >> 18;
                }
            }
        } else { // top
            if (use_pred) {
                memcpy(ac_val2 + 8, ac_val + 8, 8 * 2);
                if (q2 && q1 != q2) {
                    q1 = q1 * 2 + ((q1 == v->pq) ? v->halfpq : 0) - 1;
                    q2 = q2 * 2 + ((q2 == v->pq) ? v->halfpq : 0) - 1;
                    if (q1 < 1)
                        return AVERROR_INVALIDDATA;
                    for (k = 1; k < 8; k++)
                        ac_val2[k + 8] = (ac_val2[k + 8] * q2 * ff_vc1_dqscale[q1 - 1] + 0x20000) >> 18;
                }
            }
        }

        /* apply AC prediction if needed */
        if (use_pred) {
            if (dc_pred_dir) { // left
                for (k = 1; k < 8; k++) {
                    block[k << v->left_blk_sh] = ac_val2[k] * scale;
                    if (!v->pquantizer && block[k << v->left_blk_sh])
                        block[k << v->left_blk_sh] += (block[k << v->left_blk_sh] < 0) ? -mquant : mquant;
                }
            } else { // top
                for (k = 1; k < 8; k++) {
                    block[k << v->top_blk_sh] = ac_val2[k + 8] * scale;
                    if (!v->pquantizer && block[k << v->top_blk_sh])
                        block[k << v->top_blk_sh] += (block[k << v->top_blk_sh] < 0) ? -mquant : mquant;
                }
            }
            i = 63;
        }
    }
    s->block_last_index[n] = i;

    return 0;
}

/** Decode P block
 */
static int vc1_decode_p_block(VC1Context *v, int16_t block[64], int n,
                              int mquant, int ttmb, int first_block,
                              uint8_t *dst, int linesize, int skip_block,
                              int *ttmb_out)
{
    MpegEncContext *s = &v->s;
    GetBitContext *gb = &s->gb;
    int i, j;
    int subblkpat = 0;
    int scale, off, idx, last, skip, value;
    int ttblk = ttmb & 7;
    int pat = 0;

    s->dsp.clear_block(block);

    if (ttmb == -1) {
        ttblk = ff_vc1_ttblk_to_tt[v->tt_index][get_vlc2(gb, ff_vc1_ttblk_vlc[v->tt_index].table, VC1_TTBLK_VLC_BITS, 1)];
    }
    if (ttblk == TT_4X4) {
        subblkpat = ~(get_vlc2(gb, ff_vc1_subblkpat_vlc[v->tt_index].table, VC1_SUBBLKPAT_VLC_BITS, 1) + 1);
    }
    if ((ttblk != TT_8X8 && ttblk != TT_4X4)
        && ((v->ttmbf || (ttmb != -1 && (ttmb & 8) && !first_block))
            || (!v->res_rtm_flag && !first_block))) {
        subblkpat = decode012(gb);
        if (subblkpat)
            subblkpat ^= 3; // swap decoded pattern bits
        if (ttblk == TT_8X4_TOP || ttblk == TT_8X4_BOTTOM)
            ttblk = TT_8X4;
        if (ttblk == TT_4X8_RIGHT || ttblk == TT_4X8_LEFT)
            ttblk = TT_4X8;
    }
    scale = 2 * mquant + ((v->pq == mquant) ? v->halfpq : 0);

    // convert transforms like 8X4_TOP to generic TT and SUBBLKPAT
    if (ttblk == TT_8X4_TOP || ttblk == TT_8X4_BOTTOM) {
        subblkpat = 2 - (ttblk == TT_8X4_TOP);
        ttblk     = TT_8X4;
    }
    if (ttblk == TT_4X8_RIGHT || ttblk == TT_4X8_LEFT) {
        subblkpat = 2 - (ttblk == TT_4X8_LEFT);
        ttblk     = TT_4X8;
    }
    switch (ttblk) {
    case TT_8X8:
        pat  = 0xF;
        i    = 0;
        last = 0;
        while (!last) {
            vc1_decode_ac_coeff(v, &last, &skip, &value, v->codingset2);
            i += skip;
            if (i > 63)
                break;
            if (!v->fcm)
                idx = v->zz_8x8[0][i++];
            else
                idx = v->zzi_8x8[i++];
            block[idx] = value * scale;
            if (!v->pquantizer)
                block[idx] += (block[idx] < 0) ? -mquant : mquant;
        }
        if (!skip_block) {
            if (i == 1)
                v->vc1dsp.vc1_inv_trans_8x8_dc(dst, linesize, block);
            else {
                v->vc1dsp.vc1_inv_trans_8x8(block);
                s->dsp.add_pixels_clamped(block, dst, linesize);
            }
        }
        break;
    case TT_4X4:
        pat = ~subblkpat & 0xF;
        for (j = 0; j < 4; j++) {
            last = subblkpat & (1 << (3 - j));
            i    = 0;
            off  = (j & 1) * 4 + (j & 2) * 16;
            while (!last) {
                vc1_decode_ac_coeff(v, &last, &skip, &value, v->codingset2);
                i += skip;
                if (i > 15)
                    break;
                if (!v->fcm)
                    idx = ff_vc1_simple_progressive_4x4_zz[i++];
                else
                    idx = ff_vc1_adv_interlaced_4x4_zz[i++];
                block[idx + off] = value * scale;
                if (!v->pquantizer)
                    block[idx + off] += (block[idx + off] < 0) ? -mquant : mquant;
            }
            if (!(subblkpat & (1 << (3 - j))) && !skip_block) {
                if (i == 1)
                    v->vc1dsp.vc1_inv_trans_4x4_dc(dst + (j & 1) * 4 + (j & 2) * 2 * linesize, linesize, block + off);
                else
                    v->vc1dsp.vc1_inv_trans_4x4(dst + (j & 1) * 4 + (j & 2) *  2 * linesize, linesize, block + off);
            }
        }
        break;
    case TT_8X4:
        pat = ~((subblkpat & 2) * 6 + (subblkpat & 1) * 3) & 0xF;
        for (j = 0; j < 2; j++) {
            last = subblkpat & (1 << (1 - j));
            i    = 0;
            off  = j * 32;
            while (!last) {
                vc1_decode_ac_coeff(v, &last, &skip, &value, v->codingset2);
                i += skip;
                if (i > 31)
                    break;
                if (!v->fcm)
                    idx = v->zz_8x4[i++] + off;
                else
                    idx = ff_vc1_adv_interlaced_8x4_zz[i++] + off;
                block[idx] = value * scale;
                if (!v->pquantizer)
                    block[idx] += (block[idx] < 0) ? -mquant : mquant;
            }
            if (!(subblkpat & (1 << (1 - j))) && !skip_block) {
                if (i == 1)
                    v->vc1dsp.vc1_inv_trans_8x4_dc(dst + j * 4 * linesize, linesize, block + off);
                else
                    v->vc1dsp.vc1_inv_trans_8x4(dst + j * 4 * linesize, linesize, block + off);
            }
        }
        break;
    case TT_4X8:
        pat = ~(subblkpat * 5) & 0xF;
        for (j = 0; j < 2; j++) {
            last = subblkpat & (1 << (1 - j));
            i    = 0;
            off  = j * 4;
            while (!last) {
                vc1_decode_ac_coeff(v, &last, &skip, &value, v->codingset2);
                i += skip;
                if (i > 31)
                    break;
                if (!v->fcm)
                    idx = v->zz_4x8[i++] + off;
                else
                    idx = ff_vc1_adv_interlaced_4x8_zz[i++] + off;
                block[idx] = value * scale;
                if (!v->pquantizer)
                    block[idx] += (block[idx] < 0) ? -mquant : mquant;
            }
            if (!(subblkpat & (1 << (1 - j))) && !skip_block) {
                if (i == 1)
                    v->vc1dsp.vc1_inv_trans_4x8_dc(dst + j * 4, linesize, block + off);
                else
                    v->vc1dsp.vc1_inv_trans_4x8(dst + j*4, linesize, block + off);
            }
        }
        break;
    }
    if (ttmb_out)
        *ttmb_out |= ttblk << (n * 4);
    return pat;
}

/** @} */ // Macroblock group

static const int size_table  [6] = { 0, 2, 3, 4,  5,  8 };
static const int offset_table[6] = { 0, 1, 3, 7, 15, 31 };

static av_always_inline void vc1_apply_p_v_loop_filter(VC1Context *v, int block_num)
{
    MpegEncContext *s  = &v->s;
    int mb_cbp         = v->cbp[s->mb_x - s->mb_stride],
        block_cbp      = mb_cbp      >> (block_num * 4), bottom_cbp,
        mb_is_intra    = v->is_intra[s->mb_x - s->mb_stride],
        block_is_intra = mb_is_intra >> (block_num * 4), bottom_is_intra;
    int idx, linesize  = block_num > 3 ? s->uvlinesize : s->linesize, ttblk;
    uint8_t *dst;

    if (block_num > 3) {
        dst      = s->dest[block_num - 3];
    } else {
        dst      = s->dest[0] + (block_num & 1) * 8 + ((block_num & 2) * 4 - 8) * linesize;
    }
    if (s->mb_y != s->end_mb_y || block_num < 2) {
        int16_t (*mv)[2];
        int mv_stride;

        if (block_num > 3) {
            bottom_cbp      = v->cbp[s->mb_x]      >> (block_num * 4);
            bottom_is_intra = v->is_intra[s->mb_x] >> (block_num * 4);
            mv              = &v->luma_mv[s->mb_x - s->mb_stride];
            mv_stride       = s->mb_stride;
        } else {
            bottom_cbp      = (block_num < 2) ? (mb_cbp               >> ((block_num + 2) * 4))
                                              : (v->cbp[s->mb_x]      >> ((block_num - 2) * 4));
            bottom_is_intra = (block_num < 2) ? (mb_is_intra          >> ((block_num + 2) * 4))
                                              : (v->is_intra[s->mb_x] >> ((block_num - 2) * 4));
            mv_stride       = s->b8_stride;
            mv              = &s->current_picture.motion_val[0][s->block_index[block_num] - 2 * mv_stride];
        }

        if (bottom_is_intra & 1 || block_is_intra & 1 ||
            mv[0][0] != mv[mv_stride][0] || mv[0][1] != mv[mv_stride][1]) {
            v->vc1dsp.vc1_v_loop_filter8(dst, linesize, v->pq);
        } else {
            idx = ((bottom_cbp >> 2) | block_cbp) & 3;
            if (idx == 3) {
                v->vc1dsp.vc1_v_loop_filter8(dst, linesize, v->pq);
            } else if (idx) {
                if (idx == 1)
                    v->vc1dsp.vc1_v_loop_filter4(dst + 4, linesize, v->pq);
                else
                    v->vc1dsp.vc1_v_loop_filter4(dst,     linesize, v->pq);
            }
        }
    }

    dst -= 4 * linesize;
    ttblk = (v->ttblk[s->mb_x - s->mb_stride] >> (block_num * 4)) & 0xF;
    if (ttblk == TT_4X4 || ttblk == TT_8X4) {
        idx = (block_cbp | (block_cbp >> 2)) & 3;
        if (idx == 3) {
            v->vc1dsp.vc1_v_loop_filter8(dst, linesize, v->pq);
        } else if (idx) {
            if (idx == 1)
                v->vc1dsp.vc1_v_loop_filter4(dst + 4, linesize, v->pq);
            else
                v->vc1dsp.vc1_v_loop_filter4(dst,     linesize, v->pq);
        }
    }
}

static av_always_inline void vc1_apply_p_h_loop_filter(VC1Context *v, int block_num)
{
    MpegEncContext *s  = &v->s;
    int mb_cbp         = v->cbp[s->mb_x - 1 - s->mb_stride],
        block_cbp      = mb_cbp      >> (block_num * 4), right_cbp,
        mb_is_intra    = v->is_intra[s->mb_x - 1 - s->mb_stride],
        block_is_intra = mb_is_intra >> (block_num * 4), right_is_intra;
    int idx, linesize  = block_num > 3 ? s->uvlinesize : s->linesize, ttblk;
    uint8_t *dst;

    if (block_num > 3) {
        dst = s->dest[block_num - 3] - 8 * linesize;
    } else {
        dst = s->dest[0] + (block_num & 1) * 8 + ((block_num & 2) * 4 - 16) * linesize - 8;
    }

    if (s->mb_x != s->mb_width || !(block_num & 5)) {
        int16_t (*mv)[2];

        if (block_num > 3) {
            right_cbp      = v->cbp[s->mb_x - s->mb_stride] >> (block_num * 4);
            right_is_intra = v->is_intra[s->mb_x - s->mb_stride] >> (block_num * 4);
            mv             = &v->luma_mv[s->mb_x - s->mb_stride - 1];
        } else {
            right_cbp      = (block_num & 1) ? (v->cbp[s->mb_x - s->mb_stride]      >> ((block_num - 1) * 4))
                                             : (mb_cbp                              >> ((block_num + 1) * 4));
            right_is_intra = (block_num & 1) ? (v->is_intra[s->mb_x - s->mb_stride] >> ((block_num - 1) * 4))
                                             : (mb_is_intra                         >> ((block_num + 1) * 4));
            mv             = &s->current_picture.motion_val[0][s->block_index[block_num] - s->b8_stride * 2 - 2];
        }
        if (block_is_intra & 1 || right_is_intra & 1 || mv[0][0] != mv[1][0] || mv[0][1] != mv[1][1]) {
            v->vc1dsp.vc1_h_loop_filter8(dst, linesize, v->pq);
        } else {
            idx = ((right_cbp >> 1) | block_cbp) & 5; // FIXME check
            if (idx == 5) {
                v->vc1dsp.vc1_h_loop_filter8(dst, linesize, v->pq);
            } else if (idx) {
                if (idx == 1)
                    v->vc1dsp.vc1_h_loop_filter4(dst + 4 * linesize, linesize, v->pq);
                else
                    v->vc1dsp.vc1_h_loop_filter4(dst,                linesize, v->pq);
            }
        }
    }

    dst -= 4;
    ttblk = (v->ttblk[s->mb_x - s->mb_stride - 1] >> (block_num * 4)) & 0xf;
    if (ttblk == TT_4X4 || ttblk == TT_4X8) {
        idx = (block_cbp | (block_cbp >> 1)) & 5;
        if (idx == 5) {
            v->vc1dsp.vc1_h_loop_filter8(dst, linesize, v->pq);
        } else if (idx) {
            if (idx == 1)
                v->vc1dsp.vc1_h_loop_filter4(dst + linesize * 4, linesize, v->pq);
            else
                v->vc1dsp.vc1_h_loop_filter4(dst,                linesize, v->pq);
        }
    }
}

static void vc1_apply_p_loop_filter(VC1Context *v)
{
    MpegEncContext *s = &v->s;
    int i;

    for (i = 0; i < 6; i++) {
        vc1_apply_p_v_loop_filter(v, i);
    }

    /* V always precedes H, therefore we run H one MB before V;
     * at the end of a row, we catch up to complete the row */
    if (s->mb_x) {
        for (i = 0; i < 6; i++) {
            vc1_apply_p_h_loop_filter(v, i);
        }
        if (s->mb_x == s->mb_width - 1) {
            s->mb_x++;
            ff_update_block_index(s);
            for (i = 0; i < 6; i++) {
                vc1_apply_p_h_loop_filter(v, i);
            }
        }
    }
}

/** Decode one P-frame MB
 */
static int vc1_decode_p_mb(VC1Context *v)
{
    MpegEncContext *s = &v->s;
    GetBitContext *gb = &s->gb;
    int i, j;
    int mb_pos = s->mb_x + s->mb_y * s->mb_stride;
    int cbp; /* cbp decoding stuff */
    int mqdiff, mquant; /* MB quantization */
    int ttmb = v->ttfrm; /* MB Transform type */

    int mb_has_coeffs = 1; /* last_flag */
    int dmv_x, dmv_y; /* Differential MV components */
    int index, index1; /* LUT indexes */
    int val, sign; /* temp values */
    int first_block = 1;
    int dst_idx, off;
    int skipped, fourmv;
    int block_cbp = 0, pat, block_tt = 0, block_intra = 0;

    mquant = v->pq; /* lossy initialization */

    if (v->mv_type_is_raw)
        fourmv = get_bits1(gb);
    else
        fourmv = v->mv_type_mb_plane[mb_pos];
    if (v->skip_is_raw)
        skipped = get_bits1(gb);
    else
        skipped = v->s.mbskip_table[mb_pos];

    if (!fourmv) { /* 1MV mode */
        if (!skipped) {
            GET_MVDATA(dmv_x, dmv_y);

            if (s->mb_intra) {
                s->current_picture.motion_val[1][s->block_index[0]][0] = 0;
                s->current_picture.motion_val[1][s->block_index[0]][1] = 0;
            }
            s->current_picture.mb_type[mb_pos] = s->mb_intra ? MB_TYPE_INTRA : MB_TYPE_16x16;
            vc1_pred_mv(v, 0, dmv_x, dmv_y, 1, v->range_x, v->range_y, v->mb_type[0], 0, 0);

            /* FIXME Set DC val for inter block ? */
            if (s->mb_intra && !mb_has_coeffs) {
                GET_MQUANT();
                s->ac_pred = get_bits1(gb);
                cbp        = 0;
            } else if (mb_has_coeffs) {
                if (s->mb_intra)
                    s->ac_pred = get_bits1(gb);
                cbp = get_vlc2(&v->s.gb, v->cbpcy_vlc->table, VC1_CBPCY_P_VLC_BITS, 2);
                GET_MQUANT();
            } else {
                mquant = v->pq;
                cbp    = 0;
            }
            s->current_picture.qscale_table[mb_pos] = mquant;

            if (!v->ttmbf && !s->mb_intra && mb_has_coeffs)
                ttmb = get_vlc2(gb, ff_vc1_ttmb_vlc[v->tt_index].table,
                                VC1_TTMB_VLC_BITS, 2);
            if (!s->mb_intra) vc1_mc_1mv(v, 0);
            dst_idx = 0;
            for (i = 0; i < 6; i++) {
                s->dc_val[0][s->block_index[i]] = 0;
                dst_idx += i >> 2;
                val = ((cbp >> (5 - i)) & 1);
                off = (i & 4) ? 0 : ((i & 1) * 8 + (i & 2) * 4 * s->linesize);
                v->mb_type[0][s->block_index[i]] = s->mb_intra;
                if (s->mb_intra) {
                    /* check if prediction blocks A and C are available */
                    v->a_avail = v->c_avail = 0;
                    if (i == 2 || i == 3 || !s->first_slice_line)
                        v->a_avail = v->mb_type[0][s->block_index[i] - s->block_wrap[i]];
                    if (i == 1 || i == 3 || s->mb_x)
                        v->c_avail = v->mb_type[0][s->block_index[i] - 1];

                    vc1_decode_intra_block(v, s->block[i], i, val, mquant,
                                           (i & 4) ? v->codingset2 : v->codingset);
                    if ((i>3) && (s->flags & CODEC_FLAG_GRAY))
                        continue;
                    v->vc1dsp.vc1_inv_trans_8x8(s->block[i]);
                    if (v->rangeredfrm)
                        for (j = 0; j < 64; j++)
                            s->block[i][j] <<= 1;
                    s->dsp.put_signed_pixels_clamped(s->block[i], s->dest[dst_idx] + off, i & 4 ? s->uvlinesize : s->linesize);
                    if (v->pq >= 9 && v->overlap) {
                        if (v->c_avail)
                            v->vc1dsp.vc1_h_overlap(s->dest[dst_idx] + off, i & 4 ? s->uvlinesize : s->linesize);
                        if (v->a_avail)
                            v->vc1dsp.vc1_v_overlap(s->dest[dst_idx] + off, i & 4 ? s->uvlinesize : s->linesize);
                    }
                    block_cbp   |= 0xF << (i << 2);
                    block_intra |= 1 << i;
                } else if (val) {
                    pat = vc1_decode_p_block(v, s->block[i], i, mquant, ttmb, first_block,
                                             s->dest[dst_idx] + off, (i & 4) ? s->uvlinesize : s->linesize,
                                             (i & 4) && (s->flags & CODEC_FLAG_GRAY), &block_tt);
                    block_cbp |= pat << (i << 2);
                    if (!v->ttmbf && ttmb < 8)
                        ttmb = -1;
                    first_block = 0;
                }
            }
        } else { // skipped
            s->mb_intra = 0;
            for (i = 0; i < 6; i++) {
                v->mb_type[0][s->block_index[i]] = 0;
                s->dc_val[0][s->block_index[i]]  = 0;
            }
            s->current_picture.mb_type[mb_pos]      = MB_TYPE_SKIP;
            s->current_picture.qscale_table[mb_pos] = 0;
            vc1_pred_mv(v, 0, 0, 0, 1, v->range_x, v->range_y, v->mb_type[0], 0, 0);
            vc1_mc_1mv(v, 0);
        }
    } else { // 4MV mode
        if (!skipped /* unskipped MB */) {
            int intra_count = 0, coded_inter = 0;
            int is_intra[6], is_coded[6];
            /* Get CBPCY */
            cbp = get_vlc2(&v->s.gb, v->cbpcy_vlc->table, VC1_CBPCY_P_VLC_BITS, 2);
            for (i = 0; i < 6; i++) {
                val = ((cbp >> (5 - i)) & 1);
                s->dc_val[0][s->block_index[i]] = 0;
                s->mb_intra                     = 0;
                if (i < 4) {
                    dmv_x = dmv_y = 0;
                    s->mb_intra   = 0;
                    mb_has_coeffs = 0;
                    if (val) {
                        GET_MVDATA(dmv_x, dmv_y);
                    }
                    vc1_pred_mv(v, i, dmv_x, dmv_y, 0, v->range_x, v->range_y, v->mb_type[0], 0, 0);
                    if (!s->mb_intra)
                        vc1_mc_4mv_luma(v, i, 0, 0);
                    intra_count += s->mb_intra;
                    is_intra[i]  = s->mb_intra;
                    is_coded[i]  = mb_has_coeffs;
                }
                if (i & 4) {
                    is_intra[i] = (intra_count >= 3);
                    is_coded[i] = val;
                }
                if (i == 4)
                    vc1_mc_4mv_chroma(v, 0);
                v->mb_type[0][s->block_index[i]] = is_intra[i];
                if (!coded_inter)
                    coded_inter = !is_intra[i] & is_coded[i];
            }
            // if there are no coded blocks then don't do anything more
            dst_idx = 0;
            if (!intra_count && !coded_inter)
                goto end;
            GET_MQUANT();
            s->current_picture.qscale_table[mb_pos] = mquant;
            /* test if block is intra and has pred */
            {
                int intrapred = 0;
                for (i = 0; i < 6; i++)
                    if (is_intra[i]) {
                        if (((!s->first_slice_line || (i == 2 || i == 3)) && v->mb_type[0][s->block_index[i] - s->block_wrap[i]])
                            || ((s->mb_x || (i == 1 || i == 3)) && v->mb_type[0][s->block_index[i] - 1])) {
                            intrapred = 1;
                            break;
                        }
                    }
                if (intrapred)
                    s->ac_pred = get_bits1(gb);
                else
                    s->ac_pred = 0;
            }
            if (!v->ttmbf && coded_inter)
                ttmb = get_vlc2(gb, ff_vc1_ttmb_vlc[v->tt_index].table, VC1_TTMB_VLC_BITS, 2);
            for (i = 0; i < 6; i++) {
                dst_idx    += i >> 2;
                off         = (i & 4) ? 0 : ((i & 1) * 8 + (i & 2) * 4 * s->linesize);
                s->mb_intra = is_intra[i];
                if (is_intra[i]) {
                    /* check if prediction blocks A and C are available */
                    v->a_avail = v->c_avail = 0;
                    if (i == 2 || i == 3 || !s->first_slice_line)
                        v->a_avail = v->mb_type[0][s->block_index[i] - s->block_wrap[i]];
                    if (i == 1 || i == 3 || s->mb_x)
                        v->c_avail = v->mb_type[0][s->block_index[i] - 1];

                    vc1_decode_intra_block(v, s->block[i], i, is_coded[i], mquant,
                                           (i & 4) ? v->codingset2 : v->codingset);
                    if ((i>3) && (s->flags & CODEC_FLAG_GRAY))
                        continue;
                    v->vc1dsp.vc1_inv_trans_8x8(s->block[i]);
                    if (v->rangeredfrm)
                        for (j = 0; j < 64; j++)
                            s->block[i][j] <<= 1;
                    s->dsp.put_signed_pixels_clamped(s->block[i], s->dest[dst_idx] + off,
                                                     (i & 4) ? s->uvlinesize : s->linesize);
                    if (v->pq >= 9 && v->overlap) {
                        if (v->c_avail)
                            v->vc1dsp.vc1_h_overlap(s->dest[dst_idx] + off, i & 4 ? s->uvlinesize : s->linesize);
                        if (v->a_avail)
                            v->vc1dsp.vc1_v_overlap(s->dest[dst_idx] + off, i & 4 ? s->uvlinesize : s->linesize);
                    }
                    block_cbp   |= 0xF << (i << 2);
                    block_intra |= 1 << i;
                } else if (is_coded[i]) {
                    pat = vc1_decode_p_block(v, s->block[i], i, mquant, ttmb,
                                             first_block, s->dest[dst_idx] + off,
                                             (i & 4) ? s->uvlinesize : s->linesize,
                                             (i & 4) && (s->flags & CODEC_FLAG_GRAY),
                                             &block_tt);
                    block_cbp |= pat << (i << 2);
                    if (!v->ttmbf && ttmb < 8)
                        ttmb = -1;
                    first_block = 0;
                }
            }
        } else { // skipped MB
            s->mb_intra                               = 0;
            s->current_picture.qscale_table[mb_pos] = 0;
            for (i = 0; i < 6; i++) {
                v->mb_type[0][s->block_index[i]] = 0;
                s->dc_val[0][s->block_index[i]]  = 0;
            }
            for (i = 0; i < 4; i++) {
                vc1_pred_mv(v, i, 0, 0, 0, v->range_x, v->range_y, v->mb_type[0], 0, 0);
                vc1_mc_4mv_luma(v, i, 0, 0);
            }
            vc1_mc_4mv_chroma(v, 0);
            s->current_picture.qscale_table[mb_pos] = 0;
        }
    }
end:
    v->cbp[s->mb_x]      = block_cbp;
    v->ttblk[s->mb_x]    = block_tt;
    v->is_intra[s->mb_x] = block_intra;

    return 0;
}

/* Decode one macroblock in an interlaced frame p picture */

static int vc1_decode_p_mb_intfr(VC1Context *v)
{
    MpegEncContext *s = &v->s;
    GetBitContext *gb = &s->gb;
    int i;
    int mb_pos = s->mb_x + s->mb_y * s->mb_stride;
    int cbp = 0; /* cbp decoding stuff */
    int mqdiff, mquant; /* MB quantization */
    int ttmb = v->ttfrm; /* MB Transform type */

    int mb_has_coeffs = 1; /* last_flag */
    int dmv_x, dmv_y; /* Differential MV components */
    int val; /* temp value */
    int first_block = 1;
    int dst_idx, off;
    int skipped, fourmv = 0, twomv = 0;
    int block_cbp = 0, pat, block_tt = 0;
    int idx_mbmode = 0, mvbp;
    int stride_y, fieldtx;

    mquant = v->pq; /* Lossy initialization */

    if (v->skip_is_raw)
        skipped = get_bits1(gb);
    else
        skipped = v->s.mbskip_table[mb_pos];
    if (!skipped) {
        if (v->fourmvswitch)
            idx_mbmode = get_vlc2(gb, v->mbmode_vlc->table, VC1_INTFR_4MV_MBMODE_VLC_BITS, 2); // try getting this done
        else
            idx_mbmode = get_vlc2(gb, v->mbmode_vlc->table, VC1_INTFR_NON4MV_MBMODE_VLC_BITS, 2); // in a single line
        switch (ff_vc1_mbmode_intfrp[v->fourmvswitch][idx_mbmode][0]) {
        /* store the motion vector type in a flag (useful later) */
        case MV_PMODE_INTFR_4MV:
            fourmv = 1;
            v->blk_mv_type[s->block_index[0]] = 0;
            v->blk_mv_type[s->block_index[1]] = 0;
            v->blk_mv_type[s->block_index[2]] = 0;
            v->blk_mv_type[s->block_index[3]] = 0;
            break;
        case MV_PMODE_INTFR_4MV_FIELD:
            fourmv = 1;
            v->blk_mv_type[s->block_index[0]] = 1;
            v->blk_mv_type[s->block_index[1]] = 1;
            v->blk_mv_type[s->block_index[2]] = 1;
            v->blk_mv_type[s->block_index[3]] = 1;
            break;
        case MV_PMODE_INTFR_2MV_FIELD:
            twomv = 1;
            v->blk_mv_type[s->block_index[0]] = 1;
            v->blk_mv_type[s->block_index[1]] = 1;
            v->blk_mv_type[s->block_index[2]] = 1;
            v->blk_mv_type[s->block_index[3]] = 1;
            break;
        case MV_PMODE_INTFR_1MV:
            v->blk_mv_type[s->block_index[0]] = 0;
            v->blk_mv_type[s->block_index[1]] = 0;
            v->blk_mv_type[s->block_index[2]] = 0;
            v->blk_mv_type[s->block_index[3]] = 0;
            break;
        }
        if (ff_vc1_mbmode_intfrp[v->fourmvswitch][idx_mbmode][0] == MV_PMODE_INTFR_INTRA) { // intra MB
            for (i = 0; i < 4; i++) {
                s->current_picture.motion_val[1][s->block_index[i]][0] = 0;
                s->current_picture.motion_val[1][s->block_index[i]][1] = 0;
            }
            s->current_picture.mb_type[mb_pos]                     = MB_TYPE_INTRA;
            s->mb_intra = v->is_intra[s->mb_x] = 1;
            for (i = 0; i < 6; i++)
                v->mb_type[0][s->block_index[i]] = 1;
            fieldtx = v->fieldtx_plane[mb_pos] = get_bits1(gb);
            mb_has_coeffs = get_bits1(gb);
            if (mb_has_coeffs)
                cbp = 1 + get_vlc2(&v->s.gb, v->cbpcy_vlc->table, VC1_CBPCY_P_VLC_BITS, 2);
            v->s.ac_pred = v->acpred_plane[mb_pos] = get_bits1(gb);
            GET_MQUANT();
            s->current_picture.qscale_table[mb_pos] = mquant;
            /* Set DC scale - y and c use the same (not sure if necessary here) */
            s->y_dc_scale = s->y_dc_scale_table[mquant];
            s->c_dc_scale = s->c_dc_scale_table[mquant];
            dst_idx = 0;
            for (i = 0; i < 6; i++) {
                s->dc_val[0][s->block_index[i]] = 0;
                dst_idx += i >> 2;
                val = ((cbp >> (5 - i)) & 1);
                v->mb_type[0][s->block_index[i]] = s->mb_intra;
                v->a_avail = v->c_avail = 0;
                if (i == 2 || i == 3 || !s->first_slice_line)
                    v->a_avail = v->mb_type[0][s->block_index[i] - s->block_wrap[i]];
                if (i == 1 || i == 3 || s->mb_x)
                    v->c_avail = v->mb_type[0][s->block_index[i] - 1];

                vc1_decode_intra_block(v, s->block[i], i, val, mquant,
                                       (i & 4) ? v->codingset2 : v->codingset);
                if ((i>3) && (s->flags & CODEC_FLAG_GRAY)) continue;
                v->vc1dsp.vc1_inv_trans_8x8(s->block[i]);
                if (i < 4) {
                    stride_y = s->linesize << fieldtx;
                    off = (fieldtx) ? ((i & 1) * 8) + ((i & 2) >> 1) * s->linesize : (i & 1) * 8 + 4 * (i & 2) * s->linesize;
                } else {
                    stride_y = s->uvlinesize;
                    off = 0;
                }
                s->dsp.put_signed_pixels_clamped(s->block[i], s->dest[dst_idx] + off, stride_y);
                //TODO: loop filter
            }

        } else { // inter MB
            mb_has_coeffs = ff_vc1_mbmode_intfrp[v->fourmvswitch][idx_mbmode][3];
            if (mb_has_coeffs)
                cbp = 1 + get_vlc2(&v->s.gb, v->cbpcy_vlc->table, VC1_CBPCY_P_VLC_BITS, 2);
            if (ff_vc1_mbmode_intfrp[v->fourmvswitch][idx_mbmode][0] == MV_PMODE_INTFR_2MV_FIELD) {
                v->twomvbp = get_vlc2(gb, v->twomvbp_vlc->table, VC1_2MV_BLOCK_PATTERN_VLC_BITS, 1);
            } else {
                if ((ff_vc1_mbmode_intfrp[v->fourmvswitch][idx_mbmode][0] == MV_PMODE_INTFR_4MV)
                    || (ff_vc1_mbmode_intfrp[v->fourmvswitch][idx_mbmode][0] == MV_PMODE_INTFR_4MV_FIELD)) {
                    v->fourmvbp = get_vlc2(gb, v->fourmvbp_vlc->table, VC1_4MV_BLOCK_PATTERN_VLC_BITS, 1);
                }
            }
            s->mb_intra = v->is_intra[s->mb_x] = 0;
            for (i = 0; i < 6; i++)
                v->mb_type[0][s->block_index[i]] = 0;
            fieldtx = v->fieldtx_plane[mb_pos] = ff_vc1_mbmode_intfrp[v->fourmvswitch][idx_mbmode][1];
            /* for all motion vector read MVDATA and motion compensate each block */
            dst_idx = 0;
            if (fourmv) {
                mvbp = v->fourmvbp;
                for (i = 0; i < 6; i++) {
                    if (i < 4) {
                        dmv_x = dmv_y = 0;
                        val   = ((mvbp >> (3 - i)) & 1);
                        if (val) {
                            get_mvdata_interlaced(v, &dmv_x, &dmv_y, 0);
                        }
                        vc1_pred_mv_intfr(v, i, dmv_x, dmv_y, 0, v->range_x, v->range_y, v->mb_type[0], 0);
                        vc1_mc_4mv_luma(v, i, 0, 0);
                    } else if (i == 4) {
                        vc1_mc_4mv_chroma4(v, 0, 0, 0);
                    }
                }
            } else if (twomv) {
                mvbp  = v->twomvbp;
                dmv_x = dmv_y = 0;
                if (mvbp & 2) {
                    get_mvdata_interlaced(v, &dmv_x, &dmv_y, 0);
                }
                vc1_pred_mv_intfr(v, 0, dmv_x, dmv_y, 2, v->range_x, v->range_y, v->mb_type[0], 0);
                vc1_mc_4mv_luma(v, 0, 0, 0);
                vc1_mc_4mv_luma(v, 1, 0, 0);
                dmv_x = dmv_y = 0;
                if (mvbp & 1) {
                    get_mvdata_interlaced(v, &dmv_x, &dmv_y, 0);
                }
                vc1_pred_mv_intfr(v, 2, dmv_x, dmv_y, 2, v->range_x, v->range_y, v->mb_type[0], 0);
                vc1_mc_4mv_luma(v, 2, 0, 0);
                vc1_mc_4mv_luma(v, 3, 0, 0);
                vc1_mc_4mv_chroma4(v, 0, 0, 0);
            } else {
                mvbp = ff_vc1_mbmode_intfrp[v->fourmvswitch][idx_mbmode][2];
                dmv_x = dmv_y = 0;
                if (mvbp) {
                    get_mvdata_interlaced(v, &dmv_x, &dmv_y, 0);
                }
                vc1_pred_mv_intfr(v, 0, dmv_x, dmv_y, 1, v->range_x, v->range_y, v->mb_type[0], 0);
                vc1_mc_1mv(v, 0);
            }
            if (cbp)
                GET_MQUANT();  // p. 227
            s->current_picture.qscale_table[mb_pos] = mquant;
            if (!v->ttmbf && cbp)
                ttmb = get_vlc2(gb, ff_vc1_ttmb_vlc[v->tt_index].table, VC1_TTMB_VLC_BITS, 2);
            for (i = 0; i < 6; i++) {
                s->dc_val[0][s->block_index[i]] = 0;
                dst_idx += i >> 2;
                val = ((cbp >> (5 - i)) & 1);
                if (!fieldtx)
                    off = (i & 4) ? 0 : ((i & 1) * 8 + (i & 2) * 4 * s->linesize);
                else
                    off = (i & 4) ? 0 : ((i & 1) * 8 + ((i > 1) * s->linesize));
                if (val) {
                    pat = vc1_decode_p_block(v, s->block[i], i, mquant, ttmb,
                                             first_block, s->dest[dst_idx] + off,
                                             (i & 4) ? s->uvlinesize : (s->linesize << fieldtx),
                                             (i & 4) && (s->flags & CODEC_FLAG_GRAY), &block_tt);
                    block_cbp |= pat << (i << 2);
                    if (!v->ttmbf && ttmb < 8)
                        ttmb = -1;
                    first_block = 0;
                }
            }
        }
    } else { // skipped
        s->mb_intra = v->is_intra[s->mb_x] = 0;
        for (i = 0; i < 6; i++) {
            v->mb_type[0][s->block_index[i]] = 0;
            s->dc_val[0][s->block_index[i]] = 0;
        }
        s->current_picture.mb_type[mb_pos]      = MB_TYPE_SKIP;
        s->current_picture.qscale_table[mb_pos] = 0;
        v->blk_mv_type[s->block_index[0]] = 0;
        v->blk_mv_type[s->block_index[1]] = 0;
        v->blk_mv_type[s->block_index[2]] = 0;
        v->blk_mv_type[s->block_index[3]] = 0;
        vc1_pred_mv_intfr(v, 0, 0, 0, 1, v->range_x, v->range_y, v->mb_type[0], 0);
        vc1_mc_1mv(v, 0);
    }
    if (s->mb_x == s->mb_width - 1)
        memmove(v->is_intra_base, v->is_intra, sizeof(v->is_intra_base[0])*s->mb_stride);
    return 0;
}

static int vc1_decode_p_mb_intfi(VC1Context *v)
{
    MpegEncContext *s = &v->s;
    GetBitContext *gb = &s->gb;
    int i;
    int mb_pos = s->mb_x + s->mb_y * s->mb_stride;
    int cbp = 0; /* cbp decoding stuff */
    int mqdiff, mquant; /* MB quantization */
    int ttmb = v->ttfrm; /* MB Transform type */

    int mb_has_coeffs = 1; /* last_flag */
    int dmv_x, dmv_y; /* Differential MV components */
    int val; /* temp values */
    int first_block = 1;
    int dst_idx, off;
    int pred_flag = 0;
    int block_cbp = 0, pat, block_tt = 0;
    int idx_mbmode = 0;

    mquant = v->pq; /* Lossy initialization */

    idx_mbmode = get_vlc2(gb, v->mbmode_vlc->table, VC1_IF_MBMODE_VLC_BITS, 2);
    if (idx_mbmode <= 1) { // intra MB
        s->mb_intra = v->is_intra[s->mb_x] = 1;
        s->current_picture.motion_val[1][s->block_index[0] + v->blocks_off][0] = 0;
        s->current_picture.motion_val[1][s->block_index[0] + v->blocks_off][1] = 0;
        s->current_picture.mb_type[mb_pos + v->mb_off] = MB_TYPE_INTRA;
        GET_MQUANT();
        s->current_picture.qscale_table[mb_pos] = mquant;
        /* Set DC scale - y and c use the same (not sure if necessary here) */
        s->y_dc_scale = s->y_dc_scale_table[mquant];
        s->c_dc_scale = s->c_dc_scale_table[mquant];
        v->s.ac_pred  = v->acpred_plane[mb_pos] = get_bits1(gb);
        mb_has_coeffs = idx_mbmode & 1;
        if (mb_has_coeffs)
            cbp = 1 + get_vlc2(&v->s.gb, v->cbpcy_vlc->table, VC1_ICBPCY_VLC_BITS, 2);
        dst_idx = 0;
        for (i = 0; i < 6; i++) {
            s->dc_val[0][s->block_index[i]]  = 0;
            v->mb_type[0][s->block_index[i]] = 1;
            dst_idx += i >> 2;
            val = ((cbp >> (5 - i)) & 1);
            v->a_avail = v->c_avail = 0;
            if (i == 2 || i == 3 || !s->first_slice_line)
                v->a_avail = v->mb_type[0][s->block_index[i] - s->block_wrap[i]];
            if (i == 1 || i == 3 || s->mb_x)
                v->c_avail = v->mb_type[0][s->block_index[i] - 1];

            vc1_decode_intra_block(v, s->block[i], i, val, mquant,
                                   (i & 4) ? v->codingset2 : v->codingset);
            if ((i>3) && (s->flags & CODEC_FLAG_GRAY))
                continue;
            v->vc1dsp.vc1_inv_trans_8x8(s->block[i]);
            off  = (i & 4) ? 0 : ((i & 1) * 8 + (i & 2) * 4 * s->linesize);
            s->dsp.put_signed_pixels_clamped(s->block[i], s->dest[dst_idx] + off, (i & 4) ? s->uvlinesize : s->linesize);
            // TODO: loop filter
        }
    } else {
        s->mb_intra = v->is_intra[s->mb_x] = 0;
        s->current_picture.mb_type[mb_pos + v->mb_off] = MB_TYPE_16x16;
        for (i = 0; i < 6; i++) v->mb_type[0][s->block_index[i]] = 0;
        if (idx_mbmode <= 5) { // 1-MV
            dmv_x = dmv_y = pred_flag = 0;
            if (idx_mbmode & 1) {
                get_mvdata_interlaced(v, &dmv_x, &dmv_y, &pred_flag);
            }
            vc1_pred_mv(v, 0, dmv_x, dmv_y, 1, v->range_x, v->range_y, v->mb_type[0], pred_flag, 0);
            vc1_mc_1mv(v, 0);
            mb_has_coeffs = !(idx_mbmode & 2);
        } else { // 4-MV
            v->fourmvbp = get_vlc2(gb, v->fourmvbp_vlc->table, VC1_4MV_BLOCK_PATTERN_VLC_BITS, 1);
            for (i = 0; i < 6; i++) {
                if (i < 4) {
                    dmv_x = dmv_y = pred_flag = 0;
                    val   = ((v->fourmvbp >> (3 - i)) & 1);
                    if (val) {
                        get_mvdata_interlaced(v, &dmv_x, &dmv_y, &pred_flag);
                    }
                    vc1_pred_mv(v, i, dmv_x, dmv_y, 0, v->range_x, v->range_y, v->mb_type[0], pred_flag, 0);
                    vc1_mc_4mv_luma(v, i, 0, 0);
                } else if (i == 4)
                    vc1_mc_4mv_chroma(v, 0);
            }
            mb_has_coeffs = idx_mbmode & 1;
        }
        if (mb_has_coeffs)
            cbp = 1 + get_vlc2(&v->s.gb, v->cbpcy_vlc->table, VC1_CBPCY_P_VLC_BITS, 2);
        if (cbp) {
            GET_MQUANT();
        }
        s->current_picture.qscale_table[mb_pos] = mquant;
        if (!v->ttmbf && cbp) {
            ttmb = get_vlc2(gb, ff_vc1_ttmb_vlc[v->tt_index].table, VC1_TTMB_VLC_BITS, 2);
        }
        dst_idx = 0;
        for (i = 0; i < 6; i++) {
            s->dc_val[0][s->block_index[i]] = 0;
            dst_idx += i >> 2;
            val = ((cbp >> (5 - i)) & 1);
            off = (i & 4) ? 0 : (i & 1) * 8 + (i & 2) * 4 * s->linesize;
            if (val) {
                pat = vc1_decode_p_block(v, s->block[i], i, mquant, ttmb,
                                         first_block, s->dest[dst_idx] + off,
                                         (i & 4) ? s->uvlinesize : s->linesize,
                                         (i & 4) && (s->flags & CODEC_FLAG_GRAY),
                                         &block_tt);
                block_cbp |= pat << (i << 2);
                if (!v->ttmbf && ttmb < 8) ttmb = -1;
                first_block = 0;
            }
        }
    }
    if (s->mb_x == s->mb_width - 1)
        memmove(v->is_intra_base, v->is_intra, sizeof(v->is_intra_base[0]) * s->mb_stride);
    return 0;
}

/** Decode one B-frame MB (in Main profile)
 */
static void vc1_decode_b_mb(VC1Context *v)
{
    MpegEncContext *s = &v->s;
    GetBitContext *gb = &s->gb;
    int i, j;
    int mb_pos = s->mb_x + s->mb_y * s->mb_stride;
    int cbp = 0; /* cbp decoding stuff */
    int mqdiff, mquant; /* MB quantization */
    int ttmb = v->ttfrm; /* MB Transform type */
    int mb_has_coeffs = 0; /* last_flag */
    int index, index1; /* LUT indexes */
    int val, sign; /* temp values */
    int first_block = 1;
    int dst_idx, off;
    int skipped, direct;
    int dmv_x[2], dmv_y[2];
    int bmvtype = BMV_TYPE_BACKWARD;

    mquant      = v->pq; /* lossy initialization */
    s->mb_intra = 0;

    if (v->dmb_is_raw)
        direct = get_bits1(gb);
    else
        direct = v->direct_mb_plane[mb_pos];
    if (v->skip_is_raw)
        skipped = get_bits1(gb);
    else
        skipped = v->s.mbskip_table[mb_pos];

    dmv_x[0] = dmv_x[1] = dmv_y[0] = dmv_y[1] = 0;
    for (i = 0; i < 6; i++) {
        v->mb_type[0][s->block_index[i]] = 0;
        s->dc_val[0][s->block_index[i]]  = 0;
    }
    s->current_picture.qscale_table[mb_pos] = 0;

    if (!direct) {
        if (!skipped) {
            GET_MVDATA(dmv_x[0], dmv_y[0]);
            dmv_x[1] = dmv_x[0];
            dmv_y[1] = dmv_y[0];
        }
        if (skipped || !s->mb_intra) {
            bmvtype = decode012(gb);
            switch (bmvtype) {
            case 0:
                bmvtype = (v->bfraction >= (B_FRACTION_DEN/2)) ? BMV_TYPE_BACKWARD : BMV_TYPE_FORWARD;
                break;
            case 1:
                bmvtype = (v->bfraction >= (B_FRACTION_DEN/2)) ? BMV_TYPE_FORWARD : BMV_TYPE_BACKWARD;
                break;
            case 2:
                bmvtype  = BMV_TYPE_INTERPOLATED;
                dmv_x[0] = dmv_y[0] = 0;
            }
        }
    }
    for (i = 0; i < 6; i++)
        v->mb_type[0][s->block_index[i]] = s->mb_intra;

    if (skipped) {
        if (direct)
            bmvtype = BMV_TYPE_INTERPOLATED;
        vc1_pred_b_mv(v, dmv_x, dmv_y, direct, bmvtype);
        vc1_b_mc(v, dmv_x, dmv_y, direct, bmvtype);
        return;
    }
    if (direct) {
        cbp = get_vlc2(&v->s.gb, v->cbpcy_vlc->table, VC1_CBPCY_P_VLC_BITS, 2);
        GET_MQUANT();
        s->mb_intra = 0;
        s->current_picture.qscale_table[mb_pos] = mquant;
        if (!v->ttmbf)
            ttmb = get_vlc2(gb, ff_vc1_ttmb_vlc[v->tt_index].table, VC1_TTMB_VLC_BITS, 2);
        dmv_x[0] = dmv_y[0] = dmv_x[1] = dmv_y[1] = 0;
        vc1_pred_b_mv(v, dmv_x, dmv_y, direct, bmvtype);
        vc1_b_mc(v, dmv_x, dmv_y, direct, bmvtype);
    } else {
        if (!mb_has_coeffs && !s->mb_intra) {
            /* no coded blocks - effectively skipped */
            vc1_pred_b_mv(v, dmv_x, dmv_y, direct, bmvtype);
            vc1_b_mc(v, dmv_x, dmv_y, direct, bmvtype);
            return;
        }
        if (s->mb_intra && !mb_has_coeffs) {
            GET_MQUANT();
            s->current_picture.qscale_table[mb_pos] = mquant;
            s->ac_pred = get_bits1(gb);
            cbp = 0;
            vc1_pred_b_mv(v, dmv_x, dmv_y, direct, bmvtype);
        } else {
            if (bmvtype == BMV_TYPE_INTERPOLATED) {
                GET_MVDATA(dmv_x[0], dmv_y[0]);
                if (!mb_has_coeffs) {
                    /* interpolated skipped block */
                    vc1_pred_b_mv(v, dmv_x, dmv_y, direct, bmvtype);
                    vc1_b_mc(v, dmv_x, dmv_y, direct, bmvtype);
                    return;
                }
            }
            vc1_pred_b_mv(v, dmv_x, dmv_y, direct, bmvtype);
            if (!s->mb_intra) {
                vc1_b_mc(v, dmv_x, dmv_y, direct, bmvtype);
            }
            if (s->mb_intra)
                s->ac_pred = get_bits1(gb);
            cbp = get_vlc2(&v->s.gb, v->cbpcy_vlc->table, VC1_CBPCY_P_VLC_BITS, 2);
            GET_MQUANT();
            s->current_picture.qscale_table[mb_pos] = mquant;
            if (!v->ttmbf && !s->mb_intra && mb_has_coeffs)
                ttmb = get_vlc2(gb, ff_vc1_ttmb_vlc[v->tt_index].table, VC1_TTMB_VLC_BITS, 2);
        }
    }
    dst_idx = 0;
    for (i = 0; i < 6; i++) {
        s->dc_val[0][s->block_index[i]] = 0;
        dst_idx += i >> 2;
        val = ((cbp >> (5 - i)) & 1);
        off = (i & 4) ? 0 : ((i & 1) * 8 + (i & 2) * 4 * s->linesize);
        v->mb_type[0][s->block_index[i]] = s->mb_intra;
        if (s->mb_intra) {
            /* check if prediction blocks A and C are available */
            v->a_avail = v->c_avail = 0;
            if (i == 2 || i == 3 || !s->first_slice_line)
                v->a_avail = v->mb_type[0][s->block_index[i] - s->block_wrap[i]];
            if (i == 1 || i == 3 || s->mb_x)
                v->c_avail = v->mb_type[0][s->block_index[i] - 1];

            vc1_decode_intra_block(v, s->block[i], i, val, mquant,
                                   (i & 4) ? v->codingset2 : v->codingset);
            if ((i>3) && (s->flags & CODEC_FLAG_GRAY))
                continue;
            v->vc1dsp.vc1_inv_trans_8x8(s->block[i]);
            if (v->rangeredfrm)
                for (j = 0; j < 64; j++)
                    s->block[i][j] <<= 1;
            s->dsp.put_signed_pixels_clamped(s->block[i], s->dest[dst_idx] + off, i & 4 ? s->uvlinesize : s->linesize);
        } else if (val) {
            vc1_decode_p_block(v, s->block[i], i, mquant, ttmb,
                               first_block, s->dest[dst_idx] + off,
                               (i & 4) ? s->uvlinesize : s->linesize,
                               (i & 4) && (s->flags & CODEC_FLAG_GRAY), NULL);
            if (!v->ttmbf && ttmb < 8)
                ttmb = -1;
            first_block = 0;
        }
    }
}

/** Decode one B-frame MB (in interlaced field B picture)
 */
static void vc1_decode_b_mb_intfi(VC1Context *v)
{
    MpegEncContext *s = &v->s;
    GetBitContext *gb = &s->gb;
    int i, j;
    int mb_pos = s->mb_x + s->mb_y * s->mb_stride;
    int cbp = 0; /* cbp decoding stuff */
    int mqdiff, mquant; /* MB quantization */
    int ttmb = v->ttfrm; /* MB Transform type */
    int mb_has_coeffs = 0; /* last_flag */
    int val; /* temp value */
    int first_block = 1;
    int dst_idx, off;
    int fwd;
    int dmv_x[2], dmv_y[2], pred_flag[2];
    int bmvtype = BMV_TYPE_BACKWARD;
    int idx_mbmode, interpmvp;

    mquant      = v->pq; /* Lossy initialization */
    s->mb_intra = 0;

    idx_mbmode = get_vlc2(gb, v->mbmode_vlc->table, VC1_IF_MBMODE_VLC_BITS, 2);
    if (idx_mbmode <= 1) { // intra MB
        s->mb_intra = v->is_intra[s->mb_x] = 1;
        s->current_picture.motion_val[1][s->block_index[0]][0] = 0;
        s->current_picture.motion_val[1][s->block_index[0]][1] = 0;
        s->current_picture.mb_type[mb_pos + v->mb_off]         = MB_TYPE_INTRA;
        GET_MQUANT();
        s->current_picture.qscale_table[mb_pos] = mquant;
        /* Set DC scale - y and c use the same (not sure if necessary here) */
        s->y_dc_scale = s->y_dc_scale_table[mquant];
        s->c_dc_scale = s->c_dc_scale_table[mquant];
        v->s.ac_pred  = v->acpred_plane[mb_pos] = get_bits1(gb);
        mb_has_coeffs = idx_mbmode & 1;
        if (mb_has_coeffs)
            cbp = 1 + get_vlc2(&v->s.gb, v->cbpcy_vlc->table, VC1_ICBPCY_VLC_BITS, 2);
        dst_idx = 0;
        for (i = 0; i < 6; i++) {
            s->dc_val[0][s->block_index[i]] = 0;
            dst_idx += i >> 2;
            val = ((cbp >> (5 - i)) & 1);
            v->mb_type[0][s->block_index[i]] = s->mb_intra;
            v->a_avail                       = v->c_avail = 0;
            if (i == 2 || i == 3 || !s->first_slice_line)
                v->a_avail = v->mb_type[0][s->block_index[i] - s->block_wrap[i]];
            if (i == 1 || i == 3 || s->mb_x)
                v->c_avail = v->mb_type[0][s->block_index[i] - 1];

            vc1_decode_intra_block(v, s->block[i], i, val, mquant,
                                   (i & 4) ? v->codingset2 : v->codingset);
            if ((i>3) && (s->flags & CODEC_FLAG_GRAY))
                continue;
            v->vc1dsp.vc1_inv_trans_8x8(s->block[i]);
            if (v->rangeredfrm)
                for (j = 0; j < 64; j++)
                    s->block[i][j] <<= 1;
            off  = (i & 4) ? 0 : ((i & 1) * 8 + (i & 2) * 4 * s->linesize);
            s->dsp.put_signed_pixels_clamped(s->block[i], s->dest[dst_idx] + off, (i & 4) ? s->uvlinesize : s->linesize);
            // TODO: yet to perform loop filter
        }
    } else {
        s->mb_intra = v->is_intra[s->mb_x] = 0;
        s->current_picture.mb_type[mb_pos + v->mb_off] = MB_TYPE_16x16;
        for (i = 0; i < 6; i++) v->mb_type[0][s->block_index[i]] = 0;
        if (v->fmb_is_raw)
            fwd = v->forward_mb_plane[mb_pos] = get_bits1(gb);
        else
            fwd = v->forward_mb_plane[mb_pos];
        if (idx_mbmode <= 5) { // 1-MV
            dmv_x[0]     = dmv_x[1] = dmv_y[0] = dmv_y[1] = 0;
            pred_flag[0] = pred_flag[1] = 0;
            if (fwd)
                bmvtype = BMV_TYPE_FORWARD;
            else {
                bmvtype = decode012(gb);
                switch (bmvtype) {
                case 0:
                    bmvtype = BMV_TYPE_BACKWARD;
                    break;
                case 1:
                    bmvtype = BMV_TYPE_DIRECT;
                    break;
                case 2:
                    bmvtype   = BMV_TYPE_INTERPOLATED;
                    interpmvp = get_bits1(gb);
                }
            }
            v->bmvtype = bmvtype;
            if (bmvtype != BMV_TYPE_DIRECT && idx_mbmode & 1) {
                get_mvdata_interlaced(v, &dmv_x[bmvtype == BMV_TYPE_BACKWARD], &dmv_y[bmvtype == BMV_TYPE_BACKWARD], &pred_flag[bmvtype == BMV_TYPE_BACKWARD]);
            }
            if (bmvtype == BMV_TYPE_INTERPOLATED && interpmvp) {
                get_mvdata_interlaced(v, &dmv_x[1], &dmv_y[1], &pred_flag[1]);
            }
            if (bmvtype == BMV_TYPE_DIRECT) {
                dmv_x[0] = dmv_y[0] = pred_flag[0] = 0;
                dmv_x[1] = dmv_y[1] = pred_flag[0] = 0;
            }
            vc1_pred_b_mv_intfi(v, 0, dmv_x, dmv_y, 1, pred_flag);
            vc1_b_mc(v, dmv_x, dmv_y, (bmvtype == BMV_TYPE_DIRECT), bmvtype);
            mb_has_coeffs = !(idx_mbmode & 2);
        } else { // 4-MV
            if (fwd)
                bmvtype = BMV_TYPE_FORWARD;
            v->bmvtype  = bmvtype;
            v->fourmvbp = get_vlc2(gb, v->fourmvbp_vlc->table, VC1_4MV_BLOCK_PATTERN_VLC_BITS, 1);
            for (i = 0; i < 6; i++) {
                if (i < 4) {
                    dmv_x[0] = dmv_y[0] = pred_flag[0] = 0;
                    dmv_x[1] = dmv_y[1] = pred_flag[1] = 0;
                    val = ((v->fourmvbp >> (3 - i)) & 1);
                    if (val) {
                        get_mvdata_interlaced(v, &dmv_x[bmvtype == BMV_TYPE_BACKWARD],
                                                 &dmv_y[bmvtype == BMV_TYPE_BACKWARD],
                                             &pred_flag[bmvtype == BMV_TYPE_BACKWARD]);
                    }
                    vc1_pred_b_mv_intfi(v, i, dmv_x, dmv_y, 0, pred_flag);
                    vc1_mc_4mv_luma(v, i, bmvtype == BMV_TYPE_BACKWARD, 0);
                } else if (i == 4)
                    vc1_mc_4mv_chroma(v, bmvtype == BMV_TYPE_BACKWARD);
            }
            mb_has_coeffs = idx_mbmode & 1;
        }
        if (mb_has_coeffs)
            cbp = 1 + get_vlc2(&v->s.gb, v->cbpcy_vlc->table, VC1_CBPCY_P_VLC_BITS, 2);
        if (cbp) {
            GET_MQUANT();
        }
        s->current_picture.qscale_table[mb_pos] = mquant;
        if (!v->ttmbf && cbp) {
            ttmb = get_vlc2(gb, ff_vc1_ttmb_vlc[v->tt_index].table, VC1_TTMB_VLC_BITS, 2);
        }
        dst_idx = 0;
        for (i = 0; i < 6; i++) {
            s->dc_val[0][s->block_index[i]] = 0;
            dst_idx += i >> 2;
            val = ((cbp >> (5 - i)) & 1);
            off = (i & 4) ? 0 : (i & 1) * 8 + (i & 2) * 4 * s->linesize;
            if (val) {
                vc1_decode_p_block(v, s->block[i], i, mquant, ttmb,
                                   first_block, s->dest[dst_idx] + off,
                                   (i & 4) ? s->uvlinesize : s->linesize,
                                   (i & 4) && (s->flags & CODEC_FLAG_GRAY), NULL);
                if (!v->ttmbf && ttmb < 8)
                    ttmb = -1;
                first_block = 0;
            }
        }
    }
}

/** Decode one B-frame MB (in interlaced frame B picture)
 */
static int vc1_decode_b_mb_intfr(VC1Context *v)
{
    MpegEncContext *s = &v->s;
    GetBitContext *gb = &s->gb;
    int i, j;
    int mb_pos = s->mb_x + s->mb_y * s->mb_stride;
    int cbp = 0; /* cbp decoding stuff */
    int mqdiff, mquant; /* MB quantization */
    int ttmb = v->ttfrm; /* MB Transform type */
    int mvsw = 0; /* motion vector switch */
    int mb_has_coeffs = 1; /* last_flag */
    int dmv_x, dmv_y; /* Differential MV components */
    int val; /* temp value */
    int first_block = 1;
    int dst_idx, off;
    int skipped, direct, twomv = 0;
    int block_cbp = 0, pat, block_tt = 0;
    int idx_mbmode = 0, mvbp;
    int stride_y, fieldtx;
    int bmvtype = BMV_TYPE_BACKWARD;
    int dir, dir2;

    mquant = v->pq; /* Lossy initialization */
    s->mb_intra = 0;
    if (v->skip_is_raw)
        skipped = get_bits1(gb);
    else
        skipped = v->s.mbskip_table[mb_pos];

    if (!skipped) {
        idx_mbmode = get_vlc2(gb, v->mbmode_vlc->table, VC1_INTFR_NON4MV_MBMODE_VLC_BITS, 2);
        if (ff_vc1_mbmode_intfrp[0][idx_mbmode][0] == MV_PMODE_INTFR_2MV_FIELD)
        {
            twomv = 1;
            v->blk_mv_type[s->block_index[0]] = 1;
            v->blk_mv_type[s->block_index[1]] = 1;
            v->blk_mv_type[s->block_index[2]] = 1;
            v->blk_mv_type[s->block_index[3]] = 1;
        } else {
            v->blk_mv_type[s->block_index[0]] = 0;
            v->blk_mv_type[s->block_index[1]] = 0;
            v->blk_mv_type[s->block_index[2]] = 0;
            v->blk_mv_type[s->block_index[3]] = 0;
        }
    }

    if (v->dmb_is_raw)
        direct = get_bits1(gb);
    else
        direct = v->direct_mb_plane[mb_pos];

    if (direct) {
        s->mv[0][0][0] = s->current_picture.motion_val[0][s->block_index[0]][0] = scale_mv(s->next_picture.motion_val[1][s->block_index[0]][0], v->bfraction, 0, s->quarter_sample);
        s->mv[0][0][1] = s->current_picture.motion_val[0][s->block_index[0]][1] = scale_mv(s->next_picture.motion_val[1][s->block_index[0]][1], v->bfraction, 0, s->quarter_sample);
        s->mv[1][0][0] = s->current_picture.motion_val[1][s->block_index[0]][0] = scale_mv(s->next_picture.motion_val[1][s->block_index[0]][0], v->bfraction, 1, s->quarter_sample);
        s->mv[1][0][1] = s->current_picture.motion_val[1][s->block_index[0]][1] = scale_mv(s->next_picture.motion_val[1][s->block_index[0]][1], v->bfraction, 1, s->quarter_sample);

        if (twomv) {
            s->mv[0][2][0] = s->current_picture.motion_val[0][s->block_index[2]][0] = scale_mv(s->next_picture.motion_val[1][s->block_index[2]][0], v->bfraction, 0, s->quarter_sample);
            s->mv[0][2][1] = s->current_picture.motion_val[0][s->block_index[2]][1] = scale_mv(s->next_picture.motion_val[1][s->block_index[2]][1], v->bfraction, 0, s->quarter_sample);
            s->mv[1][2][0] = s->current_picture.motion_val[1][s->block_index[2]][0] = scale_mv(s->next_picture.motion_val[1][s->block_index[2]][0], v->bfraction, 1, s->quarter_sample);
            s->mv[1][2][1] = s->current_picture.motion_val[1][s->block_index[2]][1] = scale_mv(s->next_picture.motion_val[1][s->block_index[2]][1], v->bfraction, 1, s->quarter_sample);

            for (i = 1; i < 4; i+=2) {
                s->mv[0][i][0] = s->current_picture.motion_val[0][s->block_index[i]][0] = s->mv[0][i-1][0];
                s->mv[0][i][1] = s->current_picture.motion_val[0][s->block_index[i]][1] = s->mv[0][i-1][1];
                s->mv[1][i][0] = s->current_picture.motion_val[1][s->block_index[i]][0] = s->mv[1][i-1][0];
                s->mv[1][i][1] = s->current_picture.motion_val[1][s->block_index[i]][1] = s->mv[1][i-1][1];
            }
        } else {
            for (i = 1; i < 4; i++) {
                s->mv[0][i][0] = s->current_picture.motion_val[0][s->block_index[i]][0] = s->mv[0][0][0];
                s->mv[0][i][1] = s->current_picture.motion_val[0][s->block_index[i]][1] = s->mv[0][0][1];
                s->mv[1][i][0] = s->current_picture.motion_val[1][s->block_index[i]][0] = s->mv[1][0][0];
                s->mv[1][i][1] = s->current_picture.motion_val[1][s->block_index[i]][1] = s->mv[1][0][1];
            }
        }
    }

    if (ff_vc1_mbmode_intfrp[0][idx_mbmode][0] == MV_PMODE_INTFR_INTRA) { // intra MB
        for (i = 0; i < 4; i++) {
            s->mv[0][i][0] = s->current_picture.motion_val[0][s->block_index[i]][0] = 0;
            s->mv[0][i][1] = s->current_picture.motion_val[0][s->block_index[i]][1] = 0;
            s->mv[1][i][0] = s->current_picture.motion_val[1][s->block_index[i]][0] = 0;
            s->mv[1][i][1] = s->current_picture.motion_val[1][s->block_index[i]][1] = 0;
        }
        s->current_picture.mb_type[mb_pos]                     = MB_TYPE_INTRA;
        s->mb_intra = v->is_intra[s->mb_x] = 1;
        for (i = 0; i < 6; i++)
            v->mb_type[0][s->block_index[i]] = 1;
        fieldtx = v->fieldtx_plane[mb_pos] = get_bits1(gb);
        mb_has_coeffs = get_bits1(gb);
        if (mb_has_coeffs)
            cbp = 1 + get_vlc2(&v->s.gb, v->cbpcy_vlc->table, VC1_CBPCY_P_VLC_BITS, 2);
        v->s.ac_pred = v->acpred_plane[mb_pos] = get_bits1(gb);
        GET_MQUANT();
        s->current_picture.qscale_table[mb_pos] = mquant;
        /* Set DC scale - y and c use the same (not sure if necessary here) */
        s->y_dc_scale = s->y_dc_scale_table[mquant];
        s->c_dc_scale = s->c_dc_scale_table[mquant];
        dst_idx = 0;
        for (i = 0; i < 6; i++) {
            s->dc_val[0][s->block_index[i]] = 0;
            dst_idx += i >> 2;
            val = ((cbp >> (5 - i)) & 1);
            v->mb_type[0][s->block_index[i]] = s->mb_intra;
            v->a_avail = v->c_avail = 0;
            if (i == 2 || i == 3 || !s->first_slice_line)
                v->a_avail = v->mb_type[0][s->block_index[i] - s->block_wrap[i]];
            if (i == 1 || i == 3 || s->mb_x)
                v->c_avail = v->mb_type[0][s->block_index[i] - 1];

            vc1_decode_intra_block(v, s->block[i], i, val, mquant,
                                   (i & 4) ? v->codingset2 : v->codingset);
            if ((i>3) && (s->flags & CODEC_FLAG_GRAY)) continue;
            v->vc1dsp.vc1_inv_trans_8x8(s->block[i]);
            if (i < 4) {
                stride_y = s->linesize << fieldtx;
                off = (fieldtx) ? ((i & 1) * 8) + ((i & 2) >> 1) * s->linesize : (i & 1) * 8 + 4 * (i & 2) * s->linesize;
            } else {
                stride_y = s->uvlinesize;
                off = 0;
            }
            s->dsp.put_signed_pixels_clamped(s->block[i], s->dest[dst_idx] + off, stride_y);
        }
    } else {
        s->mb_intra = v->is_intra[s->mb_x] = 0;
        if (!direct) {
            if (skipped || !s->mb_intra) {
                bmvtype = decode012(gb);
                switch (bmvtype) {
                case 0:
                    bmvtype = (v->bfraction >= (B_FRACTION_DEN/2)) ? BMV_TYPE_BACKWARD : BMV_TYPE_FORWARD;
                    break;
                case 1:
                    bmvtype = (v->bfraction >= (B_FRACTION_DEN/2)) ? BMV_TYPE_FORWARD : BMV_TYPE_BACKWARD;
                    break;
                case 2:
                    bmvtype  = BMV_TYPE_INTERPOLATED;
                }
            }

            if (twomv && bmvtype != BMV_TYPE_INTERPOLATED)
                mvsw = get_bits1(gb);
        }

        if (!skipped) { // inter MB
            mb_has_coeffs = ff_vc1_mbmode_intfrp[0][idx_mbmode][3];
            if (mb_has_coeffs)
                cbp = 1 + get_vlc2(&v->s.gb, v->cbpcy_vlc->table, VC1_CBPCY_P_VLC_BITS, 2);
            if (!direct) {
                if (bmvtype == BMV_TYPE_INTERPOLATED & twomv) {
                    v->fourmvbp = get_vlc2(gb, v->fourmvbp_vlc->table, VC1_4MV_BLOCK_PATTERN_VLC_BITS, 1);
                }
                else if (bmvtype == BMV_TYPE_INTERPOLATED | twomv) {
                    v->twomvbp = get_vlc2(gb, v->twomvbp_vlc->table, VC1_2MV_BLOCK_PATTERN_VLC_BITS, 1);
                }
            }

            for (i = 0; i < 6; i++)
                v->mb_type[0][s->block_index[i]] = 0;
            fieldtx = v->fieldtx_plane[mb_pos] = ff_vc1_mbmode_intfrp[0][idx_mbmode][1];
            /* for all motion vector read MVDATA and motion compensate each block */
            dst_idx = 0;
            if (direct) {
                if (twomv) {
                    for (i = 0; i < 4; i++) {
                        vc1_mc_4mv_luma(v, i, 0, 0);
                        vc1_mc_4mv_luma(v, i, 1, 1);
                    }
                    vc1_mc_4mv_chroma4(v, 0, 0, 0);
                    vc1_mc_4mv_chroma4(v, 1, 1, 1);
                } else {
                    vc1_mc_1mv(v, 0);
                    vc1_interp_mc(v);
                }
            } else if (twomv && bmvtype == BMV_TYPE_INTERPOLATED) {
                mvbp = v->fourmvbp;
                for (i = 0; i < 4; i++) {
                    dir = i==1 || i==3;
                    dmv_x = dmv_y = 0;
                    val = ((mvbp >> (3 - i)) & 1);
                    if (val) {
                        get_mvdata_interlaced(v, &dmv_x, &dmv_y, 0);
                    }
                    j = i > 1 ? 2 : 0;
                    vc1_pred_mv_intfr(v, j, dmv_x, dmv_y, 2, v->range_x, v->range_y, v->mb_type[0], dir);
                    vc1_mc_4mv_luma(v, j, dir, dir);
                    vc1_mc_4mv_luma(v, j+1, dir, dir);
                }

                vc1_mc_4mv_chroma4(v, 0, 0, 0);
                vc1_mc_4mv_chroma4(v, 1, 1, 1);
            } else if (bmvtype == BMV_TYPE_INTERPOLATED) {
                mvbp = v->twomvbp;
                dmv_x = dmv_y = 0;
                if (mvbp & 2) {
                    get_mvdata_interlaced(v, &dmv_x, &dmv_y, 0);
                }

                vc1_pred_mv_intfr(v, 0, dmv_x, dmv_y, 1, v->range_x, v->range_y, v->mb_type[0], 0);
                vc1_mc_1mv(v, 0);

                dmv_x = dmv_y = 0;
                if (mvbp & 1) {
                    get_mvdata_interlaced(v, &dmv_x, &dmv_y, 0);
                }

                vc1_pred_mv_intfr(v, 0, dmv_x, dmv_y, 1, v->range_x, v->range_y, v->mb_type[0], 1);
                vc1_interp_mc(v);
            } else if (twomv) {
                dir = bmvtype == BMV_TYPE_BACKWARD;
                dir2 = dir;
                if (mvsw)
                    dir2 = !dir;
                mvbp = v->twomvbp;
                dmv_x = dmv_y = 0;
                if (mvbp & 2) {
                    get_mvdata_interlaced(v, &dmv_x, &dmv_y, 0);
                }
                vc1_pred_mv_intfr(v, 0, dmv_x, dmv_y, 2, v->range_x, v->range_y, v->mb_type[0], dir);

                dmv_x = dmv_y = 0;
                if (mvbp & 1) {
                    get_mvdata_interlaced(v, &dmv_x, &dmv_y, 0);
                }
                vc1_pred_mv_intfr(v, 2, dmv_x, dmv_y, 2, v->range_x, v->range_y, v->mb_type[0], dir2);

                if (mvsw) {
                    for (i = 0; i<2; i++) {
                        s->mv[dir][i+2][0] = s->mv[dir][i][0] = s->current_picture.motion_val[dir][s->block_index[i+2]][0] = s->current_picture.motion_val[dir][s->block_index[i]][0];
                        s->mv[dir][i+2][1] = s->mv[dir][i][1] = s->current_picture.motion_val[dir][s->block_index[i+2]][1] = s->current_picture.motion_val[dir][s->block_index[i]][1];
                        s->mv[dir2][i+2][0] = s->mv[dir2][i][0] = s->current_picture.motion_val[dir2][s->block_index[i]][0] = s->current_picture.motion_val[dir2][s->block_index[i+2]][0];
                        s->mv[dir2][i+2][1] = s->mv[dir2][i][1] = s->current_picture.motion_val[dir2][s->block_index[i]][1] = s->current_picture.motion_val[dir2][s->block_index[i+2]][1];
                    }
                } else {
                    vc1_pred_mv_intfr(v, 0, 0, 0, 2, v->range_x, v->range_y, v->mb_type[0], !dir);
                    vc1_pred_mv_intfr(v, 2, 0, 0, 2, v->range_x, v->range_y, v->mb_type[0], !dir);
                }

                vc1_mc_4mv_luma(v, 0, dir, 0);
                vc1_mc_4mv_luma(v, 1, dir, 0);
                vc1_mc_4mv_luma(v, 2, dir2, 0);
                vc1_mc_4mv_luma(v, 3, dir2, 0);
                vc1_mc_4mv_chroma4(v, dir, dir2, 0);
            } else {
                dir = bmvtype == BMV_TYPE_BACKWARD;

                mvbp = ff_vc1_mbmode_intfrp[0][idx_mbmode][2];
                dmv_x = dmv_y = 0;
                if (mvbp) {
                    get_mvdata_interlaced(v, &dmv_x, &dmv_y, 0);
                }

                vc1_pred_mv_intfr(v, 0, dmv_x, dmv_y, 1, v->range_x, v->range_y, v->mb_type[0], dir);
                v->blk_mv_type[s->block_index[0]] = 1;
                v->blk_mv_type[s->block_index[1]] = 1;
                v->blk_mv_type[s->block_index[2]] = 1;
                v->blk_mv_type[s->block_index[3]] = 1;
                vc1_pred_mv_intfr(v, 0, 0, 0, 2, v->range_x, v->range_y, 0, !dir);
                for (i = 0; i<2; i++) {
                    s->mv[!dir][i+2][0] = s->mv[!dir][i][0] = s->current_picture.motion_val[!dir][s->block_index[i+2]][0] = s->current_picture.motion_val[!dir][s->block_index[i]][0];
                    s->mv[!dir][i+2][1] = s->mv[!dir][i][1] = s->current_picture.motion_val[!dir][s->block_index[i+2]][1] = s->current_picture.motion_val[!dir][s->block_index[i]][1];
                }
                vc1_mc_1mv(v, dir);
            }

            if (cbp)
                GET_MQUANT();  // p. 227
            s->current_picture.qscale_table[mb_pos] = mquant;
            if (!v->ttmbf && cbp)
                ttmb = get_vlc2(gb, ff_vc1_ttmb_vlc[v->tt_index].table, VC1_TTMB_VLC_BITS, 2);
            for (i = 0; i < 6; i++) {
                s->dc_val[0][s->block_index[i]] = 0;
                dst_idx += i >> 2;
                val = ((cbp >> (5 - i)) & 1);
                if (!fieldtx)
                    off = (i & 4) ? 0 : ((i & 1) * 8 + (i & 2) * 4 * s->linesize);
                else
                    off = (i & 4) ? 0 : ((i & 1) * 8 + ((i > 1) * s->linesize));
                if (val) {
                    pat = vc1_decode_p_block(v, s->block[i], i, mquant, ttmb,
                                             first_block, s->dest[dst_idx] + off,
                                             (i & 4) ? s->uvlinesize : (s->linesize << fieldtx),
                                             (i & 4) && (s->flags & CODEC_FLAG_GRAY), &block_tt);
                    block_cbp |= pat << (i << 2);
                    if (!v->ttmbf && ttmb < 8)
                        ttmb = -1;
                    first_block = 0;
                }
            }

        } else { // skipped
            dir = 0;
            for (i = 0; i < 6; i++) {
                v->mb_type[0][s->block_index[i]] = 0;
                s->dc_val[0][s->block_index[i]] = 0;
            }
            s->current_picture.mb_type[mb_pos]      = MB_TYPE_SKIP;
            s->current_picture.qscale_table[mb_pos] = 0;
            v->blk_mv_type[s->block_index[0]] = 0;
            v->blk_mv_type[s->block_index[1]] = 0;
            v->blk_mv_type[s->block_index[2]] = 0;
            v->blk_mv_type[s->block_index[3]] = 0;

            if (!direct) {
                if (bmvtype == BMV_TYPE_INTERPOLATED) {
                    vc1_pred_mv_intfr(v, 0, 0, 0, 1, v->range_x, v->range_y, v->mb_type[0], 0);
                    vc1_pred_mv_intfr(v, 0, 0, 0, 1, v->range_x, v->range_y, v->mb_type[0], 1);
                } else {
                    dir = bmvtype == BMV_TYPE_BACKWARD;
                    vc1_pred_mv_intfr(v, 0, 0, 0, 1, v->range_x, v->range_y, v->mb_type[0], dir);
                    if (mvsw) {
                        int dir2 = dir;
                        if (mvsw)
                            dir2 = !dir;
                        for (i = 0; i<2; i++) {
                            s->mv[dir][i+2][0] = s->mv[dir][i][0] = s->current_picture.motion_val[dir][s->block_index[i+2]][0] = s->current_picture.motion_val[dir][s->block_index[i]][0];
                            s->mv[dir][i+2][1] = s->mv[dir][i][1] = s->current_picture.motion_val[dir][s->block_index[i+2]][1] = s->current_picture.motion_val[dir][s->block_index[i]][1];
                            s->mv[dir2][i+2][0] = s->mv[dir2][i][0] = s->current_picture.motion_val[dir2][s->block_index[i]][0] = s->current_picture.motion_val[dir2][s->block_index[i+2]][0];
                            s->mv[dir2][i+2][1] = s->mv[dir2][i][1] = s->current_picture.motion_val[dir2][s->block_index[i]][1] = s->current_picture.motion_val[dir2][s->block_index[i+2]][1];
                        }
                    } else {
                        v->blk_mv_type[s->block_index[0]] = 1;
                        v->blk_mv_type[s->block_index[1]] = 1;
                        v->blk_mv_type[s->block_index[2]] = 1;
                        v->blk_mv_type[s->block_index[3]] = 1;
                        vc1_pred_mv_intfr(v, 0, 0, 0, 2, v->range_x, v->range_y, 0, !dir);
                        for (i = 0; i<2; i++) {
                            s->mv[!dir][i+2][0] = s->mv[!dir][i][0] = s->current_picture.motion_val[!dir][s->block_index[i+2]][0] = s->current_picture.motion_val[!dir][s->block_index[i]][0];
                            s->mv[!dir][i+2][1] = s->mv[!dir][i][1] = s->current_picture.motion_val[!dir][s->block_index[i+2]][1] = s->current_picture.motion_val[!dir][s->block_index[i]][1];
                        }
                    }
                }
            }

            vc1_mc_1mv(v, dir);
            if (direct || bmvtype == BMV_TYPE_INTERPOLATED) {
                vc1_interp_mc(v);
            }
        }
    }
    if (s->mb_x == s->mb_width - 1)
        memmove(v->is_intra_base, v->is_intra, sizeof(v->is_intra_base[0])*s->mb_stride);
    v->cbp[s->mb_x]      = block_cbp;
    v->ttblk[s->mb_x]    = block_tt;
    return 0;
}

/** Decode blocks of I-frame
 */
static void vc1_decode_i_blocks(VC1Context *v)
{
    int k, j;
    MpegEncContext *s = &v->s;
    int cbp, val;
    uint8_t *coded_val;
    int mb_pos;

    /* select codingmode used for VLC tables selection */
    switch (v->y_ac_table_index) {
    case 0:
        v->codingset = (v->pqindex <= 8) ? CS_HIGH_RATE_INTRA : CS_LOW_MOT_INTRA;
        break;
    case 1:
        v->codingset = CS_HIGH_MOT_INTRA;
        break;
    case 2:
        v->codingset = CS_MID_RATE_INTRA;
        break;
    }

    switch (v->c_ac_table_index) {
    case 0:
        v->codingset2 = (v->pqindex <= 8) ? CS_HIGH_RATE_INTER : CS_LOW_MOT_INTER;
        break;
    case 1:
        v->codingset2 = CS_HIGH_MOT_INTER;
        break;
    case 2:
        v->codingset2 = CS_MID_RATE_INTER;
        break;
    }

    /* Set DC scale - y and c use the same */
    s->y_dc_scale = s->y_dc_scale_table[v->pq];
    s->c_dc_scale = s->c_dc_scale_table[v->pq];

    //do frame decode
    s->mb_x = s->mb_y = 0;
    s->mb_intra         = 1;
    s->first_slice_line = 1;
    for (s->mb_y = 0; s->mb_y < s->end_mb_y; s->mb_y++) {
        s->mb_x = 0;
        init_block_index(v);
        for (; s->mb_x < v->end_mb_x; s->mb_x++) {
            uint8_t *dst[6];
            ff_update_block_index(s);
            dst[0] = s->dest[0];
            dst[1] = dst[0] + 8;
            dst[2] = s->dest[0] + s->linesize * 8;
            dst[3] = dst[2] + 8;
            dst[4] = s->dest[1];
            dst[5] = s->dest[2];
            s->dsp.clear_blocks(s->block[0]);
            mb_pos = s->mb_x + s->mb_y * s->mb_width;
            s->current_picture.mb_type[mb_pos]                     = MB_TYPE_INTRA;
            s->current_picture.qscale_table[mb_pos]                = v->pq;
            s->current_picture.motion_val[1][s->block_index[0]][0] = 0;
            s->current_picture.motion_val[1][s->block_index[0]][1] = 0;

            // do actual MB decoding and displaying
            cbp = get_vlc2(&v->s.gb, ff_msmp4_mb_i_vlc.table, MB_INTRA_VLC_BITS, 2);
            v->s.ac_pred = get_bits1(&v->s.gb);

            for (k = 0; k < 6; k++) {
                val = ((cbp >> (5 - k)) & 1);

                if (k < 4) {
                    int pred   = vc1_coded_block_pred(&v->s, k, &coded_val);
                    val        = val ^ pred;
                    *coded_val = val;
                }
                cbp |= val << (5 - k);

                vc1_decode_i_block(v, s->block[k], k, val, (k < 4) ? v->codingset : v->codingset2);

                if (k > 3 && (s->flags & CODEC_FLAG_GRAY))
                    continue;
                v->vc1dsp.vc1_inv_trans_8x8(s->block[k]);
                if (v->pq >= 9 && v->overlap) {
                    if (v->rangeredfrm)
                        for (j = 0; j < 64; j++)
                            s->block[k][j] <<= 1;
                    s->dsp.put_signed_pixels_clamped(s->block[k], dst[k], k & 4 ? s->uvlinesize : s->linesize);
                } else {
                    if (v->rangeredfrm)
                        for (j = 0; j < 64; j++)
                            s->block[k][j] = (s->block[k][j] - 64) << 1;
                    s->dsp.put_pixels_clamped(s->block[k], dst[k], k & 4 ? s->uvlinesize : s->linesize);
                }
            }

            if (v->pq >= 9 && v->overlap) {
                if (s->mb_x) {
                    v->vc1dsp.vc1_h_overlap(s->dest[0], s->linesize);
                    v->vc1dsp.vc1_h_overlap(s->dest[0] + 8 * s->linesize, s->linesize);
                    if (!(s->flags & CODEC_FLAG_GRAY)) {
                        v->vc1dsp.vc1_h_overlap(s->dest[1], s->uvlinesize);
                        v->vc1dsp.vc1_h_overlap(s->dest[2], s->uvlinesize);
                    }
                }
                v->vc1dsp.vc1_h_overlap(s->dest[0] + 8, s->linesize);
                v->vc1dsp.vc1_h_overlap(s->dest[0] + 8 * s->linesize + 8, s->linesize);
                if (!s->first_slice_line) {
                    v->vc1dsp.vc1_v_overlap(s->dest[0], s->linesize);
                    v->vc1dsp.vc1_v_overlap(s->dest[0] + 8, s->linesize);
                    if (!(s->flags & CODEC_FLAG_GRAY)) {
                        v->vc1dsp.vc1_v_overlap(s->dest[1], s->uvlinesize);
                        v->vc1dsp.vc1_v_overlap(s->dest[2], s->uvlinesize);
                    }
                }
                v->vc1dsp.vc1_v_overlap(s->dest[0] + 8 * s->linesize, s->linesize);
                v->vc1dsp.vc1_v_overlap(s->dest[0] + 8 * s->linesize + 8, s->linesize);
            }
            if (v->s.loop_filter) vc1_loop_filter_iblk(v, v->pq);

            if (get_bits_count(&s->gb) > v->bits) {
                ff_er_add_slice(&s->er, 0, 0, s->mb_x, s->mb_y, ER_MB_ERROR);
                av_log(s->avctx, AV_LOG_ERROR, "Bits overconsumption: %i > %i\n",
                       get_bits_count(&s->gb), v->bits);
                return;
            }
        }
        if (!v->s.loop_filter)
            ff_mpeg_draw_horiz_band(s, s->mb_y * 16, 16);
        else if (s->mb_y)
            ff_mpeg_draw_horiz_band(s, (s->mb_y - 1) * 16, 16);

        s->first_slice_line = 0;
    }
    if (v->s.loop_filter)
        ff_mpeg_draw_horiz_band(s, (s->end_mb_y - 1) * 16, 16);

    /* This is intentionally mb_height and not end_mb_y - unlike in advanced
     * profile, these only differ are when decoding MSS2 rectangles. */
    ff_er_add_slice(&s->er, 0, 0, s->mb_width - 1, s->mb_height - 1, ER_MB_END);
}

/** Decode blocks of I-frame for advanced profile
 */
static void vc1_decode_i_blocks_adv(VC1Context *v)
{
    int k;
    MpegEncContext *s = &v->s;
    int cbp, val;
    uint8_t *coded_val;
    int mb_pos;
    int mquant = v->pq;
    int mqdiff;
    GetBitContext *gb = &s->gb;

    /* select codingmode used for VLC tables selection */
    switch (v->y_ac_table_index) {
    case 0:
        v->codingset = (v->pqindex <= 8) ? CS_HIGH_RATE_INTRA : CS_LOW_MOT_INTRA;
        break;
    case 1:
        v->codingset = CS_HIGH_MOT_INTRA;
        break;
    case 2:
        v->codingset = CS_MID_RATE_INTRA;
        break;
    }

    switch (v->c_ac_table_index) {
    case 0:
        v->codingset2 = (v->pqindex <= 8) ? CS_HIGH_RATE_INTER : CS_LOW_MOT_INTER;
        break;
    case 1:
        v->codingset2 = CS_HIGH_MOT_INTER;
        break;
    case 2:
        v->codingset2 = CS_MID_RATE_INTER;
        break;
    }

    // do frame decode
    s->mb_x             = s->mb_y = 0;
    s->mb_intra         = 1;
    s->first_slice_line = 1;
    s->mb_y             = s->start_mb_y;
    if (s->start_mb_y) {
        s->mb_x = 0;
        init_block_index(v);
        memset(&s->coded_block[s->block_index[0] - s->b8_stride], 0,
               (1 + s->b8_stride) * sizeof(*s->coded_block));
    }
    for (; s->mb_y < s->end_mb_y; s->mb_y++) {
        s->mb_x = 0;
        init_block_index(v);
        for (;s->mb_x < s->mb_width; s->mb_x++) {
            int16_t (*block)[64] = v->block[v->cur_blk_idx];
            ff_update_block_index(s);
            s->dsp.clear_blocks(block[0]);
            mb_pos = s->mb_x + s->mb_y * s->mb_stride;
            s->current_picture.mb_type[mb_pos + v->mb_off]                         = MB_TYPE_INTRA;
            s->current_picture.motion_val[1][s->block_index[0] + v->blocks_off][0] = 0;
            s->current_picture.motion_val[1][s->block_index[0] + v->blocks_off][1] = 0;

            // do actual MB decoding and displaying
            if (v->fieldtx_is_raw)
                v->fieldtx_plane[mb_pos] = get_bits1(&v->s.gb);
            cbp = get_vlc2(&v->s.gb, ff_msmp4_mb_i_vlc.table, MB_INTRA_VLC_BITS, 2);
            if ( v->acpred_is_raw)
                v->s.ac_pred = get_bits1(&v->s.gb);
            else
                v->s.ac_pred = v->acpred_plane[mb_pos];

            if (v->condover == CONDOVER_SELECT && v->overflg_is_raw)
                v->over_flags_plane[mb_pos] = get_bits1(&v->s.gb);

            GET_MQUANT();

            s->current_picture.qscale_table[mb_pos] = mquant;
            /* Set DC scale - y and c use the same */
            s->y_dc_scale = s->y_dc_scale_table[mquant];
            s->c_dc_scale = s->c_dc_scale_table[mquant];

            for (k = 0; k < 6; k++) {
                val = ((cbp >> (5 - k)) & 1);

                if (k < 4) {
                    int pred   = vc1_coded_block_pred(&v->s, k, &coded_val);
                    val        = val ^ pred;
                    *coded_val = val;
                }
                cbp |= val << (5 - k);

                v->a_avail = !s->first_slice_line || (k == 2 || k == 3);
                v->c_avail = !!s->mb_x || (k == 1 || k == 3);

                vc1_decode_i_block_adv(v, block[k], k, val,
                                       (k < 4) ? v->codingset : v->codingset2, mquant);

                if (k > 3 && (s->flags & CODEC_FLAG_GRAY))
                    continue;
                v->vc1dsp.vc1_inv_trans_8x8(block[k]);
            }

            vc1_smooth_overlap_filter_iblk(v);
            vc1_put_signed_blocks_clamped(v);
            if (v->s.loop_filter) vc1_loop_filter_iblk_delayed(v, v->pq);

            if (get_bits_count(&s->gb) > v->bits) {
                // TODO: may need modification to handle slice coding
                ff_er_add_slice(&s->er, 0, s->start_mb_y, s->mb_x, s->mb_y, ER_MB_ERROR);
                av_log(s->avctx, AV_LOG_ERROR, "Bits overconsumption: %i > %i\n",
                       get_bits_count(&s->gb), v->bits);
                return;
            }
        }
        if (!v->s.loop_filter)
            ff_mpeg_draw_horiz_band(s, s->mb_y * 16, 16);
        else if (s->mb_y)
            ff_mpeg_draw_horiz_band(s, (s->mb_y-1) * 16, 16);
        s->first_slice_line = 0;
    }

    /* raw bottom MB row */
    s->mb_x = 0;
    init_block_index(v);

    for (;s->mb_x < s->mb_width; s->mb_x++) {
        ff_update_block_index(s);
        vc1_put_signed_blocks_clamped(v);
        if (v->s.loop_filter)
            vc1_loop_filter_iblk_delayed(v, v->pq);
    }
    if (v->s.loop_filter)
        ff_mpeg_draw_horiz_band(s, (s->end_mb_y-1)*16, 16);
    ff_er_add_slice(&s->er, 0, s->start_mb_y << v->field_mode, s->mb_width - 1,
                    (s->end_mb_y << v->field_mode) - 1, ER_MB_END);
}

static void vc1_decode_p_blocks(VC1Context *v)
{
    MpegEncContext *s = &v->s;
    int apply_loop_filter;

    /* select codingmode used for VLC tables selection */
    switch (v->c_ac_table_index) {
    case 0:
        v->codingset = (v->pqindex <= 8) ? CS_HIGH_RATE_INTRA : CS_LOW_MOT_INTRA;
        break;
    case 1:
        v->codingset = CS_HIGH_MOT_INTRA;
        break;
    case 2:
        v->codingset = CS_MID_RATE_INTRA;
        break;
    }

    switch (v->c_ac_table_index) {
    case 0:
        v->codingset2 = (v->pqindex <= 8) ? CS_HIGH_RATE_INTER : CS_LOW_MOT_INTER;
        break;
    case 1:
        v->codingset2 = CS_HIGH_MOT_INTER;
        break;
    case 2:
        v->codingset2 = CS_MID_RATE_INTER;
        break;
    }

    apply_loop_filter   = s->loop_filter && !(s->avctx->skip_loop_filter >= AVDISCARD_NONKEY);
    s->first_slice_line = 1;
    memset(v->cbp_base, 0, sizeof(v->cbp_base[0])*2*s->mb_stride);
    for (s->mb_y = s->start_mb_y; s->mb_y < s->end_mb_y; s->mb_y++) {
        s->mb_x = 0;
        init_block_index(v);
        for (; s->mb_x < s->mb_width; s->mb_x++) {
            ff_update_block_index(s);

            if (v->fcm == ILACE_FIELD)
                vc1_decode_p_mb_intfi(v);
            else if (v->fcm == ILACE_FRAME)
                vc1_decode_p_mb_intfr(v);
            else vc1_decode_p_mb(v);
            if (s->mb_y != s->start_mb_y && apply_loop_filter && v->fcm == PROGRESSIVE)
                vc1_apply_p_loop_filter(v);
            if (get_bits_count(&s->gb) > v->bits || get_bits_count(&s->gb) < 0) {
                // TODO: may need modification to handle slice coding
                ff_er_add_slice(&s->er, 0, s->start_mb_y, s->mb_x, s->mb_y, ER_MB_ERROR);
                av_log(s->avctx, AV_LOG_ERROR, "Bits overconsumption: %i > %i at %ix%i\n",
                       get_bits_count(&s->gb), v->bits, s->mb_x, s->mb_y);
                return;
            }
        }
        memmove(v->cbp_base,      v->cbp,      sizeof(v->cbp_base[0])      * s->mb_stride);
        memmove(v->ttblk_base,    v->ttblk,    sizeof(v->ttblk_base[0])    * s->mb_stride);
        memmove(v->is_intra_base, v->is_intra, sizeof(v->is_intra_base[0]) * s->mb_stride);
        memmove(v->luma_mv_base,  v->luma_mv,  sizeof(v->luma_mv_base[0])  * s->mb_stride);
        if (s->mb_y != s->start_mb_y) ff_mpeg_draw_horiz_band(s, (s->mb_y - 1) * 16, 16);
        s->first_slice_line = 0;
    }
    if (apply_loop_filter && v->fcm == PROGRESSIVE) {
        s->mb_x = 0;
        init_block_index(v);
        for (; s->mb_x < s->mb_width; s->mb_x++) {
            ff_update_block_index(s);
            vc1_apply_p_loop_filter(v);
        }
    }
    if (s->end_mb_y >= s->start_mb_y)
        ff_mpeg_draw_horiz_band(s, (s->end_mb_y - 1) * 16, 16);
    ff_er_add_slice(&s->er, 0, s->start_mb_y << v->field_mode, s->mb_width - 1,
                    (s->end_mb_y << v->field_mode) - 1, ER_MB_END);
}

static void vc1_decode_b_blocks(VC1Context *v)
{
    MpegEncContext *s = &v->s;

    /* select codingmode used for VLC tables selection */
    switch (v->c_ac_table_index) {
    case 0:
        v->codingset = (v->pqindex <= 8) ? CS_HIGH_RATE_INTRA : CS_LOW_MOT_INTRA;
        break;
    case 1:
        v->codingset = CS_HIGH_MOT_INTRA;
        break;
    case 2:
        v->codingset = CS_MID_RATE_INTRA;
        break;
    }

    switch (v->c_ac_table_index) {
    case 0:
        v->codingset2 = (v->pqindex <= 8) ? CS_HIGH_RATE_INTER : CS_LOW_MOT_INTER;
        break;
    case 1:
        v->codingset2 = CS_HIGH_MOT_INTER;
        break;
    case 2:
        v->codingset2 = CS_MID_RATE_INTER;
        break;
    }

    s->first_slice_line = 1;
    for (s->mb_y = s->start_mb_y; s->mb_y < s->end_mb_y; s->mb_y++) {
        s->mb_x = 0;
        init_block_index(v);
        for (; s->mb_x < s->mb_width; s->mb_x++) {
            ff_update_block_index(s);

            if (v->fcm == ILACE_FIELD)
                vc1_decode_b_mb_intfi(v);
            else if (v->fcm == ILACE_FRAME)
                vc1_decode_b_mb_intfr(v);
            else
                vc1_decode_b_mb(v);
            if (get_bits_count(&s->gb) > v->bits || get_bits_count(&s->gb) < 0) {
                // TODO: may need modification to handle slice coding
                ff_er_add_slice(&s->er, 0, s->start_mb_y, s->mb_x, s->mb_y, ER_MB_ERROR);
                av_log(s->avctx, AV_LOG_ERROR, "Bits overconsumption: %i > %i at %ix%i\n",
                       get_bits_count(&s->gb), v->bits, s->mb_x, s->mb_y);
                return;
            }
            if (v->s.loop_filter) vc1_loop_filter_iblk(v, v->pq);
        }
        if (!v->s.loop_filter)
            ff_mpeg_draw_horiz_band(s, s->mb_y * 16, 16);
        else if (s->mb_y)
            ff_mpeg_draw_horiz_band(s, (s->mb_y - 1) * 16, 16);
        s->first_slice_line = 0;
    }
    if (v->s.loop_filter)
        ff_mpeg_draw_horiz_band(s, (s->end_mb_y - 1) * 16, 16);
    ff_er_add_slice(&s->er, 0, s->start_mb_y << v->field_mode, s->mb_width - 1,
                    (s->end_mb_y << v->field_mode) - 1, ER_MB_END);
}

static void vc1_decode_skip_blocks(VC1Context *v)
{
    MpegEncContext *s = &v->s;

    ff_er_add_slice(&s->er, 0, s->start_mb_y, s->mb_width - 1, s->end_mb_y - 1, ER_MB_END);
    s->first_slice_line = 1;
    for (s->mb_y = s->start_mb_y; s->mb_y < s->end_mb_y; s->mb_y++) {
        s->mb_x = 0;
        init_block_index(v);
        ff_update_block_index(s);
        if (s->last_picture.f.data[0]) {
            memcpy(s->dest[0], s->last_picture.f.data[0] + s->mb_y * 16 * s->linesize,   s->linesize   * 16);
            memcpy(s->dest[1], s->last_picture.f.data[1] + s->mb_y *  8 * s->uvlinesize, s->uvlinesize *  8);
            memcpy(s->dest[2], s->last_picture.f.data[2] + s->mb_y *  8 * s->uvlinesize, s->uvlinesize *  8);
        }
        ff_mpeg_draw_horiz_band(s, s->mb_y * 16, 16);
        s->first_slice_line = 0;
    }
    s->pict_type = AV_PICTURE_TYPE_P;
}

void ff_vc1_decode_blocks(VC1Context *v)
{

    v->s.esc3_level_length = 0;
    if (v->x8_type) {
        ff_intrax8_decode_picture(&v->x8, 2*v->pq + v->halfpq, v->pq * !v->pquantizer);
    } else {
        v->cur_blk_idx     =  0;
        v->left_blk_idx    = -1;
        v->topleft_blk_idx =  1;
        v->top_blk_idx     =  2;
        switch (v->s.pict_type) {
        case AV_PICTURE_TYPE_I:
            if (v->profile == PROFILE_ADVANCED)
                vc1_decode_i_blocks_adv(v);
            else
                vc1_decode_i_blocks(v);
            break;
        case AV_PICTURE_TYPE_P:
            if (v->p_frame_skipped)
                vc1_decode_skip_blocks(v);
            else
                vc1_decode_p_blocks(v);
            break;
        case AV_PICTURE_TYPE_B:
            if (v->bi_type) {
                if (v->profile == PROFILE_ADVANCED)
                    vc1_decode_i_blocks_adv(v);
                else
                    vc1_decode_i_blocks(v);
            } else
                vc1_decode_b_blocks(v);
            break;
        }
    }
}

#if CONFIG_WMV3IMAGE_DECODER || CONFIG_VC1IMAGE_DECODER

typedef struct {
    /**
     * Transform coefficients for both sprites in 16.16 fixed point format,
     * in the order they appear in the bitstream:
     *  x scale
     *  rotation 1 (unused)
     *  x offset
     *  rotation 2 (unused)
     *  y scale
     *  y offset
     *  alpha
     */
    int coefs[2][7];

    int effect_type, effect_flag;
    int effect_pcount1, effect_pcount2;   ///< amount of effect parameters stored in effect_params
    int effect_params1[15], effect_params2[10]; ///< effect parameters in 16.16 fixed point format
} SpriteData;

static inline int get_fp_val(GetBitContext* gb)
{
    return (get_bits_long(gb, 30) - (1 << 29)) << 1;
}

static void vc1_sprite_parse_transform(GetBitContext* gb, int c[7])
{
    c[1] = c[3] = 0;

    switch (get_bits(gb, 2)) {
    case 0:
        c[0] = 1 << 16;
        c[2] = get_fp_val(gb);
        c[4] = 1 << 16;
        break;
    case 1:
        c[0] = c[4] = get_fp_val(gb);
        c[2] = get_fp_val(gb);
        break;
    case 2:
        c[0] = get_fp_val(gb);
        c[2] = get_fp_val(gb);
        c[4] = get_fp_val(gb);
        break;
    case 3:
        c[0] = get_fp_val(gb);
        c[1] = get_fp_val(gb);
        c[2] = get_fp_val(gb);
        c[3] = get_fp_val(gb);
        c[4] = get_fp_val(gb);
        break;
    }
    c[5] = get_fp_val(gb);
    if (get_bits1(gb))
        c[6] = get_fp_val(gb);
    else
        c[6] = 1 << 16;
}

static void vc1_parse_sprites(VC1Context *v, GetBitContext* gb, SpriteData* sd)
{
    AVCodecContext *avctx = v->s.avctx;
    int sprite, i;

    for (sprite = 0; sprite <= v->two_sprites; sprite++) {
        vc1_sprite_parse_transform(gb, sd->coefs[sprite]);
        if (sd->coefs[sprite][1] || sd->coefs[sprite][3])
            avpriv_request_sample(avctx, "Non-zero rotation coefficients");
        av_log(avctx, AV_LOG_DEBUG, sprite ? "S2:" : "S1:");
        for (i = 0; i < 7; i++)
            av_log(avctx, AV_LOG_DEBUG, " %d.%.3d",
                   sd->coefs[sprite][i] / (1<<16),
                   (abs(sd->coefs[sprite][i]) & 0xFFFF) * 1000 / (1 << 16));
        av_log(avctx, AV_LOG_DEBUG, "\n");
    }

    skip_bits(gb, 2);
    if (sd->effect_type = get_bits_long(gb, 30)) {
        switch (sd->effect_pcount1 = get_bits(gb, 4)) {
        case 7:
            vc1_sprite_parse_transform(gb, sd->effect_params1);
            break;
        case 14:
            vc1_sprite_parse_transform(gb, sd->effect_params1);
            vc1_sprite_parse_transform(gb, sd->effect_params1 + 7);
            break;
        default:
            for (i = 0; i < sd->effect_pcount1; i++)
                sd->effect_params1[i] = get_fp_val(gb);
        }
        if (sd->effect_type != 13 || sd->effect_params1[0] != sd->coefs[0][6]) {
            // effect 13 is simple alpha blending and matches the opacity above
            av_log(avctx, AV_LOG_DEBUG, "Effect: %d; params: ", sd->effect_type);
            for (i = 0; i < sd->effect_pcount1; i++)
                av_log(avctx, AV_LOG_DEBUG, " %d.%.2d",
                       sd->effect_params1[i] / (1 << 16),
                       (abs(sd->effect_params1[i]) & 0xFFFF) * 1000 / (1 << 16));
            av_log(avctx, AV_LOG_DEBUG, "\n");
        }

        sd->effect_pcount2 = get_bits(gb, 16);
        if (sd->effect_pcount2 > 10) {
            av_log(avctx, AV_LOG_ERROR, "Too many effect parameters\n");
            return;
        } else if (sd->effect_pcount2) {
            i = -1;
            av_log(avctx, AV_LOG_DEBUG, "Effect params 2: ");
            while (++i < sd->effect_pcount2) {
                sd->effect_params2[i] = get_fp_val(gb);
                av_log(avctx, AV_LOG_DEBUG, " %d.%.2d",
                       sd->effect_params2[i] / (1 << 16),
                       (abs(sd->effect_params2[i]) & 0xFFFF) * 1000 / (1 << 16));
            }
            av_log(avctx, AV_LOG_DEBUG, "\n");
        }
    }
    if (sd->effect_flag = get_bits1(gb))
        av_log(avctx, AV_LOG_DEBUG, "Effect flag set\n");

    if (get_bits_count(gb) >= gb->size_in_bits +
       (avctx->codec_id == AV_CODEC_ID_WMV3IMAGE ? 64 : 0))
        av_log(avctx, AV_LOG_ERROR, "Buffer overrun\n");
    if (get_bits_count(gb) < gb->size_in_bits - 8)
        av_log(avctx, AV_LOG_WARNING, "Buffer not fully read\n");
}

static void vc1_draw_sprites(VC1Context *v, SpriteData* sd)
{
    int i, plane, row, sprite;
    int sr_cache[2][2] = { { -1, -1 }, { -1, -1 } };
    uint8_t* src_h[2][2];
    int xoff[2], xadv[2], yoff[2], yadv[2], alpha;
    int ysub[2];
    MpegEncContext *s = &v->s;

    for (i = 0; i < 2; i++) {
        xoff[i] = av_clip(sd->coefs[i][2], 0, v->sprite_width-1 << 16);
        xadv[i] = sd->coefs[i][0];
        if (xadv[i] != 1<<16 || (v->sprite_width << 16) - (v->output_width << 16) - xoff[i])
            xadv[i] = av_clip(xadv[i], 0, ((v->sprite_width<<16) - xoff[i] - 1) / v->output_width);

        yoff[i] = av_clip(sd->coefs[i][5], 0, v->sprite_height-1 << 16);
        yadv[i] = av_clip(sd->coefs[i][4], 0, ((v->sprite_height << 16) - yoff[i]) / v->output_height);
    }
    alpha = av_clip(sd->coefs[1][6], 0, (1<<16) - 1);

    for (plane = 0; plane < (s->flags&CODEC_FLAG_GRAY ? 1 : 3); plane++) {
        int width = v->output_width>>!!plane;

        for (row = 0; row < v->output_height>>!!plane; row++) {
            uint8_t *dst = v->sprite_output_frame.data[plane] +
                           v->sprite_output_frame.linesize[plane] * row;

            for (sprite = 0; sprite <= v->two_sprites; sprite++) {
                uint8_t *iplane = s->current_picture.f.data[plane];
                int      iline  = s->current_picture.f.linesize[plane];
                int      ycoord = yoff[sprite] + yadv[sprite] * row;
                int      yline  = ycoord >> 16;
                int      next_line;
                ysub[sprite] = ycoord & 0xFFFF;
                if (sprite) {
                    iplane = s->last_picture.f.data[plane];
                    iline  = s->last_picture.f.linesize[plane];
                }
                next_line = FFMIN(yline + 1, (v->sprite_height >> !!plane) - 1) * iline;
                if (!(xoff[sprite] & 0xFFFF) && xadv[sprite] == 1 << 16) {
                        src_h[sprite][0] = iplane + (xoff[sprite] >> 16) +  yline      * iline;
                    if (ysub[sprite])
                        src_h[sprite][1] = iplane + (xoff[sprite] >> 16) + next_line;
                } else {
                    if (sr_cache[sprite][0] != yline) {
                        if (sr_cache[sprite][1] == yline) {
                            FFSWAP(uint8_t*, v->sr_rows[sprite][0], v->sr_rows[sprite][1]);
                            FFSWAP(int,        sr_cache[sprite][0],   sr_cache[sprite][1]);
                        } else {
                            v->vc1dsp.sprite_h(v->sr_rows[sprite][0], iplane + yline * iline, xoff[sprite], xadv[sprite], width);
                            sr_cache[sprite][0] = yline;
                        }
                    }
                    if (ysub[sprite] && sr_cache[sprite][1] != yline + 1) {
                        v->vc1dsp.sprite_h(v->sr_rows[sprite][1],
                                           iplane + next_line, xoff[sprite],
                                           xadv[sprite], width);
                        sr_cache[sprite][1] = yline + 1;
                    }
                    src_h[sprite][0] = v->sr_rows[sprite][0];
                    src_h[sprite][1] = v->sr_rows[sprite][1];
                }
            }

            if (!v->two_sprites) {
                if (ysub[0]) {
                    v->vc1dsp.sprite_v_single(dst, src_h[0][0], src_h[0][1], ysub[0], width);
                } else {
                    memcpy(dst, src_h[0][0], width);
                }
            } else {
                if (ysub[0] && ysub[1]) {
                    v->vc1dsp.sprite_v_double_twoscale(dst, src_h[0][0], src_h[0][1], ysub[0],
                                                       src_h[1][0], src_h[1][1], ysub[1], alpha, width);
                } else if (ysub[0]) {
                    v->vc1dsp.sprite_v_double_onescale(dst, src_h[0][0], src_h[0][1], ysub[0],
                                                       src_h[1][0], alpha, width);
                } else if (ysub[1]) {
                    v->vc1dsp.sprite_v_double_onescale(dst, src_h[1][0], src_h[1][1], ysub[1],
                                                       src_h[0][0], (1<<16)-1-alpha, width);
                } else {
                    v->vc1dsp.sprite_v_double_noscale(dst, src_h[0][0], src_h[1][0], alpha, width);
                }
            }
        }

        if (!plane) {
            for (i = 0; i < 2; i++) {
                xoff[i] >>= 1;
                yoff[i] >>= 1;
            }
        }

    }
}


static int vc1_decode_sprites(VC1Context *v, GetBitContext* gb)
{
    int ret;
    MpegEncContext *s     = &v->s;
    AVCodecContext *avctx = s->avctx;
    SpriteData sd;

    vc1_parse_sprites(v, gb, &sd);

    if (!s->current_picture.f.data[0]) {
        av_log(avctx, AV_LOG_ERROR, "Got no sprites\n");
        return -1;
    }

    if (v->two_sprites && (!s->last_picture_ptr || !s->last_picture.f.data[0])) {
        av_log(avctx, AV_LOG_WARNING, "Need two sprites, only got one\n");
        v->two_sprites = 0;
    }

    av_frame_unref(&v->sprite_output_frame);
    if ((ret = ff_get_buffer(avctx, &v->sprite_output_frame, 0)) < 0)
        return ret;

    vc1_draw_sprites(v, &sd);

    return 0;
}

static void vc1_sprite_flush(AVCodecContext *avctx)
{
    VC1Context *v     = avctx->priv_data;
    MpegEncContext *s = &v->s;
    AVFrame *f = &s->current_picture.f;
    int plane, i;

    /* Windows Media Image codecs have a convergence interval of two keyframes.
       Since we can't enforce it, clear to black the missing sprite. This is
       wrong but it looks better than doing nothing. */

    if (f->data[0])
        for (plane = 0; plane < (s->flags&CODEC_FLAG_GRAY ? 1 : 3); plane++)
            for (i = 0; i < v->sprite_height>>!!plane; i++)
                memset(f->data[plane] + i * f->linesize[plane],
                       plane ? 128 : 0, f->linesize[plane]);
}

#endif

av_cold int ff_vc1_decode_init_alloc_tables(VC1Context *v)
{
    MpegEncContext *s = &v->s;
    int i;

    /* Allocate mb bitplanes */
    v->mv_type_mb_plane = av_malloc (s->mb_stride * s->mb_height);
    v->direct_mb_plane  = av_malloc (s->mb_stride * s->mb_height);
    v->forward_mb_plane = av_malloc (s->mb_stride * s->mb_height);
    v->fieldtx_plane    = av_mallocz(s->mb_stride * s->mb_height);
    v->acpred_plane     = av_malloc (s->mb_stride * s->mb_height);
    v->over_flags_plane = av_malloc (s->mb_stride * s->mb_height);

    v->n_allocated_blks = s->mb_width + 2;
    v->block            = av_malloc(sizeof(*v->block) * v->n_allocated_blks);
    v->cbp_base         = av_malloc(sizeof(v->cbp_base[0]) * 2 * s->mb_stride);
    v->cbp              = v->cbp_base + s->mb_stride;
    v->ttblk_base       = av_malloc(sizeof(v->ttblk_base[0]) * 2 * s->mb_stride);
    v->ttblk            = v->ttblk_base + s->mb_stride;
    v->is_intra_base    = av_mallocz(sizeof(v->is_intra_base[0]) * 2 * s->mb_stride);
    v->is_intra         = v->is_intra_base + s->mb_stride;
    v->luma_mv_base     = av_malloc(sizeof(v->luma_mv_base[0]) * 2 * s->mb_stride);
    v->luma_mv          = v->luma_mv_base + s->mb_stride;

    /* allocate block type info in that way so it could be used with s->block_index[] */
    v->mb_type_base = av_malloc(s->b8_stride * (s->mb_height * 2 + 1) + s->mb_stride * (s->mb_height + 1) * 2);
    v->mb_type[0]   = v->mb_type_base + s->b8_stride + 1;
    v->mb_type[1]   = v->mb_type_base + s->b8_stride * (s->mb_height * 2 + 1) + s->mb_stride + 1;
    v->mb_type[2]   = v->mb_type[1] + s->mb_stride * (s->mb_height + 1);

    /* allocate memory to store block level MV info */
    v->blk_mv_type_base = av_mallocz(     s->b8_stride * (s->mb_height * 2 + 1) + s->mb_stride * (s->mb_height + 1) * 2);
    v->blk_mv_type      = v->blk_mv_type_base + s->b8_stride + 1;
    v->mv_f_base        = av_mallocz(2 * (s->b8_stride * (s->mb_height * 2 + 1) + s->mb_stride * (s->mb_height + 1) * 2));
    v->mv_f[0]          = v->mv_f_base + s->b8_stride + 1;
    v->mv_f[1]          = v->mv_f[0] + (s->b8_stride * (s->mb_height * 2 + 1) + s->mb_stride * (s->mb_height + 1) * 2);
    v->mv_f_next_base   = av_mallocz(2 * (s->b8_stride * (s->mb_height * 2 + 1) + s->mb_stride * (s->mb_height + 1) * 2));
    v->mv_f_next[0]     = v->mv_f_next_base + s->b8_stride + 1;
    v->mv_f_next[1]     = v->mv_f_next[0] + (s->b8_stride * (s->mb_height * 2 + 1) + s->mb_stride * (s->mb_height + 1) * 2);

    /* Init coded blocks info */
    if (v->profile == PROFILE_ADVANCED) {
//        if (alloc_bitplane(&v->over_flags_plane, s->mb_width, s->mb_height) < 0)
//            return -1;
//        if (alloc_bitplane(&v->ac_pred_plane, s->mb_width, s->mb_height) < 0)
//            return -1;
    }

    ff_intrax8_common_init(&v->x8,s);

    if (s->avctx->codec_id == AV_CODEC_ID_WMV3IMAGE || s->avctx->codec_id == AV_CODEC_ID_VC1IMAGE) {
        for (i = 0; i < 4; i++)
            if (!(v->sr_rows[i >> 1][i & 1] = av_malloc(v->output_width))) return -1;
    }

    if (!v->mv_type_mb_plane || !v->direct_mb_plane || !v->acpred_plane || !v->over_flags_plane ||
        !v->block || !v->cbp_base || !v->ttblk_base || !v->is_intra_base || !v->luma_mv_base ||
        !v->mb_type_base)
            return -1;

    return 0;
}

av_cold void ff_vc1_init_transposed_scantables(VC1Context *v)
{
    int i;
    for (i = 0; i < 64; i++) {
#define transpose(x) ((x >> 3) | ((x & 7) << 3))
        v->zz_8x8[0][i] = transpose(ff_wmv1_scantable[0][i]);
        v->zz_8x8[1][i] = transpose(ff_wmv1_scantable[1][i]);
        v->zz_8x8[2][i] = transpose(ff_wmv1_scantable[2][i]);
        v->zz_8x8[3][i] = transpose(ff_wmv1_scantable[3][i]);
        v->zzi_8x8[i]   = transpose(ff_vc1_adv_interlaced_8x8_zz[i]);
    }
    v->left_blk_sh = 0;
    v->top_blk_sh  = 3;
}

/** Initialize a VC1/WMV3 decoder
 * @todo TODO: Handle VC-1 IDUs (Transport level?)
 * @todo TODO: Decypher remaining bits in extra_data
 */
static av_cold int vc1_decode_init(AVCodecContext *avctx)
{
    VC1Context *v = avctx->priv_data;
    MpegEncContext *s = &v->s;
    GetBitContext gb;

    /* save the container output size for WMImage */
    v->output_width  = avctx->width;
    v->output_height = avctx->height;

    if (!avctx->extradata_size || !avctx->extradata)
        return -1;
    if (!(avctx->flags & CODEC_FLAG_GRAY))
        avctx->pix_fmt = avctx->get_format(avctx, avctx->codec->pix_fmts);
    else
        avctx->pix_fmt = AV_PIX_FMT_GRAY8;
    avctx->hwaccel = ff_find_hwaccel(avctx->codec->id, avctx->pix_fmt);
    v->s.avctx = avctx;
    avctx->flags |= CODEC_FLAG_EMU_EDGE;
    v->s.flags   |= CODEC_FLAG_EMU_EDGE;

    if (ff_vc1_init_common(v) < 0)
        return -1;
    // ensure static VLC tables are initialized
    if (ff_msmpeg4_decode_init(avctx) < 0)
        return -1;
    if (ff_vc1_decode_init_alloc_tables(v) < 0)
        return -1;
    // Hack to ensure the above functions will be called
    // again once we know all necessary settings.
    // That this is necessary might indicate a bug.
    ff_vc1_decode_end(avctx);

    ff_h264chroma_init(&v->h264chroma, 8);
    ff_vc1dsp_init(&v->vc1dsp);

    if (avctx->codec_id == AV_CODEC_ID_WMV3 || avctx->codec_id == AV_CODEC_ID_WMV3IMAGE) {
        int count = 0;

        // looks like WMV3 has a sequence header stored in the extradata
        // advanced sequence header may be before the first frame
        // the last byte of the extradata is a version number, 1 for the
        // samples we can decode

        init_get_bits(&gb, avctx->extradata, avctx->extradata_size*8);

        if (ff_vc1_decode_sequence_header(avctx, v, &gb) < 0)
          return -1;

        count = avctx->extradata_size*8 - get_bits_count(&gb);
        if (count > 0) {
            av_log(avctx, AV_LOG_INFO, "Extra data: %i bits left, value: %X\n",
                   count, get_bits(&gb, count));
        } else if (count < 0) {
            av_log(avctx, AV_LOG_INFO, "Read %i bits in overflow\n", -count);
        }
    } else { // VC1/WVC1/WVP2
        const uint8_t *start = avctx->extradata;
        uint8_t *end = avctx->extradata + avctx->extradata_size;
        const uint8_t *next;
        int size, buf2_size;
        uint8_t *buf2 = NULL;
        int seq_initialized = 0, ep_initialized = 0;

        if (avctx->extradata_size < 16) {
            av_log(avctx, AV_LOG_ERROR, "Extradata size too small: %i\n", avctx->extradata_size);
            return -1;
        }

        buf2  = av_mallocz(avctx->extradata_size + FF_INPUT_BUFFER_PADDING_SIZE);
        start = find_next_marker(start, end); // in WVC1 extradata first byte is its size, but can be 0 in mkv
        next  = start;
        for (; next < end; start = next) {
            next = find_next_marker(start + 4, end);
            size = next - start - 4;
            if (size <= 0)
                continue;
            buf2_size = vc1_unescape_buffer(start + 4, size, buf2);
            init_get_bits(&gb, buf2, buf2_size * 8);
            switch (AV_RB32(start)) {
            case VC1_CODE_SEQHDR:
                if (ff_vc1_decode_sequence_header(avctx, v, &gb) < 0) {
                    av_free(buf2);
                    return -1;
                }
                seq_initialized = 1;
                break;
            case VC1_CODE_ENTRYPOINT:
                if (ff_vc1_decode_entry_point(avctx, v, &gb) < 0) {
                    av_free(buf2);
                    return -1;
                }
                ep_initialized = 1;
                break;
            }
        }
        av_free(buf2);
        if (!seq_initialized || !ep_initialized) {
            av_log(avctx, AV_LOG_ERROR, "Incomplete extradata\n");
            return -1;
        }
        v->res_sprite = (avctx->codec_id == AV_CODEC_ID_VC1IMAGE);
    }

    avctx->profile = v->profile;
    if (v->profile == PROFILE_ADVANCED)
        avctx->level = v->level;

    avctx->has_b_frames = !!avctx->max_b_frames;

    s->mb_width  = (avctx->coded_width  + 15) >> 4;
    s->mb_height = (avctx->coded_height + 15) >> 4;

    if (v->profile == PROFILE_ADVANCED || v->res_fasttx) {
        ff_vc1_init_transposed_scantables(v);
    } else {
        memcpy(v->zz_8x8, ff_wmv1_scantable, 4*64);
        v->left_blk_sh = 3;
        v->top_blk_sh  = 0;
    }

    if (avctx->codec_id == AV_CODEC_ID_WMV3IMAGE || avctx->codec_id == AV_CODEC_ID_VC1IMAGE) {
        v->sprite_width  = avctx->coded_width;
        v->sprite_height = avctx->coded_height;

        avctx->coded_width  = avctx->width  = v->output_width;
        avctx->coded_height = avctx->height = v->output_height;

        // prevent 16.16 overflows
        if (v->sprite_width  > 1 << 14 ||
            v->sprite_height > 1 << 14 ||
            v->output_width  > 1 << 14 ||
            v->output_height > 1 << 14) return -1;

        if ((v->sprite_width&1) || (v->sprite_height&1)) {
            avpriv_request_sample(avctx, "odd sprites support");
            return AVERROR_PATCHWELCOME;
        }
    }
    return 0;
}

/** Close a VC1/WMV3 decoder
 * @warning Initial try at using MpegEncContext stuff
 */
av_cold int ff_vc1_decode_end(AVCodecContext *avctx)
{
    VC1Context *v = avctx->priv_data;
    int i;

    av_frame_unref(&v->sprite_output_frame);

    for (i = 0; i < 4; i++)
        av_freep(&v->sr_rows[i >> 1][i & 1]);
    av_freep(&v->hrd_rate);
    av_freep(&v->hrd_buffer);
    ff_MPV_common_end(&v->s);
    av_freep(&v->mv_type_mb_plane);
    av_freep(&v->direct_mb_plane);
    av_freep(&v->forward_mb_plane);
    av_freep(&v->fieldtx_plane);
    av_freep(&v->acpred_plane);
    av_freep(&v->over_flags_plane);
    av_freep(&v->mb_type_base);
    av_freep(&v->blk_mv_type_base);
    av_freep(&v->mv_f_base);
    av_freep(&v->mv_f_next_base);
    av_freep(&v->block);
    av_freep(&v->cbp_base);
    av_freep(&v->ttblk_base);
    av_freep(&v->is_intra_base); // FIXME use v->mb_type[]
    av_freep(&v->luma_mv_base);
    ff_intrax8_common_end(&v->x8);
    return 0;
}


/** Decode a VC1/WMV3 frame
 * @todo TODO: Handle VC-1 IDUs (Transport level?)
 */
static int vc1_decode_frame(AVCodecContext *avctx, void *data,
                            int *got_frame, AVPacket *avpkt)
{
    const uint8_t *buf = avpkt->data;
    int buf_size = avpkt->size, n_slices = 0, i, ret;
    VC1Context *v = avctx->priv_data;
    MpegEncContext *s = &v->s;
    AVFrame *pict = data;
    uint8_t *buf2 = NULL;
    const uint8_t *buf_start = buf, *buf_start_second_field = NULL;
    int mb_height, n_slices1=-1;
    struct {
        uint8_t *buf;
        GetBitContext gb;
        int mby_start;
    } *slices = NULL, *tmp;

    v->second_field = 0;

    if(s->flags & CODEC_FLAG_LOW_DELAY)
        s->low_delay = 1;

    /* no supplementary picture */
    if (buf_size == 0 || (buf_size == 4 && AV_RB32(buf) == VC1_CODE_ENDOFSEQ)) {
        /* special case for last picture */
        if (s->low_delay == 0 && s->next_picture_ptr) {
            if ((ret = av_frame_ref(pict, &s->next_picture_ptr->f)) < 0)
                return ret;
            s->next_picture_ptr = NULL;

            *got_frame = 1;
        }

        return buf_size;
    }

    if (s->avctx->codec->capabilities&CODEC_CAP_HWACCEL_VDPAU) {
        if (v->profile < PROFILE_ADVANCED)
            avctx->pix_fmt = AV_PIX_FMT_VDPAU_WMV3;
        else
            avctx->pix_fmt = AV_PIX_FMT_VDPAU_VC1;
    }

    //for advanced profile we may need to parse and unescape data
    if (avctx->codec_id == AV_CODEC_ID_VC1 || avctx->codec_id == AV_CODEC_ID_VC1IMAGE) {
        int buf_size2 = 0;
        buf2 = av_mallocz(buf_size + FF_INPUT_BUFFER_PADDING_SIZE);

        if (IS_MARKER(AV_RB32(buf))) { /* frame starts with marker and needs to be parsed */
            const uint8_t *start, *end, *next;
            int size;

            next = buf;
            for (start = buf, end = buf + buf_size; next < end; start = next) {
                next = find_next_marker(start + 4, end);
                size = next - start - 4;
                if (size <= 0) continue;
                switch (AV_RB32(start)) {
                case VC1_CODE_FRAME:
                    if (avctx->hwaccel ||
                        s->avctx->codec->capabilities&CODEC_CAP_HWACCEL_VDPAU)
                        buf_start = start;
                    buf_size2 = vc1_unescape_buffer(start + 4, size, buf2);
                    break;
                case VC1_CODE_FIELD: {
                    int buf_size3;
                    if (avctx->hwaccel ||
                        s->avctx->codec->capabilities&CODEC_CAP_HWACCEL_VDPAU)
                        buf_start_second_field = start;
                    tmp = av_realloc(slices, sizeof(*slices) * (n_slices+1));
                    if (!tmp)
                        goto err;
                    slices = tmp;
                    slices[n_slices].buf = av_mallocz(buf_size + FF_INPUT_BUFFER_PADDING_SIZE);
                    if (!slices[n_slices].buf)
                        goto err;
                    buf_size3 = vc1_unescape_buffer(start + 4, size,
                                                    slices[n_slices].buf);
                    init_get_bits(&slices[n_slices].gb, slices[n_slices].buf,
                                  buf_size3 << 3);
                    /* assuming that the field marker is at the exact middle,
                       hope it's correct */
                    slices[n_slices].mby_start = s->mb_height >> 1;
                    n_slices1 = n_slices - 1; // index of the last slice of the first field
                    n_slices++;
                    break;
                }
                case VC1_CODE_ENTRYPOINT: /* it should be before frame data */
                    buf_size2 = vc1_unescape_buffer(start + 4, size, buf2);
                    init_get_bits(&s->gb, buf2, buf_size2 * 8);
                    ff_vc1_decode_entry_point(avctx, v, &s->gb);
                    break;
                case VC1_CODE_SLICE: {
                    int buf_size3;
                    tmp = av_realloc(slices, sizeof(*slices) * (n_slices+1));
                    if (!tmp)
                        goto err;
                    slices = tmp;
                    slices[n_slices].buf = av_mallocz(buf_size + FF_INPUT_BUFFER_PADDING_SIZE);
                    if (!slices[n_slices].buf)
                        goto err;
                    buf_size3 = vc1_unescape_buffer(start + 4, size,
                                                    slices[n_slices].buf);
                    init_get_bits(&slices[n_slices].gb, slices[n_slices].buf,
                                  buf_size3 << 3);
                    slices[n_slices].mby_start = get_bits(&slices[n_slices].gb, 9);
                    n_slices++;
                    break;
                }
                }
            }
        } else if (v->interlace && ((buf[0] & 0xC0) == 0xC0)) { /* WVC1 interlaced stores both fields divided by marker */
            const uint8_t *divider;
            int buf_size3;

            divider = find_next_marker(buf, buf + buf_size);
            if ((divider == (buf + buf_size)) || AV_RB32(divider) != VC1_CODE_FIELD) {
                av_log(avctx, AV_LOG_ERROR, "Error in WVC1 interlaced frame\n");
                goto err;
            } else { // found field marker, unescape second field
                if (avctx->hwaccel ||
                    s->avctx->codec->capabilities&CODEC_CAP_HWACCEL_VDPAU)
                    buf_start_second_field = divider;
                tmp = av_realloc(slices, sizeof(*slices) * (n_slices+1));
                if (!tmp)
                    goto err;
                slices = tmp;
                slices[n_slices].buf = av_mallocz(buf_size + FF_INPUT_BUFFER_PADDING_SIZE);
                if (!slices[n_slices].buf)
                    goto err;
                buf_size3 = vc1_unescape_buffer(divider + 4, buf + buf_size - divider - 4, slices[n_slices].buf);
                init_get_bits(&slices[n_slices].gb, slices[n_slices].buf,
                              buf_size3 << 3);
                slices[n_slices].mby_start = s->mb_height >> 1;
                n_slices1 = n_slices - 1;
                n_slices++;
            }
            buf_size2 = vc1_unescape_buffer(buf, divider - buf, buf2);
        } else {
            buf_size2 = vc1_unescape_buffer(buf, buf_size, buf2);
        }
        init_get_bits(&s->gb, buf2, buf_size2*8);
    } else
        init_get_bits(&s->gb, buf, buf_size*8);

    if (v->res_sprite) {
        v->new_sprite  = !get_bits1(&s->gb);
        v->two_sprites =  get_bits1(&s->gb);
        /* res_sprite means a Windows Media Image stream, AV_CODEC_ID_*IMAGE means
           we're using the sprite compositor. These are intentionally kept separate
           so you can get the raw sprites by using the wmv3 decoder for WMVP or
           the vc1 one for WVP2 */
        if (avctx->codec_id == AV_CODEC_ID_WMV3IMAGE || avctx->codec_id == AV_CODEC_ID_VC1IMAGE) {
            if (v->new_sprite) {
                // switch AVCodecContext parameters to those of the sprites
                avctx->width  = avctx->coded_width  = v->sprite_width;
                avctx->height = avctx->coded_height = v->sprite_height;
            } else {
                goto image;
            }
        }
    }

    if (s->context_initialized &&
        (s->width  != avctx->coded_width ||
         s->height != avctx->coded_height)) {
        ff_vc1_decode_end(avctx);
    }

    if (!s->context_initialized) {
        if (ff_msmpeg4_decode_init(avctx) < 0 || ff_vc1_decode_init_alloc_tables(v) < 0)
            goto err;

        s->low_delay = !avctx->has_b_frames || v->res_sprite;

        if (v->profile == PROFILE_ADVANCED) {
            if(avctx->coded_width<=1 || avctx->coded_height<=1)
                goto err;
            s->h_edge_pos = avctx->coded_width;
            s->v_edge_pos = avctx->coded_height;
        }
    }

    /* We need to set current_picture_ptr before reading the header,
     * otherwise we cannot store anything in there. */
    if (s->current_picture_ptr == NULL || s->current_picture_ptr->f.data[0]) {
        int i = ff_find_unused_picture(s, 0);
        if (i < 0)
            goto err;
        s->current_picture_ptr = &s->picture[i];
    }

    // do parse frame header
    v->pic_header_flag = 0;
    v->first_pic_header_flag = 1;
    if (v->profile < PROFILE_ADVANCED) {
        if (ff_vc1_parse_frame_header(v, &s->gb) < 0) {
            goto err;
        }
    } else {
        if (ff_vc1_parse_frame_header_adv(v, &s->gb) < 0) {
            goto err;
        }
    }
    v->first_pic_header_flag = 0;

    if (avctx->debug & FF_DEBUG_PICT_INFO)
        av_log(v->s.avctx, AV_LOG_DEBUG, "pict_type: %c\n", av_get_picture_type_char(s->pict_type));

    if ((avctx->codec_id == AV_CODEC_ID_WMV3IMAGE || avctx->codec_id == AV_CODEC_ID_VC1IMAGE)
        && s->pict_type != AV_PICTURE_TYPE_I) {
        av_log(v->s.avctx, AV_LOG_ERROR, "Sprite decoder: expected I-frame\n");
        goto err;
    }

    if ((s->mb_height >> v->field_mode) == 0) {
        av_log(v->s.avctx, AV_LOG_ERROR, "image too short\n");
        goto err;
    }

    // process pulldown flags
    s->current_picture_ptr->f.repeat_pict = 0;
    // Pulldown flags are only valid when 'broadcast' has been set.
    // So ticks_per_frame will be 2
    if (v->rff) {
        // repeat field
        s->current_picture_ptr->f.repeat_pict = 1;
    } else if (v->rptfrm) {
        // repeat frames
        s->current_picture_ptr->f.repeat_pict = v->rptfrm * 2;
    }

    // for skipping the frame
    s->current_picture.f.pict_type = s->pict_type;
    s->current_picture.f.key_frame = s->pict_type == AV_PICTURE_TYPE_I;

    /* skip B-frames if we don't have reference frames */
    if (s->last_picture_ptr == NULL && (s->pict_type == AV_PICTURE_TYPE_B || s->droppable)) {
        goto err;
    }
    if ((avctx->skip_frame >= AVDISCARD_NONREF && s->pict_type == AV_PICTURE_TYPE_B) ||
        (avctx->skip_frame >= AVDISCARD_NONKEY && s->pict_type != AV_PICTURE_TYPE_I) ||
         avctx->skip_frame >= AVDISCARD_ALL) {
        goto end;
    }

    if (s->next_p_frame_damaged) {
        if (s->pict_type == AV_PICTURE_TYPE_B)
            goto end;
        else
            s->next_p_frame_damaged = 0;
    }

    if (ff_MPV_frame_start(s, avctx) < 0) {
        goto err;
    }

    v->s.current_picture_ptr->f.interlaced_frame = (v->fcm != PROGRESSIVE);
    v->s.current_picture_ptr->f.top_field_first  = v->tff;

    s->me.qpel_put = s->dsp.put_qpel_pixels_tab;
    s->me.qpel_avg = s->dsp.avg_qpel_pixels_tab;

    if ((CONFIG_VC1_VDPAU_DECODER)
        &&s->avctx->codec->capabilities&CODEC_CAP_HWACCEL_VDPAU) {
        if (v->field_mode && buf_start_second_field) {
            ff_vdpau_vc1_decode_picture(s, buf_start, buf_start_second_field - buf_start);
            ff_vdpau_vc1_decode_picture(s, buf_start_second_field, (buf + buf_size) - buf_start_second_field);
        } else {
            ff_vdpau_vc1_decode_picture(s, buf_start, (buf + buf_size) - buf_start);
        }
    } else if (avctx->hwaccel) {
        if (v->field_mode && buf_start_second_field) {
            // decode first field
            s->picture_structure = PICT_BOTTOM_FIELD - v->tff;
            if (avctx->hwaccel->start_frame(avctx, buf_start, buf_start_second_field - buf_start) < 0)
                goto err;
            if (avctx->hwaccel->decode_slice(avctx, buf_start, buf_start_second_field - buf_start) < 0)
                goto err;
            if (avctx->hwaccel->end_frame(avctx) < 0)
                goto err;

            // decode second field
            s->gb = slices[n_slices1 + 1].gb;
            s->picture_structure = PICT_TOP_FIELD + v->tff;
            v->second_field = 1;
            v->pic_header_flag = 0;
            if (ff_vc1_parse_frame_header_adv(v, &s->gb) < 0) {
                av_log(avctx, AV_LOG_ERROR, "parsing header for second field failed");
                goto err;
            }
            v->s.current_picture_ptr->f.pict_type = v->s.pict_type;

            if (avctx->hwaccel->start_frame(avctx, buf_start_second_field, (buf + buf_size) - buf_start_second_field) < 0)
                goto err;
            if (avctx->hwaccel->decode_slice(avctx, buf_start_second_field, (buf + buf_size) - buf_start_second_field) < 0)
                goto err;
            if (avctx->hwaccel->end_frame(avctx) < 0)
                goto err;
        } else {
            s->picture_structure = PICT_FRAME;
            if (avctx->hwaccel->start_frame(avctx, buf_start, (buf + buf_size) - buf_start) < 0)
                goto err;
            if (avctx->hwaccel->decode_slice(avctx, buf_start, (buf + buf_size) - buf_start) < 0)
                goto err;
            if (avctx->hwaccel->end_frame(avctx) < 0)
                goto err;
        }
    } else {
        int header_ret = 0;


        ff_mpeg_er_frame_start(s);

        v->bits = buf_size * 8;
        v->end_mb_x = s->mb_width;
        if (v->field_mode) {
            s->current_picture.f.linesize[0] <<= 1;
            s->current_picture.f.linesize[1] <<= 1;
            s->current_picture.f.linesize[2] <<= 1;
            s->linesize                      <<= 1;
            s->uvlinesize                    <<= 1;
        }
        mb_height = s->mb_height >> v->field_mode;
        for (i = 0; i <= n_slices; i++) {
            if (i > 0 &&  slices[i - 1].mby_start >= mb_height) {
                if (v->field_mode <= 0) {
                    av_log(v->s.avctx, AV_LOG_ERROR, "Slice %d starts beyond "
                           "picture boundary (%d >= %d)\n", i,
                           slices[i - 1].mby_start, mb_height);
                    continue;
                }
                v->second_field = 1;
                v->blocks_off   = s->b8_stride * (s->mb_height&~1);
                v->mb_off       = s->mb_stride * s->mb_height >> 1;
            } else {
                v->second_field = 0;
                v->blocks_off   = 0;
                v->mb_off       = 0;
            }
            if (i) {
                v->pic_header_flag = 0;
                if (v->field_mode && i == n_slices1 + 2) {
                    if ((header_ret = ff_vc1_parse_frame_header_adv(v, &s->gb)) < 0) {
                        av_log(v->s.avctx, AV_LOG_ERROR, "Field header damaged\n");
                        continue;
                    }
                } else if (get_bits1(&s->gb)) {
                    v->pic_header_flag = 1;
                    if ((header_ret = ff_vc1_parse_frame_header_adv(v, &s->gb)) < 0) {
                        av_log(v->s.avctx, AV_LOG_ERROR, "Slice header damaged\n");
                        continue;
                    }
                }
            }
            if (header_ret < 0)
                continue;
            s->start_mb_y = (i == 0) ? 0 : FFMAX(0, slices[i-1].mby_start % mb_height);
            if (!v->field_mode || v->second_field)
                s->end_mb_y = (i == n_slices     ) ? mb_height : FFMIN(mb_height, slices[i].mby_start % mb_height);
            else {
                if (i >= n_slices) {
                    av_log(v->s.avctx, AV_LOG_ERROR, "first field slice count too large\n");
                    continue;
                }
                s->end_mb_y = (i <= n_slices1 + 1) ? mb_height : FFMIN(mb_height, slices[i].mby_start % mb_height);
            }
            if (s->end_mb_y <= s->start_mb_y) {
                av_log(v->s.avctx, AV_LOG_ERROR, "end mb y %d %d invalid\n", s->end_mb_y, s->start_mb_y);
                continue;
            }
            if (!v->p_frame_skipped && s->pict_type != AV_PICTURE_TYPE_I && !v->cbpcy_vlc) {
                av_log(v->s.avctx, AV_LOG_ERROR, "missing cbpcy_vlc\n");
                continue;
            }
            ff_vc1_decode_blocks(v);
            if (i != n_slices)
                s->gb = slices[i].gb;
        }
        if (v->field_mode) {
            v->second_field = 0;
            s->current_picture.f.linesize[0] >>= 1;
            s->current_picture.f.linesize[1] >>= 1;
            s->current_picture.f.linesize[2] >>= 1;
            s->linesize                      >>= 1;
            s->uvlinesize                    >>= 1;
            if (v->s.pict_type != AV_PICTURE_TYPE_BI && v->s.pict_type != AV_PICTURE_TYPE_B) {
                FFSWAP(uint8_t *, v->mv_f_next[0], v->mv_f[0]);
                FFSWAP(uint8_t *, v->mv_f_next[1], v->mv_f[1]);
            }
        }
        av_dlog(s->avctx, "Consumed %i/%i bits\n",
                get_bits_count(&s->gb), s->gb.size_in_bits);
//  if (get_bits_count(&s->gb) > buf_size * 8)
//      return -1;
<<<<<<< HEAD
        if(s->er.error_occurred && s->pict_type == AV_PICTURE_TYPE_B)
            goto err;
        if(!v->field_mode)
=======
        if (!v->field_mode)
>>>>>>> 46430fd4
            ff_er_frame_end(&s->er);
    }

    ff_MPV_frame_end(s);

    if (avctx->codec_id == AV_CODEC_ID_WMV3IMAGE || avctx->codec_id == AV_CODEC_ID_VC1IMAGE) {
image:
        avctx->width  = avctx->coded_width  = v->output_width;
        avctx->height = avctx->coded_height = v->output_height;
        if (avctx->skip_frame >= AVDISCARD_NONREF)
            goto end;
#if CONFIG_WMV3IMAGE_DECODER || CONFIG_VC1IMAGE_DECODER
        if (vc1_decode_sprites(v, &s->gb))
            goto err;
#endif
        if ((ret = av_frame_ref(pict, &v->sprite_output_frame)) < 0)
            goto err;
        *got_frame = 1;
    } else {
        if (s->pict_type == AV_PICTURE_TYPE_B || s->low_delay) {
            if ((ret = av_frame_ref(pict, &s->current_picture_ptr->f)) < 0)
                goto err;
            ff_print_debug_info(s, s->current_picture_ptr, pict);
        } else if (s->last_picture_ptr != NULL) {
            if ((ret = av_frame_ref(pict, &s->last_picture_ptr->f)) < 0)
                goto err;
            ff_print_debug_info(s, s->last_picture_ptr, pict);
        }
        if (s->last_picture_ptr || s->low_delay) {
            *got_frame = 1;
        }
    }

end:
    av_free(buf2);
    for (i = 0; i < n_slices; i++)
        av_free(slices[i].buf);
    av_free(slices);
    return buf_size;

err:
    av_free(buf2);
    for (i = 0; i < n_slices; i++)
        av_free(slices[i].buf);
    av_free(slices);
    return -1;
}


static const AVProfile profiles[] = {
    { FF_PROFILE_VC1_SIMPLE,   "Simple"   },
    { FF_PROFILE_VC1_MAIN,     "Main"     },
    { FF_PROFILE_VC1_COMPLEX,  "Complex"  },
    { FF_PROFILE_VC1_ADVANCED, "Advanced" },
    { FF_PROFILE_UNKNOWN },
};

static const enum AVPixelFormat vc1_hwaccel_pixfmt_list_420[] = {
#if CONFIG_DXVA2
    AV_PIX_FMT_DXVA2_VLD,
#endif
#if CONFIG_VAAPI
    AV_PIX_FMT_VAAPI_VLD,
#endif
#if CONFIG_VDPAU
    AV_PIX_FMT_VDPAU,
#endif
    AV_PIX_FMT_YUV420P,
    AV_PIX_FMT_NONE
};

AVCodec ff_vc1_decoder = {
    .name           = "vc1",
    .type           = AVMEDIA_TYPE_VIDEO,
    .id             = AV_CODEC_ID_VC1,
    .priv_data_size = sizeof(VC1Context),
    .init           = vc1_decode_init,
    .close          = ff_vc1_decode_end,
    .decode         = vc1_decode_frame,
    .flush          = ff_mpeg_flush,
    .capabilities   = CODEC_CAP_DR1 | CODEC_CAP_DELAY,
    .long_name      = NULL_IF_CONFIG_SMALL("SMPTE VC-1"),
    .pix_fmts       = vc1_hwaccel_pixfmt_list_420,
    .profiles       = NULL_IF_CONFIG_SMALL(profiles)
};

#if CONFIG_WMV3_DECODER
AVCodec ff_wmv3_decoder = {
    .name           = "wmv3",
    .type           = AVMEDIA_TYPE_VIDEO,
    .id             = AV_CODEC_ID_WMV3,
    .priv_data_size = sizeof(VC1Context),
    .init           = vc1_decode_init,
    .close          = ff_vc1_decode_end,
    .decode         = vc1_decode_frame,
    .flush          = ff_mpeg_flush,
    .capabilities   = CODEC_CAP_DR1 | CODEC_CAP_DELAY,
    .long_name      = NULL_IF_CONFIG_SMALL("Windows Media Video 9"),
    .pix_fmts       = vc1_hwaccel_pixfmt_list_420,
    .profiles       = NULL_IF_CONFIG_SMALL(profiles)
};
#endif

#if CONFIG_WMV3_VDPAU_DECODER
AVCodec ff_wmv3_vdpau_decoder = {
    .name           = "wmv3_vdpau",
    .type           = AVMEDIA_TYPE_VIDEO,
    .id             = AV_CODEC_ID_WMV3,
    .priv_data_size = sizeof(VC1Context),
    .init           = vc1_decode_init,
    .close          = ff_vc1_decode_end,
    .decode         = vc1_decode_frame,
    .capabilities   = CODEC_CAP_DR1 | CODEC_CAP_DELAY | CODEC_CAP_HWACCEL_VDPAU,
    .long_name      = NULL_IF_CONFIG_SMALL("Windows Media Video 9 VDPAU"),
    .pix_fmts       = (const enum AVPixelFormat[]){ AV_PIX_FMT_VDPAU_WMV3, AV_PIX_FMT_NONE },
    .profiles       = NULL_IF_CONFIG_SMALL(profiles)
};
#endif

#if CONFIG_VC1_VDPAU_DECODER
AVCodec ff_vc1_vdpau_decoder = {
    .name           = "vc1_vdpau",
    .type           = AVMEDIA_TYPE_VIDEO,
    .id             = AV_CODEC_ID_VC1,
    .priv_data_size = sizeof(VC1Context),
    .init           = vc1_decode_init,
    .close          = ff_vc1_decode_end,
    .decode         = vc1_decode_frame,
    .capabilities   = CODEC_CAP_DR1 | CODEC_CAP_DELAY | CODEC_CAP_HWACCEL_VDPAU,
    .long_name      = NULL_IF_CONFIG_SMALL("SMPTE VC-1 VDPAU"),
    .pix_fmts       = (const enum AVPixelFormat[]){ AV_PIX_FMT_VDPAU_VC1, AV_PIX_FMT_NONE },
    .profiles       = NULL_IF_CONFIG_SMALL(profiles)
};
#endif

#if CONFIG_WMV3IMAGE_DECODER
AVCodec ff_wmv3image_decoder = {
    .name           = "wmv3image",
    .type           = AVMEDIA_TYPE_VIDEO,
    .id             = AV_CODEC_ID_WMV3IMAGE,
    .priv_data_size = sizeof(VC1Context),
    .init           = vc1_decode_init,
    .close          = ff_vc1_decode_end,
    .decode         = vc1_decode_frame,
    .capabilities   = CODEC_CAP_DR1,
    .flush          = vc1_sprite_flush,
    .long_name      = NULL_IF_CONFIG_SMALL("Windows Media Video 9 Image"),
    .pix_fmts       = ff_pixfmt_list_420
};
#endif

#if CONFIG_VC1IMAGE_DECODER
AVCodec ff_vc1image_decoder = {
    .name           = "vc1image",
    .type           = AVMEDIA_TYPE_VIDEO,
    .id             = AV_CODEC_ID_VC1IMAGE,
    .priv_data_size = sizeof(VC1Context),
    .init           = vc1_decode_init,
    .close          = ff_vc1_decode_end,
    .decode         = vc1_decode_frame,
    .capabilities   = CODEC_CAP_DR1,
    .flush          = vc1_sprite_flush,
    .long_name      = NULL_IF_CONFIG_SMALL("Windows Media Video 9 Image v2"),
    .pix_fmts       = ff_pixfmt_list_420
};
#endif<|MERGE_RESOLUTION|>--- conflicted
+++ resolved
@@ -6138,13 +6138,9 @@
                 get_bits_count(&s->gb), s->gb.size_in_bits);
 //  if (get_bits_count(&s->gb) > buf_size * 8)
 //      return -1;
-<<<<<<< HEAD
         if(s->er.error_occurred && s->pict_type == AV_PICTURE_TYPE_B)
             goto err;
-        if(!v->field_mode)
-=======
         if (!v->field_mode)
->>>>>>> 46430fd4
             ff_er_frame_end(&s->er);
     }
 
