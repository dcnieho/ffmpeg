--- conflicted
+++ resolved
@@ -678,23 +678,15 @@
         case H264_NAL_PPS:
             nals_needed = i;
             break;
-<<<<<<< HEAD
-        case NAL_DPA:
-        case NAL_IDR_SLICE:
-        case NAL_SLICE:
+        case H264_NAL_DPA:
+        case H264_NAL_IDR_SLICE:
+        case H264_NAL_SLICE:
             ret = init_get_bits8(&gb, nal->data + 1, (nal->size - 1));
             if (ret < 0)
                 return ret;
             if (!get_ue_golomb_long(&gb) ||  // first_mb_in_slice
                 !first_slice ||
                 first_slice != nal->type)
-=======
-        case H264_NAL_DPA:
-        case H264_NAL_IDR_SLICE:
-        case H264_NAL_SLICE:
-            init_get_bits(&gb, nal->data + 1, (nal->size - 1) * 8);
-            if (!get_ue_golomb(&gb))
->>>>>>> 5c2fb561
                 nals_needed = i;
             if (!first_slice)
                 first_slice = nal->type;
@@ -786,25 +778,19 @@
 
         err = 0;
         switch (nal->type) {
-<<<<<<< HEAD
-        case NAL_IDR_SLICE:
+        case H264_NAL_IDR_SLICE:
             if ((nal->data[1] & 0xFC) == 0x98) {
                 av_log(h->avctx, AV_LOG_ERROR, "Invalid inter IDR frame\n");
                 h->next_outputed_poc = INT_MIN;
                 ret = -1;
                 goto end;
             }
-            if (nal->type != NAL_IDR_SLICE) {
-=======
-        case H264_NAL_IDR_SLICE:
             if (nal->type != H264_NAL_IDR_SLICE) {
->>>>>>> 5c2fb561
                 av_log(h->avctx, AV_LOG_ERROR,
                        "Invalid mix of idr and non-idr slices\n");
                 ret = -1;
                 goto end;
             }
-<<<<<<< HEAD
             if(!idr_cleared) {
                 if (h->current_slice && (avctx->active_thread_type & FF_THREAD_SLICE)) {
                     av_log(h, AV_LOG_ERROR, "invalid mixed IDR / non IDR frames cannot be decoded in slice multithreading mode\n");
@@ -815,11 +801,7 @@
             }
             idr_cleared = 1;
             h->has_recovery_point = 1;
-        case NAL_SLICE:
-=======
-            idr(h); // FIXME ensure we don't lose some frames if there is reordering
         case H264_NAL_SLICE:
->>>>>>> 5c2fb561
             sl->gb = nal->gb;
 
             if ((err = ff_h264_decode_slice_header(h, sl, nal)))
@@ -840,17 +822,10 @@
                 }
             }
 
-<<<<<<< HEAD
-            h->cur_pic_ptr->f->key_frame |= (nal->type == NAL_IDR_SLICE);
-
-            if (nal->type == NAL_IDR_SLICE ||
+            h->cur_pic_ptr->f->key_frame |= (nal->type == H264_NAL_IDR_SLICE);
+
+            if (nal->type == H264_NAL_IDR_SLICE ||
                 (h->recovery_frame == h->poc.frame_num && nal->ref_idc)) {
-=======
-            h->cur_pic_ptr->f->key_frame |=
-                (nal->type == H264_NAL_IDR_SLICE) || (h->sei.recovery_point.recovery_frame_cnt >= 0);
-
-            if (nal->type == H264_NAL_IDR_SLICE || h->recovery_frame == h->poc.frame_num) {
->>>>>>> 5c2fb561
                 h->recovery_frame         = -1;
                 h->cur_pic_ptr->recovered = 1;
             }
@@ -917,8 +892,7 @@
             if (ret < 0 && (h->avctx->err_recognition & AV_EF_EXPLODE))
                 goto end;
             break;
-<<<<<<< HEAD
-        case NAL_SPS: {
+        case H264_NAL_SPS: {
             GetBitContext tmp_gb = nal->gb;
             if (ff_h264_decode_seq_parameter_set(&tmp_gb, avctx, &h->ps, 0) >= 0)
                 break;
@@ -930,15 +904,7 @@
             ff_h264_decode_seq_parameter_set(&nal->gb, avctx, &h->ps, 1);
             break;
         }
-        case NAL_PPS:
-=======
-        case H264_NAL_SPS:
-            ret = ff_h264_decode_seq_parameter_set(&nal->gb, avctx, &h->ps);
-            if (ret < 0 && (h->avctx->err_recognition & AV_EF_EXPLODE))
-                goto end;
-            break;
         case H264_NAL_PPS:
->>>>>>> 5c2fb561
             ret = ff_h264_decode_picture_parameter_set(&nal->gb, avctx, &h->ps,
                                                        nal->size_bits);
             if (ret < 0 && (h->avctx->err_recognition & AV_EF_EXPLODE))
@@ -1191,13 +1157,8 @@
     if (buf_index < 0)
         return AVERROR_INVALIDDATA;
 
-<<<<<<< HEAD
-    if (!h->cur_pic_ptr && h->nal_unit_type == NAL_END_SEQUENCE) {
+    if (!h->cur_pic_ptr && h->nal_unit_type == H264_NAL_END_SEQUENCE) {
         av_assert0(buf_index <= buf_size);
-=======
-    if (!h->cur_pic_ptr && h->nal_unit_type == H264_NAL_END_SEQUENCE) {
-        buf_size = 0;
->>>>>>> 5c2fb561
         goto out;
     }
 
