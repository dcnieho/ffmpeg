/*
 * H.26L/H.264/AVC/JVT/14496-10/... encoder/decoder
 * Copyright (c) 2003 Michael Niedermayer <michaelni@gmx.at>
 *
 * This file is part of FFmpeg.
 *
 * FFmpeg is free software; you can redistribute it and/or
 * modify it under the terms of the GNU Lesser General Public
 * License as published by the Free Software Foundation; either
 * version 2.1 of the License, or (at your option) any later version.
 *
 * FFmpeg is distributed in the hope that it will be useful,
 * but WITHOUT ANY WARRANTY; without even the implied warranty of
 * MERCHANTABILITY or FITNESS FOR A PARTICULAR PURPOSE.  See the GNU
 * Lesser General Public License for more details.
 *
 * You should have received a copy of the GNU Lesser General Public
 * License along with FFmpeg; if not, write to the Free Software
 * Foundation, Inc., 51 Franklin Street, Fifth Floor, Boston, MA 02110-1301 USA
 */

/**
 * @file
 * H.264 / AVC / MPEG4 part10 codec.
 * @author Michael Niedermayer <michaelni@gmx.at>
 */

#ifndef AVCODEC_H264_H
#define AVCODEC_H264_H

#include "libavutil/intreadwrite.h"
#include "cabac.h"
#include "get_bits.h"
#include "mpegvideo.h"
#include "h264chroma.h"
#include "h264dsp.h"
#include "h264pred.h"
#include "h264qpel.h"
#include "rectangle.h"

#define MAX_SPS_COUNT          32
#define MAX_PPS_COUNT         256

#define MAX_MMCO_COUNT         66

#define MAX_DELAYED_PIC_COUNT  16

#define MAX_MBPAIR_SIZE (256*1024) // a tighter bound could be calculated if someone cares about a few bytes

/* Compiling in interlaced support reduces the speed
 * of progressive decoding by about 2%. */
#define ALLOW_INTERLACE

#define FMO 0

/**
 * The maximum number of slices supported by the decoder.
 * must be a power of 2
 */
#define MAX_SLICES 16

#ifdef ALLOW_INTERLACE
#define MB_MBAFF    h->mb_mbaff
#define MB_FIELD    h->mb_field_decoding_flag
#define FRAME_MBAFF h->mb_aff_frame
#define FIELD_PICTURE (h->picture_structure != PICT_FRAME)
#define LEFT_MBS 2
#define LTOP     0
#define LBOT     1
#define LEFT(i)  (i)
#else
#define MB_MBAFF      0
#define MB_FIELD      0
#define FRAME_MBAFF   0
#define FIELD_PICTURE 0
#undef  IS_INTERLACED
#define IS_INTERLACED(mb_type) 0
#define LEFT_MBS 1
#define LTOP     0
#define LBOT     0
#define LEFT(i)  0
#endif
#define FIELD_OR_MBAFF_PICTURE (FRAME_MBAFF || FIELD_PICTURE)

#ifndef CABAC
#define CABAC h->pps.cabac
#endif

#define CHROMA    (h->sps.chroma_format_idc)
#define CHROMA422 (h->sps.chroma_format_idc == 2)
#define CHROMA444 (h->sps.chroma_format_idc == 3)

#define EXTENDED_SAR       255

#define MB_TYPE_REF0       MB_TYPE_ACPRED // dirty but it fits in 16 bit
#define MB_TYPE_8x8DCT     0x01000000
#define IS_REF0(a)         ((a) & MB_TYPE_REF0)
#define IS_8x8DCT(a)       ((a) & MB_TYPE_8x8DCT)

#define QP_MAX_NUM (51 + 6*6)           // The maximum supported qp

/* NAL unit types */
enum {
    NAL_SLICE = 1,
    NAL_DPA,
    NAL_DPB,
    NAL_DPC,
    NAL_IDR_SLICE,
    NAL_SEI,
    NAL_SPS,
    NAL_PPS,
    NAL_AUD,
    NAL_END_SEQUENCE,
    NAL_END_STREAM,
    NAL_FILLER_DATA,
    NAL_SPS_EXT,
    NAL_AUXILIARY_SLICE = 19,
    NAL_FF_IGNORE       = 0xff0f001,
};

/**
 * SEI message types
 */
typedef enum {
    SEI_BUFFERING_PERIOD            = 0,   ///< buffering period (H.264, D.1.1)
    SEI_TYPE_PIC_TIMING             = 1,   ///< picture timing
    SEI_TYPE_USER_DATA_ITU_T_T35    = 4,   ///< user data registered by ITU-T Recommendation T.35
    SEI_TYPE_USER_DATA_UNREGISTERED = 5,   ///< unregistered user data
    SEI_TYPE_RECOVERY_POINT         = 6    ///< recovery point (frame # to decoder sync)
} SEI_Type;

/**
 * pic_struct in picture timing SEI message
 */
typedef enum {
    SEI_PIC_STRUCT_FRAME             = 0, ///<  0: %frame
    SEI_PIC_STRUCT_TOP_FIELD         = 1, ///<  1: top field
    SEI_PIC_STRUCT_BOTTOM_FIELD      = 2, ///<  2: bottom field
    SEI_PIC_STRUCT_TOP_BOTTOM        = 3, ///<  3: top field, bottom field, in that order
    SEI_PIC_STRUCT_BOTTOM_TOP        = 4, ///<  4: bottom field, top field, in that order
    SEI_PIC_STRUCT_TOP_BOTTOM_TOP    = 5, ///<  5: top field, bottom field, top field repeated, in that order
    SEI_PIC_STRUCT_BOTTOM_TOP_BOTTOM = 6, ///<  6: bottom field, top field, bottom field repeated, in that order
    SEI_PIC_STRUCT_FRAME_DOUBLING    = 7, ///<  7: %frame doubling
    SEI_PIC_STRUCT_FRAME_TRIPLING    = 8  ///<  8: %frame tripling
} SEI_PicStructType;

/**
 * Sequence parameter set
 */
typedef struct SPS {
    int profile_idc;
    int level_idc;
    int chroma_format_idc;
    int transform_bypass;              ///< qpprime_y_zero_transform_bypass_flag
    int log2_max_frame_num;            ///< log2_max_frame_num_minus4 + 4
    int poc_type;                      ///< pic_order_cnt_type
    int log2_max_poc_lsb;              ///< log2_max_pic_order_cnt_lsb_minus4
    int delta_pic_order_always_zero_flag;
    int offset_for_non_ref_pic;
    int offset_for_top_to_bottom_field;
    int poc_cycle_length;              ///< num_ref_frames_in_pic_order_cnt_cycle
    int ref_frame_count;               ///< num_ref_frames
    int gaps_in_frame_num_allowed_flag;
    int mb_width;                      ///< pic_width_in_mbs_minus1 + 1
    int mb_height;                     ///< pic_height_in_map_units_minus1 + 1
    int frame_mbs_only_flag;
    int mb_aff;                        ///< mb_adaptive_frame_field_flag
    int direct_8x8_inference_flag;
    int crop;                          ///< frame_cropping_flag
    unsigned int crop_left;            ///< frame_cropping_rect_left_offset
    unsigned int crop_right;           ///< frame_cropping_rect_right_offset
    unsigned int crop_top;             ///< frame_cropping_rect_top_offset
    unsigned int crop_bottom;          ///< frame_cropping_rect_bottom_offset
    int vui_parameters_present_flag;
    AVRational sar;
    int video_signal_type_present_flag;
    int full_range;
    int colour_description_present_flag;
    enum AVColorPrimaries color_primaries;
    enum AVColorTransferCharacteristic color_trc;
    enum AVColorSpace colorspace;
    int timing_info_present_flag;
    uint32_t num_units_in_tick;
    uint32_t time_scale;
    int fixed_frame_rate_flag;
    short offset_for_ref_frame[256]; // FIXME dyn aloc?
    int bitstream_restriction_flag;
    int num_reorder_frames;
    int scaling_matrix_present;
    uint8_t scaling_matrix4[6][16];
    uint8_t scaling_matrix8[6][64];
    int nal_hrd_parameters_present_flag;
    int vcl_hrd_parameters_present_flag;
    int pic_struct_present_flag;
    int time_offset_length;
    int cpb_cnt;                          ///< See H.264 E.1.2
    int initial_cpb_removal_delay_length; ///< initial_cpb_removal_delay_length_minus1 + 1
    int cpb_removal_delay_length;         ///< cpb_removal_delay_length_minus1 + 1
    int dpb_output_delay_length;          ///< dpb_output_delay_length_minus1 + 1
    int bit_depth_luma;                   ///< bit_depth_luma_minus8 + 8
    int bit_depth_chroma;                 ///< bit_depth_chroma_minus8 + 8
    int residual_color_transform_flag;    ///< residual_colour_transform_flag
    int constraint_set_flags;             ///< constraint_set[0-3]_flag
    int new;                              ///< flag to keep track if the decoder context needs re-init due to changed SPS
} SPS;

/**
 * Picture parameter set
 */
typedef struct PPS {
    unsigned int sps_id;
    int cabac;                  ///< entropy_coding_mode_flag
    int pic_order_present;      ///< pic_order_present_flag
    int slice_group_count;      ///< num_slice_groups_minus1 + 1
    int mb_slice_group_map_type;
    unsigned int ref_count[2];  ///< num_ref_idx_l0/1_active_minus1 + 1
    int weighted_pred;          ///< weighted_pred_flag
    int weighted_bipred_idc;
    int init_qp;                ///< pic_init_qp_minus26 + 26
    int init_qs;                ///< pic_init_qs_minus26 + 26
    int chroma_qp_index_offset[2];
    int deblocking_filter_parameters_present; ///< deblocking_filter_parameters_present_flag
    int constrained_intra_pred;     ///< constrained_intra_pred_flag
    int redundant_pic_cnt_present;  ///< redundant_pic_cnt_present_flag
    int transform_8x8_mode;         ///< transform_8x8_mode_flag
    uint8_t scaling_matrix4[6][16];
    uint8_t scaling_matrix8[6][64];
    uint8_t chroma_qp_table[2][QP_MAX_NUM+1];  ///< pre-scaled (with chroma_qp_index_offset) version of qp_table
    int chroma_qp_diff;
} PPS;

/**
 * Memory management control operation opcode.
 */
typedef enum MMCOOpcode {
    MMCO_END = 0,
    MMCO_SHORT2UNUSED,
    MMCO_LONG2UNUSED,
    MMCO_SHORT2LONG,
    MMCO_SET_MAX_LONG,
    MMCO_RESET,
    MMCO_LONG,
} MMCOOpcode;

/**
 * Memory management control operation.
 */
typedef struct MMCO {
    MMCOOpcode opcode;
    int short_pic_num;  ///< pic_num without wrapping (pic_num & max_pic_num)
    int long_arg;       ///< index, pic_num, or num long refs depending on opcode
} MMCO;

/**
 * H264Context
 */
typedef struct H264Context {
    AVCodecContext *avctx;
    DSPContext       dsp;
    VideoDSPContext vdsp;
    H264DSPContext h264dsp;
    H264ChromaContext h264chroma;
    H264QpelContext h264qpel;
    MotionEstContext me;
    ParseContext parse_context;
    GetBitContext gb;
    ERContext er;

    Picture *DPB;
    Picture *cur_pic_ptr;
    Picture cur_pic;
    int picture_count;
    int picture_range_start, picture_range_end;

    int pixel_shift;    ///< 0 for 8-bit H264, 1 for high-bit-depth H264
    int chroma_qp[2];   // QPc

    int qp_thresh;      ///< QP threshold to skip loopfilter

    int width, height;
    int linesize, uvlinesize;
    int chroma_x_shift, chroma_y_shift;

    int qscale;
    int droppable;
    int data_partitioning;
    int coded_picture_number;
    int low_delay;

    int context_initialized;
    int flags;
    int workaround_bugs;

    int prev_mb_skipped;
    int next_mb_skipped;

    // prediction stuff
    int chroma_pred_mode;
    int intra16x16_pred_mode;

    int topleft_mb_xy;
    int top_mb_xy;
    int topright_mb_xy;
    int left_mb_xy[LEFT_MBS];

    int topleft_type;
    int top_type;
    int topright_type;
    int left_type[LEFT_MBS];

    const uint8_t *left_block;
    int topleft_partition;

    int8_t intra4x4_pred_mode_cache[5 * 8];
    int8_t(*intra4x4_pred_mode);
    H264PredContext hpc;
    unsigned int topleft_samples_available;
    unsigned int top_samples_available;
    unsigned int topright_samples_available;
    unsigned int left_samples_available;
    uint8_t (*top_borders[2])[(16 * 3) * 2];

    /**
     * non zero coeff count cache.
     * is 64 if not available.
     */
    DECLARE_ALIGNED(8, uint8_t, non_zero_count_cache)[15 * 8];

    uint8_t (*non_zero_count)[48];

    /**
     * Motion vector cache.
     */
    DECLARE_ALIGNED(16, int16_t, mv_cache)[2][5 * 8][2];
    DECLARE_ALIGNED(8, int8_t, ref_cache)[2][5 * 8];
#define LIST_NOT_USED -1 // FIXME rename?
#define PART_NOT_AVAILABLE -2

    /**
     * number of neighbors (top and/or left) that used 8x8 dct
     */
    int neighbor_transform_size;

    /**
     * block_offset[ 0..23] for frame macroblocks
     * block_offset[24..47] for field macroblocks
     */
    int block_offset[2 * (16 * 3)];

    uint32_t *mb2b_xy;  // FIXME are these 4 a good idea?
    uint32_t *mb2br_xy;
    int b_stride;       // FIXME use s->b4_stride

    int mb_linesize;    ///< may be equal to s->linesize or s->linesize * 2, for mbaff
    int mb_uvlinesize;

    int emu_edge_width;
    int emu_edge_height;

    unsigned current_sps_id; ///< id of the current SPS
    SPS sps; ///< current sps

    /**
     * current pps
     */
    PPS pps; // FIXME move to Picture perhaps? (->no) do we need that?

    uint32_t dequant4_buffer[6][QP_MAX_NUM + 1][16]; // FIXME should these be moved down?
    uint32_t dequant8_buffer[6][QP_MAX_NUM + 1][64];
    uint32_t(*dequant4_coeff[6])[16];
    uint32_t(*dequant8_coeff[6])[64];

    int slice_num;
    uint16_t *slice_table;      ///< slice_table_base + 2*mb_stride + 1
    int slice_type;
    int slice_type_nos;         ///< S free slice type (SI/SP are remapped to I/P)
    int slice_type_fixed;

    // interlacing specific flags
    int mb_aff_frame;
    int mb_field_decoding_flag;
    int mb_mbaff;               ///< mb_aff_frame && mb_field_decoding_flag
    int picture_structure;
    int first_field;

    DECLARE_ALIGNED(8, uint16_t, sub_mb_type)[4];

    // Weighted pred stuff
    int use_weight;
    int use_weight_chroma;
    int luma_log2_weight_denom;
    int chroma_log2_weight_denom;
    // The following 2 can be changed to int8_t but that causes 10cpu cycles speedloss
    int luma_weight[48][2][2];
    int chroma_weight[48][2][2][2];
    int implicit_weight[48][48][2];

    int direct_spatial_mv_pred;
    int col_parity;
    int col_fieldoff;
    int dist_scale_factor[32];
    int dist_scale_factor_field[2][32];
    int map_col_to_list0[2][16 + 32];
    int map_col_to_list0_field[2][2][16 + 32];

    /**
     * num_ref_idx_l0/1_active_minus1 + 1
     */
    unsigned int ref_count[2];          ///< counts frames or fields, depending on current mb mode
    unsigned int list_count;
    uint8_t *list_counts;               ///< Array of list_count per MB specifying the slice type
    Picture ref_list[2][48];            /**< 0..15: frame refs, 16..47: mbaff field refs.
                                         *   Reordered version of default_ref_list
                                         *   according to picture reordering in slice header */
    int ref2frm[MAX_SLICES][2][64];     ///< reference to frame number lists, used in the loop filter, the first 2 are for -2,-1

    // data partitioning
    GetBitContext intra_gb;
    GetBitContext inter_gb;
    GetBitContext *intra_gb_ptr;
    GetBitContext *inter_gb_ptr;

    DECLARE_ALIGNED(16, int16_t, mb)[16 * 48 * 2]; ///< as a dct coeffecient is int32_t in high depth, we need to reserve twice the space.
    DECLARE_ALIGNED(16, int16_t, mb_luma_dc)[3][16 * 2];
    int16_t mb_padding[256 * 2];        ///< as mb is addressed by scantable[i] and scantable is uint8_t we can either check that i is not too large or ensure that there is some unused stuff after mb

    /**
     * Cabac
     */
    CABACContext cabac;
    uint8_t cabac_state[1024];

    /* 0x100 -> non null luma_dc, 0x80/0x40 -> non null chroma_dc (cb/cr), 0x?0 -> chroma_cbp(0, 1, 2), 0x0? luma_cbp */
    uint16_t *cbp_table;
    int cbp;
    int top_cbp;
    int left_cbp;
    /* chroma_pred_mode for i4x4 or i16x16, else 0 */
    uint8_t *chroma_pred_mode_table;
    int last_qscale_diff;
    uint8_t (*mvd_table[2])[2];
    DECLARE_ALIGNED(16, uint8_t, mvd_cache)[2][5 * 8][2];
    uint8_t *direct_table;
    uint8_t direct_cache[5 * 8];

    uint8_t zigzag_scan[16];
    uint8_t zigzag_scan8x8[64];
    uint8_t zigzag_scan8x8_cavlc[64];
    uint8_t field_scan[16];
    uint8_t field_scan8x8[64];
    uint8_t field_scan8x8_cavlc[64];
    uint8_t zigzag_scan_q0[16];
    uint8_t zigzag_scan8x8_q0[64];
    uint8_t zigzag_scan8x8_cavlc_q0[64];
    uint8_t field_scan_q0[16];
    uint8_t field_scan8x8_q0[64];
    uint8_t field_scan8x8_cavlc_q0[64];

    int x264_build;

    int mb_x, mb_y;
    int resync_mb_x;
    int resync_mb_y;
    int mb_skip_run;
    int mb_height, mb_width;
    int mb_stride;
    int mb_num;
    int mb_xy;

    int is_complex;

    // deblock
    int deblocking_filter;          ///< disable_deblocking_filter_idc with 1 <-> 0
    int slice_alpha_c0_offset;
    int slice_beta_offset;

    // =============================================================
    // Things below are not used in the MB or more inner code

    int nal_ref_idc;
    int nal_unit_type;
    uint8_t *rbsp_buffer[2];
    unsigned int rbsp_buffer_size[2];

    /**
     * Used to parse AVC variant of h264
     */
    int is_avc;           ///< this flag is != 0 if codec is avc1
    int nal_length_size;  ///< Number of bytes used for nal length (1, 2 or 4)
    int got_first;        ///< this flag is != 0 if we've parsed a frame

    int bit_depth_luma;         ///< luma bit depth from sps to detect changes
    int chroma_format_idc;      ///< chroma format from sps to detect changes

    SPS *sps_buffers[MAX_SPS_COUNT];
    PPS *pps_buffers[MAX_PPS_COUNT];

    int dequant_coeff_pps;      ///< reinit tables when pps changes

    uint16_t *slice_table_base;

    // POC stuff
    int poc_lsb;
    int poc_msb;
    int delta_poc_bottom;
    int delta_poc[2];
    int frame_num;
    int prev_poc_msb;           ///< poc_msb of the last reference pic for POC type 0
    int prev_poc_lsb;           ///< poc_lsb of the last reference pic for POC type 0
    int frame_num_offset;       ///< for POC type 2
    int prev_frame_num_offset;  ///< for POC type 2
    int prev_frame_num;         ///< frame_num of the last pic for POC type 1/2

    /**
     * frame_num for frames or 2 * frame_num + 1 for field pics.
     */
    int curr_pic_num;

    /**
     * max_frame_num or 2 * max_frame_num for field pics.
     */
    int max_pic_num;

    int redundant_pic_count;

    Picture default_ref_list[2][32]; ///< base reference list for all slices of a coded picture
    Picture *short_ref[32];
    Picture *long_ref[32];
    Picture *delayed_pic[MAX_DELAYED_PIC_COUNT + 2]; // FIXME size?
    int last_pocs[MAX_DELAYED_PIC_COUNT];
    Picture *next_output_pic;
    int outputed_poc;
    int next_outputed_poc;

    /**
     * memory management control operations buffer.
     */
    MMCO mmco[MAX_MMCO_COUNT];
    int mmco_index;
    int mmco_reset;

    int long_ref_count;     ///< number of actual long term references
    int short_ref_count;    ///< number of actual short term references

    int cabac_init_idc;

    /**
     * @name Members for slice based multithreading
     * @{
     */
    struct H264Context *thread_context[MAX_THREADS];

    /**
     * current slice number, used to initialize slice_num of each thread/context
     */
    int current_slice;

    /**
     * Max number of threads / contexts.
     * This is equal to AVCodecContext.thread_count unless
     * multithreaded decoding is impossible, in which case it is
     * reduced to 1.
     */
    int max_contexts;

    int slice_context_count;

    /**
     *  1 if the single thread fallback warning has already been
     *  displayed, 0 otherwise.
     */
    int single_decode_warning;

    enum AVPictureType pict_type;

    int last_slice_type;
    /** @} */

    /**
     * pic_struct in picture timing SEI message
     */
    SEI_PicStructType sei_pic_struct;

    /**
     * Complement sei_pic_struct
     * SEI_PIC_STRUCT_TOP_BOTTOM and SEI_PIC_STRUCT_BOTTOM_TOP indicate interlaced frames.
     * However, soft telecined frames may have these values.
     * This is used in an attempt to flag soft telecine progressive.
     */
    int prev_interlaced_frame;

    /**
     * Bit set of clock types for fields/frames in picture timing SEI message.
     * For each found ct_type, appropriate bit is set (e.g., bit 1 for
     * interlaced).
     */
    int sei_ct_type;

    /**
     * dpb_output_delay in picture timing SEI message, see H.264 C.2.2
     */
    int sei_dpb_output_delay;

    /**
     * cpb_removal_delay in picture timing SEI message, see H.264 C.1.2
     */
    int sei_cpb_removal_delay;

    /**
     * recovery_frame_cnt from SEI message
     *
     * Set to -1 if no recovery point SEI message found or to number of frames
     * before playback synchronizes. Frames having recovery point are key
     * frames.
     */
    int sei_recovery_frame_cnt;
    /**
     * recovery_frame is the frame_num at which the next frame should
     * be fully constructed.
     *
     * Set to -1 when not expecting a recovery point.
     */
    int recovery_frame;

    /**
     * Are the SEI recovery points looking valid.
     */
    int valid_recovery_point;

    int luma_weight_flag[2];    ///< 7.4.3.2 luma_weight_lX_flag
    int chroma_weight_flag[2];  ///< 7.4.3.2 chroma_weight_lX_flag

    // Timestamp stuff
    int sei_buffering_period_present;   ///< Buffering period SEI flag
    int initial_cpb_removal_delay[32];  ///< Initial timestamps for CPBs

    int cur_chroma_format_idc;
    uint8_t *bipred_scratchpad;
<<<<<<< HEAD

    int16_t slice_row[MAX_SLICES]; ///< to detect when MAX_SLICES is too low

    int sync;                      ///< did we had a keyframe or recovery point

    uint8_t parse_history[4];
    int parse_history_count;
    int parse_last_mb;
=======
    uint8_t *edge_emu_buffer;
    int16_t *dc_val_base;
>>>>>>> 2c541554
} H264Context;

extern const uint8_t ff_h264_chroma_qp[7][QP_MAX_NUM + 1]; ///< One chroma qp table for each possible bit depth (8-14).
extern const uint16_t ff_h264_mb_sizes[4];

/**
 * Decode SEI
 */
int ff_h264_decode_sei(H264Context *h);

/**
 * Decode SPS
 */
int ff_h264_decode_seq_parameter_set(H264Context *h);

/**
 * compute profile from sps
 */
int ff_h264_get_profile(SPS *sps);

/**
 * Decode PPS
 */
int ff_h264_decode_picture_parameter_set(H264Context *h, int bit_length);

/**
 * Decode a network abstraction layer unit.
 * @param consumed is the number of bytes used as input
 * @param length is the length of the array
 * @param dst_length is the number of decoded bytes FIXME here
 *                   or a decode rbsp tailing?
 * @return decoded bytes, might be src+1 if no escapes
 */
const uint8_t *ff_h264_decode_nal(H264Context *h, const uint8_t *src,
                                  int *dst_length, int *consumed, int length);

/**
 * Free any data that may have been allocated in the H264 context
 * like SPS, PPS etc.
 */
av_cold void ff_h264_free_context(H264Context *h);

/**
 * Reconstruct bitstream slice_type.
 */
int ff_h264_get_slice_type(const H264Context *h);

/**
 * Allocate tables.
 * needs width/height
 */
int ff_h264_alloc_tables(H264Context *h);

/**
 * Fill the default_ref_list.
 */
int ff_h264_fill_default_ref_list(H264Context *h);

int ff_h264_decode_ref_pic_list_reordering(H264Context *h);
void ff_h264_fill_mbaff_ref_list(H264Context *h);
void ff_h264_remove_all_refs(H264Context *h);

/**
 * Execute the reference picture marking (memory management control operations).
 */
int ff_h264_execute_ref_pic_marking(H264Context *h, MMCO *mmco, int mmco_count);

int ff_h264_decode_ref_pic_marking(H264Context *h, GetBitContext *gb,
                                   int first_slice);

int ff_generate_sliding_window_mmcos(H264Context *h, int first_slice);

/**
 * Check if the top & left blocks are available if needed & change the
 * dc mode so it only uses the available blocks.
 */
int ff_h264_check_intra4x4_pred_mode(H264Context *h);

/**
 * Check if the top & left blocks are available if needed & change the
 * dc mode so it only uses the available blocks.
 */
int ff_h264_check_intra_pred_mode(H264Context *h, int mode, int is_chroma);

void ff_h264_hl_decode_mb(H264Context *h);
int ff_h264_frame_start(H264Context *h);
int ff_h264_decode_extradata(H264Context *h, const uint8_t *buf, int size);
av_cold int ff_h264_decode_init(AVCodecContext *avctx);
av_cold void ff_h264_decode_init_vlc(void);

/**
 * Decode a macroblock
 * @return 0 if OK, ER_AC_ERROR / ER_DC_ERROR / ER_MV_ERROR on error
 */
int ff_h264_decode_mb_cavlc(H264Context *h);

/**
 * Decode a CABAC coded macroblock
 * @return 0 if OK, ER_AC_ERROR / ER_DC_ERROR / ER_MV_ERROR on error
 */
int ff_h264_decode_mb_cabac(H264Context *h);

void ff_h264_init_cabac_states(H264Context *h);

void ff_h264_direct_dist_scale_factor(H264Context *const h);
void ff_h264_direct_ref_list_init(H264Context *const h);
void ff_h264_pred_direct_motion(H264Context *const h, int *mb_type);

void ff_h264_filter_mb_fast(H264Context *h, int mb_x, int mb_y,
                            uint8_t *img_y, uint8_t *img_cb, uint8_t *img_cr,
                            unsigned int linesize, unsigned int uvlinesize);
void ff_h264_filter_mb(H264Context *h, int mb_x, int mb_y,
                       uint8_t *img_y, uint8_t *img_cb, uint8_t *img_cr,
                       unsigned int linesize, unsigned int uvlinesize);

/**
 * Reset SEI values at the beginning of the frame.
 *
 * @param h H.264 context.
 */
void ff_h264_reset_sei(H264Context *h);

/*
 * o-o o-o
 *  / / /
 * o-o o-o
 *  ,---'
 * o-o o-o
 *  / / /
 * o-o o-o
 */

/* Scan8 organization:
 *    0 1 2 3 4 5 6 7
 * 0  DY    y y y y y
 * 1        y Y Y Y Y
 * 2        y Y Y Y Y
 * 3        y Y Y Y Y
 * 4        y Y Y Y Y
 * 5  DU    u u u u u
 * 6        u U U U U
 * 7        u U U U U
 * 8        u U U U U
 * 9        u U U U U
 * 10 DV    v v v v v
 * 11       v V V V V
 * 12       v V V V V
 * 13       v V V V V
 * 14       v V V V V
 * DY/DU/DV are for luma/chroma DC.
 */

#define LUMA_DC_BLOCK_INDEX   48
#define CHROMA_DC_BLOCK_INDEX 49

// This table must be here because scan8[constant] must be known at compiletime
static const uint8_t scan8[16 * 3 + 3] = {
    4 +  1 * 8, 5 +  1 * 8, 4 +  2 * 8, 5 +  2 * 8,
    6 +  1 * 8, 7 +  1 * 8, 6 +  2 * 8, 7 +  2 * 8,
    4 +  3 * 8, 5 +  3 * 8, 4 +  4 * 8, 5 +  4 * 8,
    6 +  3 * 8, 7 +  3 * 8, 6 +  4 * 8, 7 +  4 * 8,
    4 +  6 * 8, 5 +  6 * 8, 4 +  7 * 8, 5 +  7 * 8,
    6 +  6 * 8, 7 +  6 * 8, 6 +  7 * 8, 7 +  7 * 8,
    4 +  8 * 8, 5 +  8 * 8, 4 +  9 * 8, 5 +  9 * 8,
    6 +  8 * 8, 7 +  8 * 8, 6 +  9 * 8, 7 +  9 * 8,
    4 + 11 * 8, 5 + 11 * 8, 4 + 12 * 8, 5 + 12 * 8,
    6 + 11 * 8, 7 + 11 * 8, 6 + 12 * 8, 7 + 12 * 8,
    4 + 13 * 8, 5 + 13 * 8, 4 + 14 * 8, 5 + 14 * 8,
    6 + 13 * 8, 7 + 13 * 8, 6 + 14 * 8, 7 + 14 * 8,
    0 +  0 * 8, 0 +  5 * 8, 0 + 10 * 8
};

static av_always_inline uint32_t pack16to32(int a, int b)
{
#if HAVE_BIGENDIAN
    return (b & 0xFFFF) + (a << 16);
#else
    return (a & 0xFFFF) + (b << 16);
#endif
}

static av_always_inline uint16_t pack8to16(int a, int b)
{
#if HAVE_BIGENDIAN
    return (b & 0xFF) + (a << 8);
#else
    return (a & 0xFF) + (b << 8);
#endif
}

/**
 * Get the chroma qp.
 */
static av_always_inline int get_chroma_qp(H264Context *h, int t, int qscale)
{
    return h->pps.chroma_qp_table[t][qscale];
}

/**
 * Get the predicted intra4x4 prediction mode.
 */
static av_always_inline int pred_intra_mode(H264Context *h, int n)
{
    const int index8 = scan8[n];
    const int left   = h->intra4x4_pred_mode_cache[index8 - 1];
    const int top    = h->intra4x4_pred_mode_cache[index8 - 8];
    const int min    = FFMIN(left, top);

    tprintf(h->avctx, "mode:%d %d min:%d\n", left, top, min);

    if (min < 0)
        return DC_PRED;
    else
        return min;
}

static av_always_inline void write_back_intra_pred_mode(H264Context *h)
{
    int8_t *i4x4       = h->intra4x4_pred_mode + h->mb2br_xy[h->mb_xy];
    int8_t *i4x4_cache = h->intra4x4_pred_mode_cache;

    AV_COPY32(i4x4, i4x4_cache + 4 + 8 * 4);
    i4x4[4] = i4x4_cache[7 + 8 * 3];
    i4x4[5] = i4x4_cache[7 + 8 * 2];
    i4x4[6] = i4x4_cache[7 + 8 * 1];
}

static av_always_inline void write_back_non_zero_count(H264Context *h)
{
    const int mb_xy    = h->mb_xy;
    uint8_t *nnz       = h->non_zero_count[mb_xy];
    uint8_t *nnz_cache = h->non_zero_count_cache;

    AV_COPY32(&nnz[ 0], &nnz_cache[4 + 8 * 1]);
    AV_COPY32(&nnz[ 4], &nnz_cache[4 + 8 * 2]);
    AV_COPY32(&nnz[ 8], &nnz_cache[4 + 8 * 3]);
    AV_COPY32(&nnz[12], &nnz_cache[4 + 8 * 4]);
    AV_COPY32(&nnz[16], &nnz_cache[4 + 8 * 6]);
    AV_COPY32(&nnz[20], &nnz_cache[4 + 8 * 7]);
    AV_COPY32(&nnz[32], &nnz_cache[4 + 8 * 11]);
    AV_COPY32(&nnz[36], &nnz_cache[4 + 8 * 12]);

    if (!h->chroma_y_shift) {
        AV_COPY32(&nnz[24], &nnz_cache[4 + 8 * 8]);
        AV_COPY32(&nnz[28], &nnz_cache[4 + 8 * 9]);
        AV_COPY32(&nnz[40], &nnz_cache[4 + 8 * 13]);
        AV_COPY32(&nnz[44], &nnz_cache[4 + 8 * 14]);
    }
}

static av_always_inline void write_back_motion_list(H264Context *h,
                                                    int b_stride,
                                                    int b_xy, int b8_xy,
                                                    int mb_type, int list)
{
    int16_t(*mv_dst)[2] = &h->cur_pic.f.motion_val[list][b_xy];
    int16_t(*mv_src)[2] = &h->mv_cache[list][scan8[0]];
    AV_COPY128(mv_dst + 0 * b_stride, mv_src + 8 * 0);
    AV_COPY128(mv_dst + 1 * b_stride, mv_src + 8 * 1);
    AV_COPY128(mv_dst + 2 * b_stride, mv_src + 8 * 2);
    AV_COPY128(mv_dst + 3 * b_stride, mv_src + 8 * 3);
    if (CABAC) {
        uint8_t (*mvd_dst)[2] = &h->mvd_table[list][FMO ? 8 * h->mb_xy
                                                        : h->mb2br_xy[h->mb_xy]];
        uint8_t(*mvd_src)[2]  = &h->mvd_cache[list][scan8[0]];
        if (IS_SKIP(mb_type)) {
            AV_ZERO128(mvd_dst);
        } else {
            AV_COPY64(mvd_dst, mvd_src + 8 * 3);
            AV_COPY16(mvd_dst + 3 + 3, mvd_src + 3 + 8 * 0);
            AV_COPY16(mvd_dst + 3 + 2, mvd_src + 3 + 8 * 1);
            AV_COPY16(mvd_dst + 3 + 1, mvd_src + 3 + 8 * 2);
        }
    }

    {
        int8_t *ref_index = &h->cur_pic.f.ref_index[list][b8_xy];
        int8_t *ref_cache = h->ref_cache[list];
        ref_index[0 + 0 * 2] = ref_cache[scan8[0]];
        ref_index[1 + 0 * 2] = ref_cache[scan8[4]];
        ref_index[0 + 1 * 2] = ref_cache[scan8[8]];
        ref_index[1 + 1 * 2] = ref_cache[scan8[12]];
    }
}

static av_always_inline void write_back_motion(H264Context *h, int mb_type)
{
    const int b_stride      = h->b_stride;
    const int b_xy  = 4 * h->mb_x + 4 * h->mb_y * h->b_stride; // try mb2b(8)_xy
    const int b8_xy = 4 * h->mb_xy;

    if (USES_LIST(mb_type, 0)) {
        write_back_motion_list(h, b_stride, b_xy, b8_xy, mb_type, 0);
    } else {
        fill_rectangle(&h->cur_pic.f.ref_index[0][b8_xy],
                       2, 2, 2, (uint8_t)LIST_NOT_USED, 1);
    }
    if (USES_LIST(mb_type, 1))
        write_back_motion_list(h, b_stride, b_xy, b8_xy, mb_type, 1);

    if (h->slice_type_nos == AV_PICTURE_TYPE_B && CABAC) {
        if (IS_8X8(mb_type)) {
            uint8_t *direct_table = &h->direct_table[4 * h->mb_xy];
            direct_table[1] = h->sub_mb_type[1] >> 1;
            direct_table[2] = h->sub_mb_type[2] >> 1;
            direct_table[3] = h->sub_mb_type[3] >> 1;
        }
    }
}

static av_always_inline int get_dct8x8_allowed(H264Context *h)
{
    if (h->sps.direct_8x8_inference_flag)
        return !(AV_RN64A(h->sub_mb_type) &
                 ((MB_TYPE_16x8 | MB_TYPE_8x16 | MB_TYPE_8x8) *
                  0x0001000100010001ULL));
    else
        return !(AV_RN64A(h->sub_mb_type) &
                 ((MB_TYPE_16x8 | MB_TYPE_8x16 | MB_TYPE_8x8 | MB_TYPE_DIRECT2) *
                  0x0001000100010001ULL));
}

void ff_h264_draw_horiz_band(H264Context *h, int y, int height);

#endif /* AVCODEC_H264_H */<|MERGE_RESOLUTION|>--- conflicted
+++ resolved
@@ -636,7 +636,6 @@
 
     int cur_chroma_format_idc;
     uint8_t *bipred_scratchpad;
-<<<<<<< HEAD
 
     int16_t slice_row[MAX_SLICES]; ///< to detect when MAX_SLICES is too low
 
@@ -645,10 +644,8 @@
     uint8_t parse_history[4];
     int parse_history_count;
     int parse_last_mb;
-=======
     uint8_t *edge_emu_buffer;
     int16_t *dc_val_base;
->>>>>>> 2c541554
 } H264Context;
 
 extern const uint8_t ff_h264_chroma_qp[7][QP_MAX_NUM + 1]; ///< One chroma qp table for each possible bit depth (8-14).
