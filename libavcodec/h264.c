--- conflicted
+++ resolved
@@ -3586,13 +3586,8 @@
 
     h->cur_pic_ptr->frame_num = h->frame_num; // FIXME frame_num cleanup
 
-<<<<<<< HEAD
     av_assert1(h->mb_num == h->mb_width * h->mb_height);
-    if (first_mb_in_slice << FIELD_OR_MBAFF_PICTURE >= h->mb_num ||
-=======
-    assert(h->mb_num == h->mb_width * h->mb_height);
     if (first_mb_in_slice << FIELD_OR_MBAFF_PICTURE(h) >= h->mb_num ||
->>>>>>> 6d2b6f21
         first_mb_in_slice >= h->mb_num) {
         av_log(h->avctx, AV_LOG_ERROR, "first_mb_in_slice overflow\n");
         return -1;
