/*
 * The simplest mpeg encoder (well, it was the simplest!)
 * Copyright (c) 2000,2001 Fabrice Bellard
 * Copyright (c) 2002-2004 Michael Niedermayer <michaelni@gmx.at>
 *
 * 4MV & hq & B-frame encoding stuff by Michael Niedermayer <michaelni@gmx.at>
 *
 * This file is part of FFmpeg.
 *
 * FFmpeg is free software; you can redistribute it and/or
 * modify it under the terms of the GNU Lesser General Public
 * License as published by the Free Software Foundation; either
 * version 2.1 of the License, or (at your option) any later version.
 *
 * FFmpeg is distributed in the hope that it will be useful,
 * but WITHOUT ANY WARRANTY; without even the implied warranty of
 * MERCHANTABILITY or FITNESS FOR A PARTICULAR PURPOSE.  See the GNU
 * Lesser General Public License for more details.
 *
 * You should have received a copy of the GNU Lesser General Public
 * License along with FFmpeg; if not, write to the Free Software
 * Foundation, Inc., 51 Franklin Street, Fifth Floor, Boston, MA 02110-1301 USA
 */

/**
 * @file
 * The simplest mpeg encoder (well, it was the simplest!).
 */

#include <stdint.h>

#include "libavutil/internal.h"
#include "libavutil/intmath.h"
#include "libavutil/mathematics.h"
#include "libavutil/pixdesc.h"
#include "libavutil/opt.h"
#include "libavutil/timer.h"
#include "avcodec.h"
#include "dct.h"
#include "dsputil.h"
#include "mpeg12.h"
#include "mpegvideo.h"
#include "h261.h"
#include "h263.h"
#include "mathops.h"
#include "mpegutils.h"
#include "mjpegenc.h"
#include "msmpeg4.h"
#include "qpeldsp.h"
#include "faandct.h"
#include "thread.h"
#include "aandcttab.h"
#include "flv.h"
#include "mpeg4video.h"
#include "internal.h"
#include "bytestream.h"
#include <limits.h>
#include "sp5x.h"

static int encode_picture(MpegEncContext *s, int picture_number);
static int dct_quantize_refine(MpegEncContext *s, int16_t *block, int16_t *weight, int16_t *orig, int n, int qscale);
static int sse_mb(MpegEncContext *s);
static void denoise_dct_c(MpegEncContext *s, int16_t *block);
static int dct_quantize_trellis_c(MpegEncContext *s, int16_t *block, int n, int qscale, int *overflow);

static uint8_t default_mv_penalty[MAX_FCODE + 1][MAX_MV * 2 + 1];
static uint8_t default_fcode_tab[MAX_MV * 2 + 1];

const AVOption ff_mpv_generic_options[] = {
    FF_MPV_COMMON_OPTS
    { NULL },
};

void ff_convert_matrix(DSPContext *dsp, int (*qmat)[64],
                       uint16_t (*qmat16)[2][64],
                       const uint16_t *quant_matrix,
                       int bias, int qmin, int qmax, int intra)
{
    int qscale;
    int shift = 0;

    for (qscale = qmin; qscale <= qmax; qscale++) {
        int i;
        if (dsp->fdct == ff_jpeg_fdct_islow_8 ||
            dsp->fdct == ff_jpeg_fdct_islow_10 ||
            dsp->fdct == ff_faandct) {
            for (i = 0; i < 64; i++) {
                const int j = dsp->idct_permutation[i];
                /* 16 <= qscale * quant_matrix[i] <= 7905
                 * Assume x = ff_aanscales[i] * qscale * quant_matrix[i]
                 *             19952 <=              x  <= 249205026
                 * (1 << 36) / 19952 >= (1 << 36) / (x) >= (1 << 36) / 249205026
                 *           3444240 >= (1 << 36) / (x) >= 275 */

                qmat[qscale][i] = (int)((UINT64_C(1) << QMAT_SHIFT) /
                                        (qscale * quant_matrix[j]));
            }
        } else if (dsp->fdct == ff_fdct_ifast) {
            for (i = 0; i < 64; i++) {
                const int j = dsp->idct_permutation[i];
                /* 16 <= qscale * quant_matrix[i] <= 7905
                 * Assume x = ff_aanscales[i] * qscale * quant_matrix[i]
                 *             19952 <=              x  <= 249205026
                 * (1 << 36) / 19952 >= (1 << 36) / (x) >= (1 << 36) / 249205026
                 *           3444240 >= (1 << 36) / (x) >= 275 */

                qmat[qscale][i] = (int)((UINT64_C(1) << (QMAT_SHIFT + 14)) /
                                        (ff_aanscales[i] * (int64_t)qscale * quant_matrix[j]));
            }
        } else {
            for (i = 0; i < 64; i++) {
                const int j = dsp->idct_permutation[i];
                /* We can safely suppose that 16 <= quant_matrix[i] <= 255
                 * Assume x = qscale * quant_matrix[i]
                 * So             16 <=              x  <= 7905
                 * so (1 << 19) / 16 >= (1 << 19) / (x) >= (1 << 19) / 7905
                 * so          32768 >= (1 << 19) / (x) >= 67 */
                qmat[qscale][i] = (int)((UINT64_C(1) << QMAT_SHIFT) /
                                        (qscale * quant_matrix[j]));
                //qmat  [qscale][i] = (1 << QMAT_SHIFT_MMX) /
                //                    (qscale * quant_matrix[i]);
                qmat16[qscale][0][i] = (1 << QMAT_SHIFT_MMX) /
                                       (qscale * quant_matrix[j]);

                if (qmat16[qscale][0][i] == 0 ||
                    qmat16[qscale][0][i] == 128 * 256)
                    qmat16[qscale][0][i] = 128 * 256 - 1;
                qmat16[qscale][1][i] =
                    ROUNDED_DIV(bias << (16 - QUANT_BIAS_SHIFT),
                                qmat16[qscale][0][i]);
            }
        }

        for (i = intra; i < 64; i++) {
            int64_t max = 8191;
            if (dsp->fdct == ff_fdct_ifast) {
                max = (8191LL * ff_aanscales[i]) >> 14;
            }
            while (((max * qmat[qscale][i]) >> shift) > INT_MAX) {
                shift++;
            }
        }
    }
    if (shift) {
        av_log(NULL, AV_LOG_INFO,
               "Warning, QMAT_SHIFT is larger than %d, overflows possible\n",
               QMAT_SHIFT - shift);
    }
}

static inline void update_qscale(MpegEncContext *s)
{
    s->qscale = (s->lambda * 139 + FF_LAMBDA_SCALE * 64) >>
                (FF_LAMBDA_SHIFT + 7);
    s->qscale = av_clip(s->qscale, s->avctx->qmin, s->avctx->qmax);

    s->lambda2 = (s->lambda * s->lambda + FF_LAMBDA_SCALE / 2) >>
                 FF_LAMBDA_SHIFT;
}

void ff_write_quant_matrix(PutBitContext *pb, uint16_t *matrix)
{
    int i;

    if (matrix) {
        put_bits(pb, 1, 1);
        for (i = 0; i < 64; i++) {
            put_bits(pb, 8, matrix[ff_zigzag_direct[i]]);
        }
    } else
        put_bits(pb, 1, 0);
}

/**
 * init s->current_picture.qscale_table from s->lambda_table
 */
void ff_init_qscale_tab(MpegEncContext *s)
{
    int8_t * const qscale_table = s->current_picture.qscale_table;
    int i;

    for (i = 0; i < s->mb_num; i++) {
        unsigned int lam = s->lambda_table[s->mb_index2xy[i]];
        int qp = (lam * 139 + FF_LAMBDA_SCALE * 64) >> (FF_LAMBDA_SHIFT + 7);
        qscale_table[s->mb_index2xy[i]] = av_clip(qp, s->avctx->qmin,
                                                  s->avctx->qmax);
    }
}

static void update_duplicate_context_after_me(MpegEncContext *dst,
                                              MpegEncContext *src)
{
#define COPY(a) dst->a= src->a
    COPY(pict_type);
    COPY(current_picture);
    COPY(f_code);
    COPY(b_code);
    COPY(qscale);
    COPY(lambda);
    COPY(lambda2);
    COPY(picture_in_gop_number);
    COPY(gop_picture_number);
    COPY(frame_pred_frame_dct); // FIXME don't set in encode_header
    COPY(progressive_frame);    // FIXME don't set in encode_header
    COPY(partitioned_frame);    // FIXME don't set in encode_header
#undef COPY
}

/**
 * Set the given MpegEncContext to defaults for encoding.
 * the changed fields will not depend upon the prior state of the MpegEncContext.
 */
static void MPV_encode_defaults(MpegEncContext *s)
{
    int i;
    ff_MPV_common_defaults(s);

    for (i = -16; i < 16; i++) {
        default_fcode_tab[i + MAX_MV] = 1;
    }
    s->me.mv_penalty = default_mv_penalty;
    s->fcode_tab     = default_fcode_tab;

    s->input_picture_number  = 0;
    s->picture_in_gop_number = 0;
}

av_cold int ff_dct_encode_init(MpegEncContext *s) {
    if (ARCH_X86)
        ff_dct_encode_init_x86(s);

    if (CONFIG_H263_ENCODER)
        ff_h263dsp_init(&s->h263dsp);
    if (!s->dct_quantize)
        s->dct_quantize = ff_dct_quantize_c;
    if (!s->denoise_dct)
        s->denoise_dct  = denoise_dct_c;
    s->fast_dct_quantize = s->dct_quantize;
    if (s->avctx->trellis)
        s->dct_quantize  = dct_quantize_trellis_c;

    return 0;
}

/* init video encoder */
av_cold int ff_MPV_encode_init(AVCodecContext *avctx)
{
    MpegEncContext *s = avctx->priv_data;
    int i, ret, format_supported;

    MPV_encode_defaults(s);

    switch (avctx->codec_id) {
    case AV_CODEC_ID_MPEG2VIDEO:
        if (avctx->pix_fmt != AV_PIX_FMT_YUV420P &&
            avctx->pix_fmt != AV_PIX_FMT_YUV422P) {
            av_log(avctx, AV_LOG_ERROR,
                   "only YUV420 and YUV422 are supported\n");
            return -1;
        }
        break;
    case AV_CODEC_ID_MJPEG:
<<<<<<< HEAD
    case AV_CODEC_ID_AMV:
        if (avctx->pix_fmt != AV_PIX_FMT_YUVJ420P &&
            avctx->pix_fmt != AV_PIX_FMT_YUVJ422P &&
            avctx->pix_fmt != AV_PIX_FMT_YUVJ444P &&
            ((avctx->pix_fmt != AV_PIX_FMT_YUV420P &&
              avctx->pix_fmt != AV_PIX_FMT_YUV422P &&
              avctx->pix_fmt != AV_PIX_FMT_YUV444P) ||
             avctx->strict_std_compliance > FF_COMPLIANCE_UNOFFICIAL)) {
=======
        format_supported = 0;
        /* JPEG color space */
        if (avctx->pix_fmt == AV_PIX_FMT_YUVJ420P ||
            avctx->pix_fmt == AV_PIX_FMT_YUVJ422P ||
            (avctx->color_range == AVCOL_RANGE_JPEG &&
             (avctx->pix_fmt == AV_PIX_FMT_YUV420P ||
              avctx->pix_fmt == AV_PIX_FMT_YUV422P)))
            format_supported = 1;
        /* MPEG color space */
        else if (avctx->strict_std_compliance <= FF_COMPLIANCE_UNOFFICIAL &&
                 (avctx->pix_fmt == AV_PIX_FMT_YUV420P ||
                  avctx->pix_fmt == AV_PIX_FMT_YUV422P))
            format_supported = 1;

        if (!format_supported) {
>>>>>>> d7705be9
            av_log(avctx, AV_LOG_ERROR, "colorspace not supported in jpeg\n");
            return -1;
        }
        break;
    default:
        if (avctx->pix_fmt != AV_PIX_FMT_YUV420P) {
            av_log(avctx, AV_LOG_ERROR, "only YUV420 is supported\n");
            return -1;
        }
    }

    switch (avctx->pix_fmt) {
    case AV_PIX_FMT_YUVJ444P:
    case AV_PIX_FMT_YUV444P:
        s->chroma_format = CHROMA_444;
        break;
    case AV_PIX_FMT_YUVJ422P:
    case AV_PIX_FMT_YUV422P:
        s->chroma_format = CHROMA_422;
        break;
    case AV_PIX_FMT_YUVJ420P:
    case AV_PIX_FMT_YUV420P:
    default:
        s->chroma_format = CHROMA_420;
        break;
    }

    s->bit_rate = avctx->bit_rate;
    s->width    = avctx->width;
    s->height   = avctx->height;
    if (avctx->gop_size > 600 &&
        avctx->strict_std_compliance > FF_COMPLIANCE_EXPERIMENTAL) {
        av_log(avctx, AV_LOG_WARNING,
               "keyframe interval too large!, reducing it from %d to %d\n",
               avctx->gop_size, 600);
        avctx->gop_size = 600;
    }
    s->gop_size     = avctx->gop_size;
    s->avctx        = avctx;
    s->flags        = avctx->flags;
    s->flags2       = avctx->flags2;
    if (avctx->max_b_frames > MAX_B_FRAMES) {
        av_log(avctx, AV_LOG_ERROR, "Too many B-frames requested, maximum "
               "is %d.\n", MAX_B_FRAMES);
        avctx->max_b_frames = MAX_B_FRAMES;
    }
    s->max_b_frames = avctx->max_b_frames;
    s->codec_id     = avctx->codec->id;
    s->strict_std_compliance = avctx->strict_std_compliance;
    s->quarter_sample     = (avctx->flags & CODEC_FLAG_QPEL) != 0;
    s->mpeg_quant         = avctx->mpeg_quant;
    s->rtp_mode           = !!avctx->rtp_payload_size;
    s->intra_dc_precision = avctx->intra_dc_precision;
    s->user_specified_pts = AV_NOPTS_VALUE;

    if (s->gop_size <= 1) {
        s->intra_only = 1;
        s->gop_size   = 12;
    } else {
        s->intra_only = 0;
    }

    s->me_method = avctx->me_method;

    /* Fixed QSCALE */
    s->fixed_qscale = !!(avctx->flags & CODEC_FLAG_QSCALE);

    s->adaptive_quant = (s->avctx->lumi_masking ||
                         s->avctx->dark_masking ||
                         s->avctx->temporal_cplx_masking ||
                         s->avctx->spatial_cplx_masking  ||
                         s->avctx->p_masking      ||
                         s->avctx->border_masking ||
                         (s->mpv_flags & FF_MPV_FLAG_QP_RD)) &&
                        !s->fixed_qscale;

    s->loop_filter      = !!(s->flags & CODEC_FLAG_LOOP_FILTER);

    if (avctx->rc_max_rate && !avctx->rc_buffer_size) {
        switch(avctx->codec_id) {
        case AV_CODEC_ID_MPEG1VIDEO:
        case AV_CODEC_ID_MPEG2VIDEO:
            avctx->rc_buffer_size = FFMAX(avctx->rc_max_rate, 15000000) * 112L / 15000000 * 16384;
            break;
        case AV_CODEC_ID_MPEG4:
        case AV_CODEC_ID_MSMPEG4V1:
        case AV_CODEC_ID_MSMPEG4V2:
        case AV_CODEC_ID_MSMPEG4V3:
            if       (avctx->rc_max_rate >= 15000000) {
                avctx->rc_buffer_size = 320 + (avctx->rc_max_rate - 15000000L) * (760-320) / (38400000 - 15000000);
            } else if(avctx->rc_max_rate >=  2000000) {
                avctx->rc_buffer_size =  80 + (avctx->rc_max_rate -  2000000L) * (320- 80) / (15000000 -  2000000);
            } else if(avctx->rc_max_rate >=   384000) {
                avctx->rc_buffer_size =  40 + (avctx->rc_max_rate -   384000L) * ( 80- 40) / ( 2000000 -   384000);
            } else
                avctx->rc_buffer_size = 40;
            avctx->rc_buffer_size *= 16384;
            break;
        }
        if (avctx->rc_buffer_size) {
            av_log(avctx, AV_LOG_INFO, "Automatically choosing VBV buffer size of %d kbyte\n", avctx->rc_buffer_size/8192);
        }
    }

    if ((!avctx->rc_max_rate) != (!avctx->rc_buffer_size)) {
        av_log(avctx, AV_LOG_ERROR, "Either both buffer size and max rate or neither must be specified\n");
        if (avctx->rc_max_rate && !avctx->rc_buffer_size)
            return -1;
    }

    if (avctx->rc_min_rate && avctx->rc_max_rate != avctx->rc_min_rate) {
        av_log(avctx, AV_LOG_INFO,
               "Warning min_rate > 0 but min_rate != max_rate isn't recommended!\n");
    }

    if (avctx->rc_min_rate && avctx->rc_min_rate > avctx->bit_rate) {
        av_log(avctx, AV_LOG_ERROR, "bitrate below min bitrate\n");
        return -1;
    }

    if (avctx->rc_max_rate && avctx->rc_max_rate < avctx->bit_rate) {
        av_log(avctx, AV_LOG_ERROR, "bitrate above max bitrate\n");
        return -1;
    }

    if (avctx->rc_max_rate &&
        avctx->rc_max_rate == avctx->bit_rate &&
        avctx->rc_max_rate != avctx->rc_min_rate) {
        av_log(avctx, AV_LOG_INFO,
               "impossible bitrate constraints, this will fail\n");
    }

    if (avctx->rc_buffer_size &&
        avctx->bit_rate * (int64_t)avctx->time_base.num >
            avctx->rc_buffer_size * (int64_t)avctx->time_base.den) {
        av_log(avctx, AV_LOG_ERROR, "VBV buffer too small for bitrate\n");
        return -1;
    }

    if (!s->fixed_qscale &&
        avctx->bit_rate * av_q2d(avctx->time_base) >
            avctx->bit_rate_tolerance) {
        av_log(avctx, AV_LOG_WARNING,
               "bitrate tolerance %d too small for bitrate %d, overriding\n", avctx->bit_rate_tolerance, avctx->bit_rate);
        avctx->bit_rate_tolerance = 5 * avctx->bit_rate * av_q2d(avctx->time_base);
    }

    if (s->avctx->rc_max_rate &&
        s->avctx->rc_min_rate == s->avctx->rc_max_rate &&
        (s->codec_id == AV_CODEC_ID_MPEG1VIDEO ||
         s->codec_id == AV_CODEC_ID_MPEG2VIDEO) &&
        90000LL * (avctx->rc_buffer_size - 1) >
            s->avctx->rc_max_rate * 0xFFFFLL) {
        av_log(avctx, AV_LOG_INFO,
               "Warning vbv_delay will be set to 0xFFFF (=VBR) as the "
               "specified vbv buffer is too large for the given bitrate!\n");
    }

    if ((s->flags & CODEC_FLAG_4MV)  && s->codec_id != AV_CODEC_ID_MPEG4 &&
        s->codec_id != AV_CODEC_ID_H263 && s->codec_id != AV_CODEC_ID_H263P &&
        s->codec_id != AV_CODEC_ID_FLV1) {
        av_log(avctx, AV_LOG_ERROR, "4MV not supported by codec\n");
        return -1;
    }

    if (s->obmc && s->avctx->mb_decision != FF_MB_DECISION_SIMPLE) {
        av_log(avctx, AV_LOG_ERROR,
               "OBMC is only supported with simple mb decision\n");
        return -1;
    }

    if (s->quarter_sample && s->codec_id != AV_CODEC_ID_MPEG4) {
        av_log(avctx, AV_LOG_ERROR, "qpel not supported by codec\n");
        return -1;
    }

    if (s->max_b_frames                    &&
        s->codec_id != AV_CODEC_ID_MPEG4      &&
        s->codec_id != AV_CODEC_ID_MPEG1VIDEO &&
        s->codec_id != AV_CODEC_ID_MPEG2VIDEO) {
        av_log(avctx, AV_LOG_ERROR, "b frames not supported by codec\n");
        return -1;
    }
    if (s->max_b_frames < 0) {
        av_log(avctx, AV_LOG_ERROR,
               "max b frames must be 0 or positive for mpegvideo based encoders\n");
        return -1;
    }

    if ((s->codec_id == AV_CODEC_ID_MPEG4 ||
         s->codec_id == AV_CODEC_ID_H263  ||
         s->codec_id == AV_CODEC_ID_H263P) &&
        (avctx->sample_aspect_ratio.num > 255 ||
         avctx->sample_aspect_ratio.den > 255)) {
        av_log(avctx, AV_LOG_WARNING,
               "Invalid pixel aspect ratio %i/%i, limit is 255/255 reducing\n",
               avctx->sample_aspect_ratio.num, avctx->sample_aspect_ratio.den);
        av_reduce(&avctx->sample_aspect_ratio.num, &avctx->sample_aspect_ratio.den,
                   avctx->sample_aspect_ratio.num,  avctx->sample_aspect_ratio.den, 255);
    }

    if ((s->codec_id == AV_CODEC_ID_H263  ||
         s->codec_id == AV_CODEC_ID_H263P) &&
        (avctx->width  > 2048 ||
         avctx->height > 1152 )) {
        av_log(avctx, AV_LOG_ERROR, "H.263 does not support resolutions above 2048x1152\n");
        return -1;
    }
    if ((s->codec_id == AV_CODEC_ID_H263  ||
         s->codec_id == AV_CODEC_ID_H263P) &&
        ((avctx->width &3) ||
         (avctx->height&3) )) {
        av_log(avctx, AV_LOG_ERROR, "w/h must be a multiple of 4\n");
        return -1;
    }

    if (s->codec_id == AV_CODEC_ID_MPEG1VIDEO &&
        (avctx->width  > 4095 ||
         avctx->height > 4095 )) {
        av_log(avctx, AV_LOG_ERROR, "MPEG-1 does not support resolutions above 4095x4095\n");
        return -1;
    }

    if (s->codec_id == AV_CODEC_ID_MPEG2VIDEO &&
        (avctx->width  > 16383 ||
         avctx->height > 16383 )) {
        av_log(avctx, AV_LOG_ERROR, "MPEG-2 does not support resolutions above 16383x16383\n");
        return -1;
    }

    if (s->codec_id == AV_CODEC_ID_RV10 &&
        (avctx->width &15 ||
         avctx->height&15 )) {
        av_log(avctx, AV_LOG_ERROR, "width and height must be a multiple of 16\n");
        return AVERROR(EINVAL);
    }

    if (s->codec_id == AV_CODEC_ID_RV20 &&
        (avctx->width &3 ||
         avctx->height&3 )) {
        av_log(avctx, AV_LOG_ERROR, "width and height must be a multiple of 4\n");
        return AVERROR(EINVAL);
    }

    if ((s->codec_id == AV_CODEC_ID_WMV1 ||
         s->codec_id == AV_CODEC_ID_WMV2) &&
         avctx->width & 1) {
         av_log(avctx, AV_LOG_ERROR, "width must be multiple of 2\n");
         return -1;
    }

    if ((s->flags & (CODEC_FLAG_INTERLACED_DCT | CODEC_FLAG_INTERLACED_ME)) &&
        s->codec_id != AV_CODEC_ID_MPEG4 && s->codec_id != AV_CODEC_ID_MPEG2VIDEO) {
        av_log(avctx, AV_LOG_ERROR, "interlacing not supported by codec\n");
        return -1;
    }

    // FIXME mpeg2 uses that too
    if (s->mpeg_quant && (   s->codec_id != AV_CODEC_ID_MPEG4
                          && s->codec_id != AV_CODEC_ID_MPEG2VIDEO)) {
        av_log(avctx, AV_LOG_ERROR,
               "mpeg2 style quantization not supported by codec\n");
        return -1;
    }

    if ((s->mpv_flags & FF_MPV_FLAG_CBP_RD) && !avctx->trellis) {
        av_log(avctx, AV_LOG_ERROR, "CBP RD needs trellis quant\n");
        return -1;
    }

    if ((s->mpv_flags & FF_MPV_FLAG_QP_RD) &&
        s->avctx->mb_decision != FF_MB_DECISION_RD) {
        av_log(avctx, AV_LOG_ERROR, "QP RD needs mbd=2\n");
        return -1;
    }

    if (s->avctx->scenechange_threshold < 1000000000 &&
        (s->flags & CODEC_FLAG_CLOSED_GOP)) {
        av_log(avctx, AV_LOG_ERROR,
               "closed gop with scene change detection are not supported yet, "
               "set threshold to 1000000000\n");
        return -1;
    }

    if (s->flags & CODEC_FLAG_LOW_DELAY) {
        if (s->codec_id != AV_CODEC_ID_MPEG2VIDEO) {
            av_log(avctx, AV_LOG_ERROR,
                  "low delay forcing is only available for mpeg2\n");
            return -1;
        }
        if (s->max_b_frames != 0) {
            av_log(avctx, AV_LOG_ERROR,
                   "b frames cannot be used with low delay\n");
            return -1;
        }
    }

    if (s->q_scale_type == 1) {
        if (avctx->qmax > 12) {
            av_log(avctx, AV_LOG_ERROR,
                   "non linear quant only supports qmax <= 12 currently\n");
            return -1;
        }
    }

    if (s->avctx->thread_count > 1         &&
        s->codec_id != AV_CODEC_ID_MPEG4      &&
        s->codec_id != AV_CODEC_ID_MPEG1VIDEO &&
        s->codec_id != AV_CODEC_ID_MPEG2VIDEO &&
        s->codec_id != AV_CODEC_ID_MJPEG      &&
        (s->codec_id != AV_CODEC_ID_H263P)) {
        av_log(avctx, AV_LOG_ERROR,
               "multi threaded encoding not supported by codec\n");
        return -1;
    }

    if (s->avctx->thread_count < 1) {
        av_log(avctx, AV_LOG_ERROR,
               "automatic thread number detection not supported by codec, "
               "patch welcome\n");
        return -1;
    }

    if (s->avctx->slices > 1 || s->avctx->thread_count > 1)
        s->rtp_mode = 1;

    if (s->avctx->thread_count > 1 && s->codec_id == AV_CODEC_ID_H263P)
        s->h263_slice_structured = 1;

    if (!avctx->time_base.den || !avctx->time_base.num) {
        av_log(avctx, AV_LOG_ERROR, "framerate not set\n");
        return -1;
    }

    i = (INT_MAX / 2 + 128) >> 8;
    if (avctx->mb_threshold >= i) {
        av_log(avctx, AV_LOG_ERROR, "mb_threshold too large, max is %d\n",
               i - 1);
        return -1;
    }

    if (avctx->b_frame_strategy && (avctx->flags & CODEC_FLAG_PASS2)) {
        av_log(avctx, AV_LOG_INFO,
               "notice: b_frame_strategy only affects the first pass\n");
        avctx->b_frame_strategy = 0;
    }

    i = av_gcd(avctx->time_base.den, avctx->time_base.num);
    if (i > 1) {
        av_log(avctx, AV_LOG_INFO, "removing common factors from framerate\n");
        avctx->time_base.den /= i;
        avctx->time_base.num /= i;
        //return -1;
    }

    if (s->mpeg_quant || s->codec_id == AV_CODEC_ID_MPEG1VIDEO || s->codec_id == AV_CODEC_ID_MPEG2VIDEO || s->codec_id == AV_CODEC_ID_MJPEG || s->codec_id==AV_CODEC_ID_AMV) {
        // (a + x * 3 / 8) / x
        s->intra_quant_bias = 3 << (QUANT_BIAS_SHIFT - 3);
        s->inter_quant_bias = 0;
    } else {
        s->intra_quant_bias = 0;
        // (a - x / 4) / x
        s->inter_quant_bias = -(1 << (QUANT_BIAS_SHIFT - 2));
    }

    if (avctx->qmin > avctx->qmax || avctx->qmin <= 0) {
        av_log(avctx, AV_LOG_ERROR, "qmin and or qmax are invalid, they must be 0 < min <= max\n");
        return AVERROR(EINVAL);
    }

    if (avctx->intra_quant_bias != FF_DEFAULT_QUANT_BIAS)
        s->intra_quant_bias = avctx->intra_quant_bias;
    if (avctx->inter_quant_bias != FF_DEFAULT_QUANT_BIAS)
        s->inter_quant_bias = avctx->inter_quant_bias;

    av_log(avctx, AV_LOG_DEBUG, "intra_quant_bias = %d inter_quant_bias = %d\n",s->intra_quant_bias,s->inter_quant_bias);

    if (avctx->codec_id == AV_CODEC_ID_MPEG4 &&
        s->avctx->time_base.den > (1 << 16) - 1) {
        av_log(avctx, AV_LOG_ERROR,
               "timebase %d/%d not supported by MPEG 4 standard, "
               "the maximum admitted value for the timebase denominator "
               "is %d\n", s->avctx->time_base.num, s->avctx->time_base.den,
               (1 << 16) - 1);
        return -1;
    }
    s->time_increment_bits = av_log2(s->avctx->time_base.den - 1) + 1;

    switch (avctx->codec->id) {
    case AV_CODEC_ID_MPEG1VIDEO:
        s->out_format = FMT_MPEG1;
        s->low_delay  = !!(s->flags & CODEC_FLAG_LOW_DELAY);
        avctx->delay  = s->low_delay ? 0 : (s->max_b_frames + 1);
        break;
    case AV_CODEC_ID_MPEG2VIDEO:
        s->out_format = FMT_MPEG1;
        s->low_delay  = !!(s->flags & CODEC_FLAG_LOW_DELAY);
        avctx->delay  = s->low_delay ? 0 : (s->max_b_frames + 1);
        s->rtp_mode   = 1;
        break;
    case AV_CODEC_ID_MJPEG:
    case AV_CODEC_ID_AMV:
        s->out_format = FMT_MJPEG;
        s->intra_only = 1; /* force intra only for jpeg */
        if (!CONFIG_MJPEG_ENCODER ||
            ff_mjpeg_encode_init(s) < 0)
            return -1;
        avctx->delay = 0;
        s->low_delay = 1;
        break;
    case AV_CODEC_ID_H261:
        if (!CONFIG_H261_ENCODER)
            return -1;
        if (ff_h261_get_picture_format(s->width, s->height) < 0) {
            av_log(avctx, AV_LOG_ERROR,
                   "The specified picture size of %dx%d is not valid for the "
                   "H.261 codec.\nValid sizes are 176x144, 352x288\n",
                    s->width, s->height);
            return -1;
        }
        s->out_format = FMT_H261;
        avctx->delay  = 0;
        s->low_delay  = 1;
        break;
    case AV_CODEC_ID_H263:
        if (!CONFIG_H263_ENCODER)
            return -1;
        if (ff_match_2uint16(ff_h263_format, FF_ARRAY_ELEMS(ff_h263_format),
                             s->width, s->height) == 8) {
            av_log(avctx, AV_LOG_ERROR,
                   "The specified picture size of %dx%d is not valid for "
                   "the H.263 codec.\nValid sizes are 128x96, 176x144, "
                   "352x288, 704x576, and 1408x1152. "
                   "Try H.263+.\n", s->width, s->height);
            return -1;
        }
        s->out_format = FMT_H263;
        avctx->delay  = 0;
        s->low_delay  = 1;
        break;
    case AV_CODEC_ID_H263P:
        s->out_format = FMT_H263;
        s->h263_plus  = 1;
        /* Fx */
        s->h263_aic        = (avctx->flags & CODEC_FLAG_AC_PRED) ? 1 : 0;
        s->modified_quant  = s->h263_aic;
        s->loop_filter     = (avctx->flags & CODEC_FLAG_LOOP_FILTER) ? 1 : 0;
        s->unrestricted_mv = s->obmc || s->loop_filter || s->umvplus;

        /* /Fx */
        /* These are just to be sure */
        avctx->delay = 0;
        s->low_delay = 1;
        break;
    case AV_CODEC_ID_FLV1:
        s->out_format      = FMT_H263;
        s->h263_flv        = 2; /* format = 1; 11-bit codes */
        s->unrestricted_mv = 1;
        s->rtp_mode  = 0; /* don't allow GOB */
        avctx->delay = 0;
        s->low_delay = 1;
        break;
    case AV_CODEC_ID_RV10:
        s->out_format = FMT_H263;
        avctx->delay  = 0;
        s->low_delay  = 1;
        break;
    case AV_CODEC_ID_RV20:
        s->out_format      = FMT_H263;
        avctx->delay       = 0;
        s->low_delay       = 1;
        s->modified_quant  = 1;
        s->h263_aic        = 1;
        s->h263_plus       = 1;
        s->loop_filter     = 1;
        s->unrestricted_mv = 0;
        break;
    case AV_CODEC_ID_MPEG4:
        s->out_format      = FMT_H263;
        s->h263_pred       = 1;
        s->unrestricted_mv = 1;
        s->low_delay       = s->max_b_frames ? 0 : 1;
        avctx->delay       = s->low_delay ? 0 : (s->max_b_frames + 1);
        break;
    case AV_CODEC_ID_MSMPEG4V2:
        s->out_format      = FMT_H263;
        s->h263_pred       = 1;
        s->unrestricted_mv = 1;
        s->msmpeg4_version = 2;
        avctx->delay       = 0;
        s->low_delay       = 1;
        break;
    case AV_CODEC_ID_MSMPEG4V3:
        s->out_format        = FMT_H263;
        s->h263_pred         = 1;
        s->unrestricted_mv   = 1;
        s->msmpeg4_version   = 3;
        s->flipflop_rounding = 1;
        avctx->delay         = 0;
        s->low_delay         = 1;
        break;
    case AV_CODEC_ID_WMV1:
        s->out_format        = FMT_H263;
        s->h263_pred         = 1;
        s->unrestricted_mv   = 1;
        s->msmpeg4_version   = 4;
        s->flipflop_rounding = 1;
        avctx->delay         = 0;
        s->low_delay         = 1;
        break;
    case AV_CODEC_ID_WMV2:
        s->out_format        = FMT_H263;
        s->h263_pred         = 1;
        s->unrestricted_mv   = 1;
        s->msmpeg4_version   = 5;
        s->flipflop_rounding = 1;
        avctx->delay         = 0;
        s->low_delay         = 1;
        break;
    default:
        return -1;
    }

    avctx->has_b_frames = !s->low_delay;

    s->encoding = 1;

    s->progressive_frame    =
    s->progressive_sequence = !(avctx->flags & (CODEC_FLAG_INTERLACED_DCT |
                                                CODEC_FLAG_INTERLACED_ME) ||
                                s->alternate_scan);

    /* init */
    if (ff_MPV_common_init(s) < 0)
        return -1;

    ff_qpeldsp_init(&s->qdsp);

    s->avctx->coded_frame = s->current_picture.f;

    if (s->msmpeg4_version) {
        FF_ALLOCZ_OR_GOTO(s->avctx, s->ac_stats,
                          2 * 2 * (MAX_LEVEL + 1) *
                          (MAX_RUN + 1) * 2 * sizeof(int), fail);
    }
    FF_ALLOCZ_OR_GOTO(s->avctx, s->avctx->stats_out, 256, fail);

    FF_ALLOCZ_OR_GOTO(s->avctx, s->q_intra_matrix,   64 * 32 * sizeof(int), fail);
    FF_ALLOCZ_OR_GOTO(s->avctx, s->q_chroma_intra_matrix, 64 * 32 * sizeof(int), fail);
    FF_ALLOCZ_OR_GOTO(s->avctx, s->q_inter_matrix,   64 * 32 * sizeof(int), fail);
    FF_ALLOCZ_OR_GOTO(s->avctx, s->q_intra_matrix16, 64 * 32 * 2 * sizeof(uint16_t), fail);
    FF_ALLOCZ_OR_GOTO(s->avctx, s->q_chroma_intra_matrix16, 64 * 32 * 2 * sizeof(uint16_t), fail);
    FF_ALLOCZ_OR_GOTO(s->avctx, s->q_inter_matrix16, 64 * 32 * 2 * sizeof(uint16_t), fail);
    FF_ALLOCZ_OR_GOTO(s->avctx, s->input_picture,
                      MAX_PICTURE_COUNT * sizeof(Picture *), fail);
    FF_ALLOCZ_OR_GOTO(s->avctx, s->reordered_input_picture,
                      MAX_PICTURE_COUNT * sizeof(Picture *), fail);

    if (s->avctx->noise_reduction) {
        FF_ALLOCZ_OR_GOTO(s->avctx, s->dct_offset,
                          2 * 64 * sizeof(uint16_t), fail);
    }

    ff_dct_encode_init(s);

    if ((CONFIG_H263P_ENCODER || CONFIG_RV20_ENCODER) && s->modified_quant)
        s->chroma_qscale_table = ff_h263_chroma_qscale_table;

    s->quant_precision = 5;

    ff_set_cmp(&s->dsp, s->dsp.ildct_cmp, s->avctx->ildct_cmp);
    ff_set_cmp(&s->dsp, s->dsp.frame_skip_cmp, s->avctx->frame_skip_cmp);

    if (CONFIG_H261_ENCODER && s->out_format == FMT_H261)
        ff_h261_encode_init(s);
    if (CONFIG_H263_ENCODER && s->out_format == FMT_H263)
        ff_h263_encode_init(s);
    if (CONFIG_MSMPEG4_ENCODER && s->msmpeg4_version)
        ff_msmpeg4_encode_init(s);
    if ((CONFIG_MPEG1VIDEO_ENCODER || CONFIG_MPEG2VIDEO_ENCODER)
        && s->out_format == FMT_MPEG1)
        ff_mpeg1_encode_init(s);

    /* init q matrix */
    for (i = 0; i < 64; i++) {
        int j = s->dsp.idct_permutation[i];
        if (CONFIG_MPEG4_ENCODER && s->codec_id == AV_CODEC_ID_MPEG4 &&
            s->mpeg_quant) {
            s->intra_matrix[j] = ff_mpeg4_default_intra_matrix[i];
            s->inter_matrix[j] = ff_mpeg4_default_non_intra_matrix[i];
        } else if (s->out_format == FMT_H263 || s->out_format == FMT_H261) {
            s->intra_matrix[j] =
            s->inter_matrix[j] = ff_mpeg1_default_non_intra_matrix[i];
        } else {
            /* mpeg1/2 */
            s->intra_matrix[j] = ff_mpeg1_default_intra_matrix[i];
            s->inter_matrix[j] = ff_mpeg1_default_non_intra_matrix[i];
        }
        if (s->avctx->intra_matrix)
            s->intra_matrix[j] = s->avctx->intra_matrix[i];
        if (s->avctx->inter_matrix)
            s->inter_matrix[j] = s->avctx->inter_matrix[i];
    }

    /* precompute matrix */
    /* for mjpeg, we do include qscale in the matrix */
    if (s->out_format != FMT_MJPEG) {
        ff_convert_matrix(&s->dsp, s->q_intra_matrix, s->q_intra_matrix16,
                          s->intra_matrix, s->intra_quant_bias, avctx->qmin,
                          31, 1);
        ff_convert_matrix(&s->dsp, s->q_inter_matrix, s->q_inter_matrix16,
                          s->inter_matrix, s->inter_quant_bias, avctx->qmin,
                          31, 0);
    }

    if (ff_rate_control_init(s) < 0)
        return -1;

#if FF_API_ERROR_RATE
    FF_DISABLE_DEPRECATION_WARNINGS
    if (avctx->error_rate)
        s->error_rate = avctx->error_rate;
    FF_ENABLE_DEPRECATION_WARNINGS;
#endif

#if FF_API_NORMALIZE_AQP
    FF_DISABLE_DEPRECATION_WARNINGS
    if (avctx->flags & CODEC_FLAG_NORMALIZE_AQP)
        s->mpv_flags |= FF_MPV_FLAG_NAQ;
    FF_ENABLE_DEPRECATION_WARNINGS;
#endif

#if FF_API_MV0
    FF_DISABLE_DEPRECATION_WARNINGS
    if (avctx->flags & CODEC_FLAG_MV0)
        s->mpv_flags |= FF_MPV_FLAG_MV0;
    FF_ENABLE_DEPRECATION_WARNINGS
#endif

    if (avctx->b_frame_strategy == 2) {
        for (i = 0; i < s->max_b_frames + 2; i++) {
            s->tmp_frames[i] = av_frame_alloc();
            if (!s->tmp_frames[i])
                return AVERROR(ENOMEM);

            s->tmp_frames[i]->format = AV_PIX_FMT_YUV420P;
            s->tmp_frames[i]->width  = s->width  >> avctx->brd_scale;
            s->tmp_frames[i]->height = s->height >> avctx->brd_scale;

            ret = av_frame_get_buffer(s->tmp_frames[i], 32);
            if (ret < 0)
                return ret;
        }
    }

    return 0;
fail:
    ff_MPV_encode_end(avctx);
    return AVERROR_UNKNOWN;
}

av_cold int ff_MPV_encode_end(AVCodecContext *avctx)
{
    MpegEncContext *s = avctx->priv_data;
    int i;

    ff_rate_control_uninit(s);

    ff_MPV_common_end(s);
    if (CONFIG_MJPEG_ENCODER &&
        s->out_format == FMT_MJPEG)
        ff_mjpeg_encode_close(s);

    av_freep(&avctx->extradata);

    for (i = 0; i < FF_ARRAY_ELEMS(s->tmp_frames); i++)
        av_frame_free(&s->tmp_frames[i]);

    ff_free_picture_tables(&s->new_picture);
    ff_mpeg_unref_picture(s, &s->new_picture);

    av_freep(&s->avctx->stats_out);
    av_freep(&s->ac_stats);

    if(s->q_chroma_intra_matrix   != s->q_intra_matrix  ) av_freep(&s->q_chroma_intra_matrix);
    if(s->q_chroma_intra_matrix16 != s->q_intra_matrix16) av_freep(&s->q_chroma_intra_matrix16);
    s->q_chroma_intra_matrix=   NULL;
    s->q_chroma_intra_matrix16= NULL;
    av_freep(&s->q_intra_matrix);
    av_freep(&s->q_inter_matrix);
    av_freep(&s->q_intra_matrix16);
    av_freep(&s->q_inter_matrix16);
    av_freep(&s->input_picture);
    av_freep(&s->reordered_input_picture);
    av_freep(&s->dct_offset);

    return 0;
}

static int get_sae(uint8_t *src, int ref, int stride)
{
    int x,y;
    int acc = 0;

    for (y = 0; y < 16; y++) {
        for (x = 0; x < 16; x++) {
            acc += FFABS(src[x + y * stride] - ref);
        }
    }

    return acc;
}

static int get_intra_count(MpegEncContext *s, uint8_t *src,
                           uint8_t *ref, int stride)
{
    int x, y, w, h;
    int acc = 0;

    w = s->width  & ~15;
    h = s->height & ~15;

    for (y = 0; y < h; y += 16) {
        for (x = 0; x < w; x += 16) {
            int offset = x + y * stride;
            int sad  = s->dsp.sad[0](NULL, src + offset, ref + offset, stride,
                                     16);
            int mean = (s->dsp.pix_sum(src + offset, stride) + 128) >> 8;
            int sae  = get_sae(src + offset, mean, stride);

            acc += sae + 500 < sad;
        }
    }
    return acc;
}


static int load_input_picture(MpegEncContext *s, const AVFrame *pic_arg)
{
    Picture *pic = NULL;
    int64_t pts;
    int i, display_picture_number = 0, ret;
    const int encoding_delay = s->max_b_frames ? s->max_b_frames :
                                                 (s->low_delay ? 0 : 1);
    int direct = 1;

    if (pic_arg) {
        pts = pic_arg->pts;
        display_picture_number = s->input_picture_number++;

        if (pts != AV_NOPTS_VALUE) {
            if (s->user_specified_pts != AV_NOPTS_VALUE) {
                int64_t last = s->user_specified_pts;

                if (pts <= last) {
                    av_log(s->avctx, AV_LOG_ERROR,
                           "Invalid pts (%"PRId64") <= last (%"PRId64")\n",
                           pts, last);
                    return AVERROR(EINVAL);
                }

                if (!s->low_delay && display_picture_number == 1)
                    s->dts_delta = pts - last;
            }
            s->user_specified_pts = pts;
        } else {
            if (s->user_specified_pts != AV_NOPTS_VALUE) {
                s->user_specified_pts =
                pts = s->user_specified_pts + 1;
                av_log(s->avctx, AV_LOG_INFO,
                       "Warning: AVFrame.pts=? trying to guess (%"PRId64")\n",
                       pts);
            } else {
                pts = display_picture_number;
            }
        }
    }

    if (pic_arg) {
        if (!pic_arg->buf[0])
            direct = 0;
        if (pic_arg->linesize[0] != s->linesize)
            direct = 0;
        if (pic_arg->linesize[1] != s->uvlinesize)
            direct = 0;
        if (pic_arg->linesize[2] != s->uvlinesize)
            direct = 0;
        if ((s->width & 15) || (s->height & 15))
            direct = 0;
        if (((intptr_t)(pic_arg->data[0])) & (STRIDE_ALIGN-1))
            direct = 0;
        if (s->linesize & (STRIDE_ALIGN-1))
            direct = 0;

        av_dlog(s->avctx, "%d %d %"PTRDIFF_SPECIFIER" %"PTRDIFF_SPECIFIER"\n", pic_arg->linesize[0],
                pic_arg->linesize[1], s->linesize, s->uvlinesize);

        if (direct) {
            i = ff_find_unused_picture(s, 1);
            if (i < 0)
                return i;

            pic = &s->picture[i];
            pic->reference = 3;

            if ((ret = av_frame_ref(pic->f, pic_arg)) < 0)
                return ret;
            if (ff_alloc_picture(s, pic, 1) < 0) {
                return -1;
            }
        } else {
            i = ff_find_unused_picture(s, 0);
            if (i < 0)
                return i;

            pic = &s->picture[i];
            pic->reference = 3;

            if (ff_alloc_picture(s, pic, 0) < 0) {
                return -1;
            }

            if (pic->f->data[0] + INPLACE_OFFSET == pic_arg->data[0] &&
                pic->f->data[1] + INPLACE_OFFSET == pic_arg->data[1] &&
                pic->f->data[2] + INPLACE_OFFSET == pic_arg->data[2]) {
                // empty
            } else {
                int h_chroma_shift, v_chroma_shift;
                av_pix_fmt_get_chroma_sub_sample(s->avctx->pix_fmt,
                                                 &h_chroma_shift,
                                                 &v_chroma_shift);

                for (i = 0; i < 3; i++) {
                    int src_stride = pic_arg->linesize[i];
                    int dst_stride = i ? s->uvlinesize : s->linesize;
                    int h_shift = i ? h_chroma_shift : 0;
                    int v_shift = i ? v_chroma_shift : 0;
                    int w = s->width  >> h_shift;
                    int h = s->height >> v_shift;
                    uint8_t *src = pic_arg->data[i];
                    uint8_t *dst = pic->f->data[i];

                    if (!s->avctx->rc_buffer_size)
                        dst += INPLACE_OFFSET;

                    if (src_stride == dst_stride)
                        memcpy(dst, src, src_stride * h);
                    else {
                        int h2 = h;
                        uint8_t *dst2 = dst;
                        while (h2--) {
                            memcpy(dst2, src, w);
                            dst2 += dst_stride;
                            src += src_stride;
                        }
                    }
                    if ((s->width & 15) || (s->height & 15)) {
                        s->dsp.draw_edges(dst, dst_stride,
                                          w, h,
                                          16>>h_shift,
                                          16>>v_shift,
                                          EDGE_BOTTOM);
                    }
                }
            }
        }
        ret = av_frame_copy_props(pic->f, pic_arg);
        if (ret < 0)
            return ret;

        pic->f->display_picture_number = display_picture_number;
        pic->f->pts = pts; // we set this here to avoid modifiying pic_arg
    }

    /* shift buffer entries */
    for (i = 1; i < MAX_PICTURE_COUNT /*s->encoding_delay + 1*/; i++)
        s->input_picture[i - 1] = s->input_picture[i];

    s->input_picture[encoding_delay] = (Picture*) pic;

    return 0;
}

static int skip_check(MpegEncContext *s, Picture *p, Picture *ref)
{
    int x, y, plane;
    int score = 0;
    int64_t score64 = 0;

    for (plane = 0; plane < 3; plane++) {
        const int stride = p->f->linesize[plane];
        const int bw = plane ? 1 : 2;
        for (y = 0; y < s->mb_height * bw; y++) {
            for (x = 0; x < s->mb_width * bw; x++) {
                int off = p->shared ? 0 : 16;
                uint8_t *dptr = p->f->data[plane] + 8 * (x + y * stride) + off;
                uint8_t *rptr = ref->f->data[plane] + 8 * (x + y * stride);
                int v   = s->dsp.frame_skip_cmp[1](s, dptr, rptr, stride, 8);

                switch (FFABS(s->avctx->frame_skip_exp)) {
                case 0: score    =  FFMAX(score, v);          break;
                case 1: score   += FFABS(v);                  break;
                case 2: score64 += v * (int64_t)v;                       break;
                case 3: score64 += FFABS(v * (int64_t)v * v);            break;
                case 4: score64 += (v * (int64_t)v) * (v * (int64_t)v);  break;
                }
            }
        }
    }
    emms_c();

    if (score)
        score64 = score;
    if (s->avctx->frame_skip_exp < 0)
        score64 = pow(score64 / (double)(s->mb_width * s->mb_height),
                      -1.0/s->avctx->frame_skip_exp);

    if (score64 < s->avctx->frame_skip_threshold)
        return 1;
    if (score64 < ((s->avctx->frame_skip_factor * (int64_t)s->lambda) >> 8))
        return 1;
    return 0;
}

static int encode_frame(AVCodecContext *c, AVFrame *frame)
{
    AVPacket pkt = { 0 };
    int ret, got_output;

    av_init_packet(&pkt);
    ret = avcodec_encode_video2(c, &pkt, frame, &got_output);
    if (ret < 0)
        return ret;

    ret = pkt.size;
    av_free_packet(&pkt);
    return ret;
}

static int estimate_best_b_count(MpegEncContext *s)
{
    AVCodec *codec    = avcodec_find_encoder(s->avctx->codec_id);
    AVCodecContext *c = avcodec_alloc_context3(NULL);
    const int scale = s->avctx->brd_scale;
    int i, j, out_size, p_lambda, b_lambda, lambda2;
    int64_t best_rd  = INT64_MAX;
    int best_b_count = -1;

    av_assert0(scale >= 0 && scale <= 3);

    //emms_c();
    //s->next_picture_ptr->quality;
    p_lambda = s->last_lambda_for[AV_PICTURE_TYPE_P];
    //p_lambda * FFABS(s->avctx->b_quant_factor) + s->avctx->b_quant_offset;
    b_lambda = s->last_lambda_for[AV_PICTURE_TYPE_B];
    if (!b_lambda) // FIXME we should do this somewhere else
        b_lambda = p_lambda;
    lambda2  = (b_lambda * b_lambda + (1 << FF_LAMBDA_SHIFT) / 2) >>
               FF_LAMBDA_SHIFT;

    c->width        = s->width  >> scale;
    c->height       = s->height >> scale;
    c->flags        = CODEC_FLAG_QSCALE | CODEC_FLAG_PSNR;
    c->flags       |= s->avctx->flags & CODEC_FLAG_QPEL;
    c->mb_decision  = s->avctx->mb_decision;
    c->me_cmp       = s->avctx->me_cmp;
    c->mb_cmp       = s->avctx->mb_cmp;
    c->me_sub_cmp   = s->avctx->me_sub_cmp;
    c->pix_fmt      = AV_PIX_FMT_YUV420P;
    c->time_base    = s->avctx->time_base;
    c->max_b_frames = s->max_b_frames;

    if (avcodec_open2(c, codec, NULL) < 0)
        return -1;

    for (i = 0; i < s->max_b_frames + 2; i++) {
        Picture pre_input, *pre_input_ptr = i ? s->input_picture[i - 1] :
                                                s->next_picture_ptr;

        if (pre_input_ptr && (!i || s->input_picture[i - 1])) {
            pre_input = *pre_input_ptr;

            if (!pre_input.shared && i) {
                pre_input.f->data[0] += INPLACE_OFFSET;
                pre_input.f->data[1] += INPLACE_OFFSET;
                pre_input.f->data[2] += INPLACE_OFFSET;
            }

            s->dsp.shrink[scale](s->tmp_frames[i]->data[0], s->tmp_frames[i]->linesize[0],
                                 pre_input.f->data[0], pre_input.f->linesize[0],
                                 c->width,      c->height);
            s->dsp.shrink[scale](s->tmp_frames[i]->data[1], s->tmp_frames[i]->linesize[1],
                                 pre_input.f->data[1], pre_input.f->linesize[1],
                                 c->width >> 1, c->height >> 1);
            s->dsp.shrink[scale](s->tmp_frames[i]->data[2], s->tmp_frames[i]->linesize[2],
                                 pre_input.f->data[2], pre_input.f->linesize[2],
                                 c->width >> 1, c->height >> 1);
        }
    }

    for (j = 0; j < s->max_b_frames + 1; j++) {
        int64_t rd = 0;

        if (!s->input_picture[j])
            break;

        c->error[0] = c->error[1] = c->error[2] = 0;

        s->tmp_frames[0]->pict_type = AV_PICTURE_TYPE_I;
        s->tmp_frames[0]->quality   = 1 * FF_QP2LAMBDA;

        out_size = encode_frame(c, s->tmp_frames[0]);

        //rd += (out_size * lambda2) >> FF_LAMBDA_SHIFT;

        for (i = 0; i < s->max_b_frames + 1; i++) {
            int is_p = i % (j + 1) == j || i == s->max_b_frames;

            s->tmp_frames[i + 1]->pict_type = is_p ?
                                     AV_PICTURE_TYPE_P : AV_PICTURE_TYPE_B;
            s->tmp_frames[i + 1]->quality   = is_p ? p_lambda : b_lambda;

            out_size = encode_frame(c, s->tmp_frames[i + 1]);

            rd += (out_size * lambda2) >> (FF_LAMBDA_SHIFT - 3);
        }

        /* get the delayed frames */
        while (out_size) {
            out_size = encode_frame(c, NULL);
            rd += (out_size * lambda2) >> (FF_LAMBDA_SHIFT - 3);
        }

        rd += c->error[0] + c->error[1] + c->error[2];

        if (rd < best_rd) {
            best_rd = rd;
            best_b_count = j;
        }
    }

    avcodec_close(c);
    av_freep(&c);

    return best_b_count;
}

static int select_input_picture(MpegEncContext *s)
{
    int i, ret;

    for (i = 1; i < MAX_PICTURE_COUNT; i++)
        s->reordered_input_picture[i - 1] = s->reordered_input_picture[i];
    s->reordered_input_picture[MAX_PICTURE_COUNT - 1] = NULL;

    /* set next picture type & ordering */
    if (s->reordered_input_picture[0] == NULL && s->input_picture[0]) {
        if (s->avctx->frame_skip_threshold || s->avctx->frame_skip_factor) {
            if (s->picture_in_gop_number < s->gop_size &&
                s->next_picture_ptr &&
                skip_check(s, s->input_picture[0], s->next_picture_ptr)) {
                // FIXME check that te gop check above is +-1 correct
                av_frame_unref(s->input_picture[0]->f);

                ff_vbv_update(s, 0);

                goto no_output_pic;
            }
        }

        if (/*s->picture_in_gop_number >= s->gop_size ||*/
            s->next_picture_ptr == NULL || s->intra_only) {
            s->reordered_input_picture[0] = s->input_picture[0];
            s->reordered_input_picture[0]->f->pict_type = AV_PICTURE_TYPE_I;
            s->reordered_input_picture[0]->f->coded_picture_number =
                s->coded_picture_number++;
        } else {
            int b_frames;

            if (s->flags & CODEC_FLAG_PASS2) {
                for (i = 0; i < s->max_b_frames + 1; i++) {
                    int pict_num = s->input_picture[0]->f->display_picture_number + i;

                    if (pict_num >= s->rc_context.num_entries)
                        break;
                    if (!s->input_picture[i]) {
                        s->rc_context.entry[pict_num - 1].new_pict_type = AV_PICTURE_TYPE_P;
                        break;
                    }

                    s->input_picture[i]->f->pict_type =
                        s->rc_context.entry[pict_num].new_pict_type;
                }
            }

            if (s->avctx->b_frame_strategy == 0) {
                b_frames = s->max_b_frames;
                while (b_frames && !s->input_picture[b_frames])
                    b_frames--;
            } else if (s->avctx->b_frame_strategy == 1) {
                for (i = 1; i < s->max_b_frames + 1; i++) {
                    if (s->input_picture[i] &&
                        s->input_picture[i]->b_frame_score == 0) {
                        s->input_picture[i]->b_frame_score =
                            get_intra_count(s,
                                            s->input_picture[i    ]->f->data[0],
                                            s->input_picture[i - 1]->f->data[0],
                                            s->linesize) + 1;
                    }
                }
                for (i = 0; i < s->max_b_frames + 1; i++) {
                    if (s->input_picture[i] == NULL ||
                        s->input_picture[i]->b_frame_score - 1 >
                            s->mb_num / s->avctx->b_sensitivity)
                        break;
                }

                b_frames = FFMAX(0, i - 1);

                /* reset scores */
                for (i = 0; i < b_frames + 1; i++) {
                    s->input_picture[i]->b_frame_score = 0;
                }
            } else if (s->avctx->b_frame_strategy == 2) {
                b_frames = estimate_best_b_count(s);
            } else {
                av_log(s->avctx, AV_LOG_ERROR, "illegal b frame strategy\n");
                b_frames = 0;
            }

            emms_c();

            for (i = b_frames - 1; i >= 0; i--) {
                int type = s->input_picture[i]->f->pict_type;
                if (type && type != AV_PICTURE_TYPE_B)
                    b_frames = i;
            }
            if (s->input_picture[b_frames]->f->pict_type == AV_PICTURE_TYPE_B &&
                b_frames == s->max_b_frames) {
                av_log(s->avctx, AV_LOG_ERROR,
                       "warning, too many b frames in a row\n");
            }

            if (s->picture_in_gop_number + b_frames >= s->gop_size) {
                if ((s->mpv_flags & FF_MPV_FLAG_STRICT_GOP) &&
                    s->gop_size > s->picture_in_gop_number) {
                    b_frames = s->gop_size - s->picture_in_gop_number - 1;
                } else {
                    if (s->flags & CODEC_FLAG_CLOSED_GOP)
                        b_frames = 0;
                    s->input_picture[b_frames]->f->pict_type = AV_PICTURE_TYPE_I;
                }
            }

            if ((s->flags & CODEC_FLAG_CLOSED_GOP) && b_frames &&
                s->input_picture[b_frames]->f->pict_type == AV_PICTURE_TYPE_I)
                b_frames--;

            s->reordered_input_picture[0] = s->input_picture[b_frames];
            if (s->reordered_input_picture[0]->f->pict_type != AV_PICTURE_TYPE_I)
                s->reordered_input_picture[0]->f->pict_type = AV_PICTURE_TYPE_P;
            s->reordered_input_picture[0]->f->coded_picture_number =
                s->coded_picture_number++;
            for (i = 0; i < b_frames; i++) {
                s->reordered_input_picture[i + 1] = s->input_picture[i];
                s->reordered_input_picture[i + 1]->f->pict_type =
                    AV_PICTURE_TYPE_B;
                s->reordered_input_picture[i + 1]->f->coded_picture_number =
                    s->coded_picture_number++;
            }
        }
    }
no_output_pic:
    if (s->reordered_input_picture[0]) {
        s->reordered_input_picture[0]->reference =
           s->reordered_input_picture[0]->f->pict_type !=
               AV_PICTURE_TYPE_B ? 3 : 0;

        ff_mpeg_unref_picture(s, &s->new_picture);
        if ((ret = ff_mpeg_ref_picture(s, &s->new_picture, s->reordered_input_picture[0])))
            return ret;

        if (s->reordered_input_picture[0]->shared || s->avctx->rc_buffer_size) {
            // input is a shared pix, so we can't modifiy it -> alloc a new
            // one & ensure that the shared one is reuseable

            Picture *pic;
            int i = ff_find_unused_picture(s, 0);
            if (i < 0)
                return i;
            pic = &s->picture[i];

            pic->reference = s->reordered_input_picture[0]->reference;
            if (ff_alloc_picture(s, pic, 0) < 0) {
                return -1;
            }

            ret = av_frame_copy_props(pic->f, s->reordered_input_picture[0]->f);
            if (ret < 0)
                return ret;

            /* mark us unused / free shared pic */
            av_frame_unref(s->reordered_input_picture[0]->f);
            s->reordered_input_picture[0]->shared = 0;

            s->current_picture_ptr = pic;
        } else {
            // input is not a shared pix -> reuse buffer for current_pix
            s->current_picture_ptr = s->reordered_input_picture[0];
            for (i = 0; i < 4; i++) {
                s->new_picture.f->data[i] += INPLACE_OFFSET;
            }
        }
        ff_mpeg_unref_picture(s, &s->current_picture);
        if ((ret = ff_mpeg_ref_picture(s, &s->current_picture,
                                       s->current_picture_ptr)) < 0)
            return ret;

        s->picture_number = s->new_picture.f->display_picture_number;
    } else {
        ff_mpeg_unref_picture(s, &s->new_picture);
    }
    return 0;
}

static void frame_end(MpegEncContext *s)
{
    if (s->unrestricted_mv &&
        s->current_picture.reference &&
        !s->intra_only) {
        const AVPixFmtDescriptor *desc = av_pix_fmt_desc_get(s->avctx->pix_fmt);
        int hshift = desc->log2_chroma_w;
        int vshift = desc->log2_chroma_h;
        s->dsp.draw_edges(s->current_picture.f->data[0], s->current_picture.f->linesize[0],
                          s->h_edge_pos, s->v_edge_pos,
                          EDGE_WIDTH, EDGE_WIDTH,
                          EDGE_TOP | EDGE_BOTTOM);
        s->dsp.draw_edges(s->current_picture.f->data[1], s->current_picture.f->linesize[1],
                          s->h_edge_pos >> hshift, s->v_edge_pos >> vshift,
                          EDGE_WIDTH >> hshift, EDGE_WIDTH >> vshift,
                          EDGE_TOP | EDGE_BOTTOM);
        s->dsp.draw_edges(s->current_picture.f->data[2], s->current_picture.f->linesize[2],
                          s->h_edge_pos >> hshift, s->v_edge_pos >> vshift,
                          EDGE_WIDTH >> hshift, EDGE_WIDTH >> vshift,
                          EDGE_TOP | EDGE_BOTTOM);
    }

    emms_c();

    s->last_pict_type                 = s->pict_type;
    s->last_lambda_for [s->pict_type] = s->current_picture_ptr->f->quality;
    if (s->pict_type!= AV_PICTURE_TYPE_B)
        s->last_non_b_pict_type = s->pict_type;

    s->avctx->coded_frame = s->current_picture_ptr->f;

}

static void update_noise_reduction(MpegEncContext *s)
{
    int intra, i;

    for (intra = 0; intra < 2; intra++) {
        if (s->dct_count[intra] > (1 << 16)) {
            for (i = 0; i < 64; i++) {
                s->dct_error_sum[intra][i] >>= 1;
            }
            s->dct_count[intra] >>= 1;
        }

        for (i = 0; i < 64; i++) {
            s->dct_offset[intra][i] = (s->avctx->noise_reduction *
                                       s->dct_count[intra] +
                                       s->dct_error_sum[intra][i] / 2) /
                                      (s->dct_error_sum[intra][i] + 1);
        }
    }
}

static int frame_start(MpegEncContext *s)
{
    int ret;

    /* mark & release old frames */
    if (s->pict_type != AV_PICTURE_TYPE_B && s->last_picture_ptr &&
        s->last_picture_ptr != s->next_picture_ptr &&
        s->last_picture_ptr->f->buf[0]) {
        ff_mpeg_unref_picture(s, s->last_picture_ptr);
    }

    s->current_picture_ptr->f->pict_type = s->pict_type;
    s->current_picture_ptr->f->key_frame = s->pict_type == AV_PICTURE_TYPE_I;

    ff_mpeg_unref_picture(s, &s->current_picture);
    if ((ret = ff_mpeg_ref_picture(s, &s->current_picture,
                                   s->current_picture_ptr)) < 0)
        return ret;

    if (s->pict_type != AV_PICTURE_TYPE_B) {
        s->last_picture_ptr = s->next_picture_ptr;
        if (!s->droppable)
            s->next_picture_ptr = s->current_picture_ptr;
    }

    if (s->last_picture_ptr) {
        ff_mpeg_unref_picture(s, &s->last_picture);
        if (s->last_picture_ptr->f->buf[0] &&
            (ret = ff_mpeg_ref_picture(s, &s->last_picture,
                                       s->last_picture_ptr)) < 0)
            return ret;
    }
    if (s->next_picture_ptr) {
        ff_mpeg_unref_picture(s, &s->next_picture);
        if (s->next_picture_ptr->f->buf[0] &&
            (ret = ff_mpeg_ref_picture(s, &s->next_picture,
                                       s->next_picture_ptr)) < 0)
            return ret;
    }

    if (s->picture_structure!= PICT_FRAME) {
        int i;
        for (i = 0; i < 4; i++) {
            if (s->picture_structure == PICT_BOTTOM_FIELD) {
                s->current_picture.f->data[i] +=
                    s->current_picture.f->linesize[i];
            }
            s->current_picture.f->linesize[i] *= 2;
            s->last_picture.f->linesize[i]    *= 2;
            s->next_picture.f->linesize[i]    *= 2;
        }
    }

    if (s->mpeg_quant || s->codec_id == AV_CODEC_ID_MPEG2VIDEO) {
        s->dct_unquantize_intra = s->dct_unquantize_mpeg2_intra;
        s->dct_unquantize_inter = s->dct_unquantize_mpeg2_inter;
    } else if (s->out_format == FMT_H263 || s->out_format == FMT_H261) {
        s->dct_unquantize_intra = s->dct_unquantize_h263_intra;
        s->dct_unquantize_inter = s->dct_unquantize_h263_inter;
    } else {
        s->dct_unquantize_intra = s->dct_unquantize_mpeg1_intra;
        s->dct_unquantize_inter = s->dct_unquantize_mpeg1_inter;
    }

    if (s->dct_error_sum) {
        av_assert2(s->avctx->noise_reduction && s->encoding);
        update_noise_reduction(s);
    }

    return 0;
}

int ff_MPV_encode_picture(AVCodecContext *avctx, AVPacket *pkt,
                          const AVFrame *pic_arg, int *got_packet)
{
    MpegEncContext *s = avctx->priv_data;
    int i, stuffing_count, ret;
    int context_count = s->slice_context_count;

    s->picture_in_gop_number++;

    if (load_input_picture(s, pic_arg) < 0)
        return -1;

    if (select_input_picture(s) < 0) {
        return -1;
    }

    /* output? */
    if (s->new_picture.f->data[0]) {
        if ((ret = ff_alloc_packet2(avctx, pkt, s->mb_width*s->mb_height*(MAX_MB_BYTES+100)+10000)) < 0)
            return ret;
        if (s->mb_info) {
            s->mb_info_ptr = av_packet_new_side_data(pkt,
                                 AV_PKT_DATA_H263_MB_INFO,
                                 s->mb_width*s->mb_height*12);
            s->prev_mb_info = s->last_mb_info = s->mb_info_size = 0;
        }

        for (i = 0; i < context_count; i++) {
            int start_y = s->thread_context[i]->start_mb_y;
            int   end_y = s->thread_context[i]->  end_mb_y;
            int h       = s->mb_height;
            uint8_t *start = pkt->data + (size_t)(((int64_t) pkt->size) * start_y / h);
            uint8_t *end   = pkt->data + (size_t)(((int64_t) pkt->size) *   end_y / h);

            init_put_bits(&s->thread_context[i]->pb, start, end - start);
        }

        s->pict_type = s->new_picture.f->pict_type;
        //emms_c();
        ret = frame_start(s);
        if (ret < 0)
            return ret;
vbv_retry:
        if (encode_picture(s, s->picture_number) < 0)
            return -1;

        avctx->header_bits = s->header_bits;
        avctx->mv_bits     = s->mv_bits;
        avctx->misc_bits   = s->misc_bits;
        avctx->i_tex_bits  = s->i_tex_bits;
        avctx->p_tex_bits  = s->p_tex_bits;
        avctx->i_count     = s->i_count;
        // FIXME f/b_count in avctx
        avctx->p_count     = s->mb_num - s->i_count - s->skip_count;
        avctx->skip_count  = s->skip_count;

        frame_end(s);

        if (CONFIG_MJPEG_ENCODER && s->out_format == FMT_MJPEG)
            ff_mjpeg_encode_picture_trailer(&s->pb, s->header_bits);

        if (avctx->rc_buffer_size) {
            RateControlContext *rcc = &s->rc_context;
            int max_size = rcc->buffer_index * avctx->rc_max_available_vbv_use;

            if (put_bits_count(&s->pb) > max_size &&
                s->lambda < s->avctx->lmax) {
                s->next_lambda = FFMAX(s->lambda + 1, s->lambda *
                                       (s->qscale + 1) / s->qscale);
                if (s->adaptive_quant) {
                    int i;
                    for (i = 0; i < s->mb_height * s->mb_stride; i++)
                        s->lambda_table[i] =
                            FFMAX(s->lambda_table[i] + 1,
                                  s->lambda_table[i] * (s->qscale + 1) /
                                  s->qscale);
                }
                s->mb_skipped = 0;        // done in frame_start()
                // done in encode_picture() so we must undo it
                if (s->pict_type == AV_PICTURE_TYPE_P) {
                    if (s->flipflop_rounding          ||
                        s->codec_id == AV_CODEC_ID_H263P ||
                        s->codec_id == AV_CODEC_ID_MPEG4)
                        s->no_rounding ^= 1;
                }
                if (s->pict_type != AV_PICTURE_TYPE_B) {
                    s->time_base       = s->last_time_base;
                    s->last_non_b_time = s->time - s->pp_time;
                }
                for (i = 0; i < context_count; i++) {
                    PutBitContext *pb = &s->thread_context[i]->pb;
                    init_put_bits(pb, pb->buf, pb->buf_end - pb->buf);
                }
                goto vbv_retry;
            }

            av_assert0(s->avctx->rc_max_rate);
        }

        if (s->flags & CODEC_FLAG_PASS1)
            ff_write_pass1_stats(s);

        for (i = 0; i < 4; i++) {
            s->current_picture_ptr->f->error[i] = s->current_picture.f->error[i];
            avctx->error[i] += s->current_picture_ptr->f->error[i];
        }

        if (s->flags & CODEC_FLAG_PASS1)
            assert(avctx->header_bits + avctx->mv_bits + avctx->misc_bits +
                   avctx->i_tex_bits + avctx->p_tex_bits ==
                       put_bits_count(&s->pb));
        flush_put_bits(&s->pb);
        s->frame_bits  = put_bits_count(&s->pb);

        stuffing_count = ff_vbv_update(s, s->frame_bits);
        s->stuffing_bits = 8*stuffing_count;
        if (stuffing_count) {
            if (s->pb.buf_end - s->pb.buf - (put_bits_count(&s->pb) >> 3) <
                    stuffing_count + 50) {
                av_log(s->avctx, AV_LOG_ERROR, "stuffing too large\n");
                return -1;
            }

            switch (s->codec_id) {
            case AV_CODEC_ID_MPEG1VIDEO:
            case AV_CODEC_ID_MPEG2VIDEO:
                while (stuffing_count--) {
                    put_bits(&s->pb, 8, 0);
                }
            break;
            case AV_CODEC_ID_MPEG4:
                put_bits(&s->pb, 16, 0);
                put_bits(&s->pb, 16, 0x1C3);
                stuffing_count -= 4;
                while (stuffing_count--) {
                    put_bits(&s->pb, 8, 0xFF);
                }
            break;
            default:
                av_log(s->avctx, AV_LOG_ERROR, "vbv buffer overflow\n");
            }
            flush_put_bits(&s->pb);
            s->frame_bits  = put_bits_count(&s->pb);
        }

        /* update mpeg1/2 vbv_delay for CBR */
        if (s->avctx->rc_max_rate                          &&
            s->avctx->rc_min_rate == s->avctx->rc_max_rate &&
            s->out_format == FMT_MPEG1                     &&
            90000LL * (avctx->rc_buffer_size - 1) <=
                s->avctx->rc_max_rate * 0xFFFFLL) {
            int vbv_delay, min_delay;
            double inbits  = s->avctx->rc_max_rate *
                             av_q2d(s->avctx->time_base);
            int    minbits = s->frame_bits - 8 *
                             (s->vbv_delay_ptr - s->pb.buf - 1);
            double bits    = s->rc_context.buffer_index + minbits - inbits;

            if (bits < 0)
                av_log(s->avctx, AV_LOG_ERROR,
                       "Internal error, negative bits\n");

            assert(s->repeat_first_field == 0);

            vbv_delay = bits * 90000 / s->avctx->rc_max_rate;
            min_delay = (minbits * 90000LL + s->avctx->rc_max_rate - 1) /
                        s->avctx->rc_max_rate;

            vbv_delay = FFMAX(vbv_delay, min_delay);

            av_assert0(vbv_delay < 0xFFFF);

            s->vbv_delay_ptr[0] &= 0xF8;
            s->vbv_delay_ptr[0] |= vbv_delay >> 13;
            s->vbv_delay_ptr[1]  = vbv_delay >> 5;
            s->vbv_delay_ptr[2] &= 0x07;
            s->vbv_delay_ptr[2] |= vbv_delay << 3;
            avctx->vbv_delay     = vbv_delay * 300;
        }
        s->total_bits     += s->frame_bits;
        avctx->frame_bits  = s->frame_bits;

        pkt->pts = s->current_picture.f->pts;
        if (!s->low_delay && s->pict_type != AV_PICTURE_TYPE_B) {
            if (!s->current_picture.f->coded_picture_number)
                pkt->dts = pkt->pts - s->dts_delta;
            else
                pkt->dts = s->reordered_pts;
            s->reordered_pts = pkt->pts;
        } else
            pkt->dts = pkt->pts;
        if (s->current_picture.f->key_frame)
            pkt->flags |= AV_PKT_FLAG_KEY;
        if (s->mb_info)
            av_packet_shrink_side_data(pkt, AV_PKT_DATA_H263_MB_INFO, s->mb_info_size);
    } else {
        s->frame_bits = 0;
    }

    /* release non-reference frames */
    for (i = 0; i < MAX_PICTURE_COUNT; i++) {
        if (!s->picture[i].reference)
            ff_mpeg_unref_picture(s, &s->picture[i]);
    }

    av_assert1((s->frame_bits & 7) == 0);

    pkt->size = s->frame_bits / 8;
    *got_packet = !!pkt->size;
    return 0;
}

static inline void dct_single_coeff_elimination(MpegEncContext *s,
                                                int n, int threshold)
{
    static const char tab[64] = {
        3, 2, 2, 1, 1, 1, 1, 1,
        1, 1, 1, 1, 1, 1, 1, 1,
        1, 1, 1, 1, 1, 1, 1, 1,
        0, 0, 0, 0, 0, 0, 0, 0,
        0, 0, 0, 0, 0, 0, 0, 0,
        0, 0, 0, 0, 0, 0, 0, 0,
        0, 0, 0, 0, 0, 0, 0, 0,
        0, 0, 0, 0, 0, 0, 0, 0
    };
    int score = 0;
    int run = 0;
    int i;
    int16_t *block = s->block[n];
    const int last_index = s->block_last_index[n];
    int skip_dc;

    if (threshold < 0) {
        skip_dc = 0;
        threshold = -threshold;
    } else
        skip_dc = 1;

    /* Are all we could set to zero already zero? */
    if (last_index <= skip_dc - 1)
        return;

    for (i = 0; i <= last_index; i++) {
        const int j = s->intra_scantable.permutated[i];
        const int level = FFABS(block[j]);
        if (level == 1) {
            if (skip_dc && i == 0)
                continue;
            score += tab[run];
            run = 0;
        } else if (level > 1) {
            return;
        } else {
            run++;
        }
    }
    if (score >= threshold)
        return;
    for (i = skip_dc; i <= last_index; i++) {
        const int j = s->intra_scantable.permutated[i];
        block[j] = 0;
    }
    if (block[0])
        s->block_last_index[n] = 0;
    else
        s->block_last_index[n] = -1;
}

static inline void clip_coeffs(MpegEncContext *s, int16_t *block,
                               int last_index)
{
    int i;
    const int maxlevel = s->max_qcoeff;
    const int minlevel = s->min_qcoeff;
    int overflow = 0;

    if (s->mb_intra) {
        i = 1; // skip clipping of intra dc
    } else
        i = 0;

    for (; i <= last_index; i++) {
        const int j = s->intra_scantable.permutated[i];
        int level = block[j];

        if (level > maxlevel) {
            level = maxlevel;
            overflow++;
        } else if (level < minlevel) {
            level = minlevel;
            overflow++;
        }

        block[j] = level;
    }

    if (overflow && s->avctx->mb_decision == FF_MB_DECISION_SIMPLE)
        av_log(s->avctx, AV_LOG_INFO,
               "warning, clipping %d dct coefficients to %d..%d\n",
               overflow, minlevel, maxlevel);
}

static void get_visual_weight(int16_t *weight, uint8_t *ptr, int stride)
{
    int x, y;
    // FIXME optimize
    for (y = 0; y < 8; y++) {
        for (x = 0; x < 8; x++) {
            int x2, y2;
            int sum = 0;
            int sqr = 0;
            int count = 0;

            for (y2 = FFMAX(y - 1, 0); y2 < FFMIN(8, y + 2); y2++) {
                for (x2= FFMAX(x - 1, 0); x2 < FFMIN(8, x + 2); x2++) {
                    int v = ptr[x2 + y2 * stride];
                    sum += v;
                    sqr += v * v;
                    count++;
                }
            }
            weight[x + 8 * y]= (36 * ff_sqrt(count * sqr - sum * sum)) / count;
        }
    }
}

static av_always_inline void encode_mb_internal(MpegEncContext *s,
                                                int motion_x, int motion_y,
                                                int mb_block_height,
                                                int mb_block_width,
                                                int mb_block_count)
{
    int16_t weight[12][64];
    int16_t orig[12][64];
    const int mb_x = s->mb_x;
    const int mb_y = s->mb_y;
    int i;
    int skip_dct[12];
    int dct_offset = s->linesize * 8; // default for progressive frames
    int uv_dct_offset = s->uvlinesize * 8;
    uint8_t *ptr_y, *ptr_cb, *ptr_cr;
    ptrdiff_t wrap_y, wrap_c;

    for (i = 0; i < mb_block_count; i++)
        skip_dct[i] = s->skipdct;

    if (s->adaptive_quant) {
        const int last_qp = s->qscale;
        const int mb_xy = mb_x + mb_y * s->mb_stride;

        s->lambda = s->lambda_table[mb_xy];
        update_qscale(s);

        if (!(s->mpv_flags & FF_MPV_FLAG_QP_RD)) {
            s->qscale = s->current_picture_ptr->qscale_table[mb_xy];
            s->dquant = s->qscale - last_qp;

            if (s->out_format == FMT_H263) {
                s->dquant = av_clip(s->dquant, -2, 2);

                if (s->codec_id == AV_CODEC_ID_MPEG4) {
                    if (!s->mb_intra) {
                        if (s->pict_type == AV_PICTURE_TYPE_B) {
                            if (s->dquant & 1 || s->mv_dir & MV_DIRECT)
                                s->dquant = 0;
                        }
                        if (s->mv_type == MV_TYPE_8X8)
                            s->dquant = 0;
                    }
                }
            }
        }
        ff_set_qscale(s, last_qp + s->dquant);
    } else if (s->mpv_flags & FF_MPV_FLAG_QP_RD)
        ff_set_qscale(s, s->qscale + s->dquant);

    wrap_y = s->linesize;
    wrap_c = s->uvlinesize;
    ptr_y  = s->new_picture.f->data[0] +
             (mb_y * 16 * wrap_y)              + mb_x * 16;
    ptr_cb = s->new_picture.f->data[1] +
             (mb_y * mb_block_height * wrap_c) + mb_x * mb_block_width;
    ptr_cr = s->new_picture.f->data[2] +
             (mb_y * mb_block_height * wrap_c) + mb_x * mb_block_width;

    if((mb_x * 16 + 16 > s->width || mb_y * 16 + 16 > s->height) && s->codec_id != AV_CODEC_ID_AMV){
        uint8_t *ebuf = s->edge_emu_buffer + 32;
        int cw = (s->width  + s->chroma_x_shift) >> s->chroma_x_shift;
        int ch = (s->height + s->chroma_y_shift) >> s->chroma_y_shift;
        s->vdsp.emulated_edge_mc(ebuf, ptr_y,
                                 wrap_y, wrap_y,
                                 16, 16, mb_x * 16, mb_y * 16,
                                 s->width, s->height);
        ptr_y = ebuf;
        s->vdsp.emulated_edge_mc(ebuf + 18 * wrap_y, ptr_cb,
                                 wrap_c, wrap_c,
                                 mb_block_width, mb_block_height,
                                 mb_x * mb_block_width, mb_y * mb_block_height,
                                 cw, ch);
        ptr_cb = ebuf + 18 * wrap_y;
        s->vdsp.emulated_edge_mc(ebuf + 18 * wrap_y + 16, ptr_cr,
                                 wrap_c, wrap_c,
                                 mb_block_width, mb_block_height,
                                 mb_x * mb_block_width, mb_y * mb_block_height,
                                 cw, ch);
        ptr_cr = ebuf + 18 * wrap_y + 16;
    }

    if (s->mb_intra) {
        if (s->flags & CODEC_FLAG_INTERLACED_DCT) {
            int progressive_score, interlaced_score;

            s->interlaced_dct = 0;
            progressive_score = s->dsp.ildct_cmp[4](s, ptr_y,
                                                    NULL, wrap_y, 8) +
                                s->dsp.ildct_cmp[4](s, ptr_y + wrap_y * 8,
                                                    NULL, wrap_y, 8) - 400;

            if (progressive_score > 0) {
                interlaced_score = s->dsp.ildct_cmp[4](s, ptr_y,
                                                       NULL, wrap_y * 2, 8) +
                                   s->dsp.ildct_cmp[4](s, ptr_y + wrap_y,
                                                       NULL, wrap_y * 2, 8);
                if (progressive_score > interlaced_score) {
                    s->interlaced_dct = 1;

                    dct_offset = wrap_y;
                    uv_dct_offset = wrap_c;
                    wrap_y <<= 1;
                    if (s->chroma_format == CHROMA_422 ||
                        s->chroma_format == CHROMA_444)
                        wrap_c <<= 1;
                }
            }
        }

        s->dsp.get_pixels(s->block[0], ptr_y                  , wrap_y);
        s->dsp.get_pixels(s->block[1], ptr_y              + 8 , wrap_y);
        s->dsp.get_pixels(s->block[2], ptr_y + dct_offset     , wrap_y);
        s->dsp.get_pixels(s->block[3], ptr_y + dct_offset + 8 , wrap_y);

        if (s->flags & CODEC_FLAG_GRAY) {
            skip_dct[4] = 1;
            skip_dct[5] = 1;
        } else {
            s->dsp.get_pixels(s->block[4], ptr_cb, wrap_c);
            s->dsp.get_pixels(s->block[5], ptr_cr, wrap_c);
            if (!s->chroma_y_shift && s->chroma_x_shift) { /* 422 */
                s->dsp.get_pixels(s->block[6], ptr_cb + uv_dct_offset, wrap_c);
                s->dsp.get_pixels(s->block[7], ptr_cr + uv_dct_offset, wrap_c);
            } else if (!s->chroma_y_shift && !s->chroma_x_shift) { /* 444 */
                s->dsp.get_pixels(s->block[6], ptr_cb + 8, wrap_c);
                s->dsp.get_pixels(s->block[7], ptr_cr + 8, wrap_c);
                s->dsp.get_pixels(s->block[8], ptr_cb + uv_dct_offset, wrap_c);
                s->dsp.get_pixels(s->block[9], ptr_cr + uv_dct_offset, wrap_c);
                s->dsp.get_pixels(s->block[10], ptr_cb + uv_dct_offset + 8, wrap_c);
                s->dsp.get_pixels(s->block[11], ptr_cr + uv_dct_offset + 8, wrap_c);
            }
        }
    } else {
        op_pixels_func (*op_pix)[4];
        qpel_mc_func (*op_qpix)[16];
        uint8_t *dest_y, *dest_cb, *dest_cr;

        dest_y  = s->dest[0];
        dest_cb = s->dest[1];
        dest_cr = s->dest[2];

        if ((!s->no_rounding) || s->pict_type == AV_PICTURE_TYPE_B) {
            op_pix  = s->hdsp.put_pixels_tab;
            op_qpix = s->qdsp.put_qpel_pixels_tab;
        } else {
            op_pix  = s->hdsp.put_no_rnd_pixels_tab;
            op_qpix = s->qdsp.put_no_rnd_qpel_pixels_tab;
        }

        if (s->mv_dir & MV_DIR_FORWARD) {
            ff_MPV_motion(s, dest_y, dest_cb, dest_cr, 0,
                          s->last_picture.f->data,
                          op_pix, op_qpix);
            op_pix  = s->hdsp.avg_pixels_tab;
            op_qpix = s->qdsp.avg_qpel_pixels_tab;
        }
        if (s->mv_dir & MV_DIR_BACKWARD) {
            ff_MPV_motion(s, dest_y, dest_cb, dest_cr, 1,
                          s->next_picture.f->data,
                          op_pix, op_qpix);
        }

        if (s->flags & CODEC_FLAG_INTERLACED_DCT) {
            int progressive_score, interlaced_score;

            s->interlaced_dct = 0;
            progressive_score = s->dsp.ildct_cmp[0](s, dest_y,
                                                    ptr_y,              wrap_y,
                                                    8) +
                                s->dsp.ildct_cmp[0](s, dest_y + wrap_y * 8,
                                                    ptr_y + wrap_y * 8, wrap_y,
                                                    8) - 400;

            if (s->avctx->ildct_cmp == FF_CMP_VSSE)
                progressive_score -= 400;

            if (progressive_score > 0) {
                interlaced_score = s->dsp.ildct_cmp[0](s, dest_y,
                                                       ptr_y,
                                                       wrap_y * 2, 8) +
                                   s->dsp.ildct_cmp[0](s, dest_y + wrap_y,
                                                       ptr_y + wrap_y,
                                                       wrap_y * 2, 8);

                if (progressive_score > interlaced_score) {
                    s->interlaced_dct = 1;

                    dct_offset = wrap_y;
                    uv_dct_offset = wrap_c;
                    wrap_y <<= 1;
                    if (s->chroma_format == CHROMA_422)
                        wrap_c <<= 1;
                }
            }
        }

        s->dsp.diff_pixels(s->block[0], ptr_y, dest_y, wrap_y);
        s->dsp.diff_pixels(s->block[1], ptr_y + 8, dest_y + 8, wrap_y);
        s->dsp.diff_pixels(s->block[2], ptr_y + dct_offset,
                           dest_y + dct_offset, wrap_y);
        s->dsp.diff_pixels(s->block[3], ptr_y + dct_offset + 8,
                           dest_y + dct_offset + 8, wrap_y);

        if (s->flags & CODEC_FLAG_GRAY) {
            skip_dct[4] = 1;
            skip_dct[5] = 1;
        } else {
            s->dsp.diff_pixels(s->block[4], ptr_cb, dest_cb, wrap_c);
            s->dsp.diff_pixels(s->block[5], ptr_cr, dest_cr, wrap_c);
            if (!s->chroma_y_shift) { /* 422 */
                s->dsp.diff_pixels(s->block[6], ptr_cb + uv_dct_offset,
                                   dest_cb + uv_dct_offset, wrap_c);
                s->dsp.diff_pixels(s->block[7], ptr_cr + uv_dct_offset,
                                   dest_cr + uv_dct_offset, wrap_c);
            }
        }
        /* pre quantization */
        if (s->current_picture.mc_mb_var[s->mb_stride * mb_y + mb_x] <
                2 * s->qscale * s->qscale) {
            // FIXME optimize
            if (s->dsp.sad[1](NULL, ptr_y , dest_y,
                              wrap_y, 8) < 20 * s->qscale)
                skip_dct[0] = 1;
            if (s->dsp.sad[1](NULL, ptr_y + 8,
                              dest_y + 8, wrap_y, 8) < 20 * s->qscale)
                skip_dct[1] = 1;
            if (s->dsp.sad[1](NULL, ptr_y + dct_offset,
                              dest_y + dct_offset, wrap_y, 8) < 20 * s->qscale)
                skip_dct[2] = 1;
            if (s->dsp.sad[1](NULL, ptr_y + dct_offset + 8,
                              dest_y + dct_offset + 8,
                              wrap_y, 8) < 20 * s->qscale)
                skip_dct[3] = 1;
            if (s->dsp.sad[1](NULL, ptr_cb, dest_cb,
                              wrap_c, 8) < 20 * s->qscale)
                skip_dct[4] = 1;
            if (s->dsp.sad[1](NULL, ptr_cr, dest_cr,
                              wrap_c, 8) < 20 * s->qscale)
                skip_dct[5] = 1;
            if (!s->chroma_y_shift) { /* 422 */
                if (s->dsp.sad[1](NULL, ptr_cb + uv_dct_offset,
                                  dest_cb + uv_dct_offset,
                                  wrap_c, 8) < 20 * s->qscale)
                    skip_dct[6] = 1;
                if (s->dsp.sad[1](NULL, ptr_cr + uv_dct_offset,
                                  dest_cr + uv_dct_offset,
                                  wrap_c, 8) < 20 * s->qscale)
                    skip_dct[7] = 1;
            }
        }
    }

    if (s->quantizer_noise_shaping) {
        if (!skip_dct[0])
            get_visual_weight(weight[0], ptr_y                 , wrap_y);
        if (!skip_dct[1])
            get_visual_weight(weight[1], ptr_y              + 8, wrap_y);
        if (!skip_dct[2])
            get_visual_weight(weight[2], ptr_y + dct_offset    , wrap_y);
        if (!skip_dct[3])
            get_visual_weight(weight[3], ptr_y + dct_offset + 8, wrap_y);
        if (!skip_dct[4])
            get_visual_weight(weight[4], ptr_cb                , wrap_c);
        if (!skip_dct[5])
            get_visual_weight(weight[5], ptr_cr                , wrap_c);
        if (!s->chroma_y_shift) { /* 422 */
            if (!skip_dct[6])
                get_visual_weight(weight[6], ptr_cb + uv_dct_offset,
                                  wrap_c);
            if (!skip_dct[7])
                get_visual_weight(weight[7], ptr_cr + uv_dct_offset,
                                  wrap_c);
        }
        memcpy(orig[0], s->block[0], sizeof(int16_t) * 64 * mb_block_count);
    }

    /* DCT & quantize */
    av_assert2(s->out_format != FMT_MJPEG || s->qscale == 8);
    {
        for (i = 0; i < mb_block_count; i++) {
            if (!skip_dct[i]) {
                int overflow;
                s->block_last_index[i] = s->dct_quantize(s, s->block[i], i, s->qscale, &overflow);
                // FIXME we could decide to change to quantizer instead of
                // clipping
                // JS: I don't think that would be a good idea it could lower
                //     quality instead of improve it. Just INTRADC clipping
                //     deserves changes in quantizer
                if (overflow)
                    clip_coeffs(s, s->block[i], s->block_last_index[i]);
            } else
                s->block_last_index[i] = -1;
        }
        if (s->quantizer_noise_shaping) {
            for (i = 0; i < mb_block_count; i++) {
                if (!skip_dct[i]) {
                    s->block_last_index[i] =
                        dct_quantize_refine(s, s->block[i], weight[i],
                                            orig[i], i, s->qscale);
                }
            }
        }

        if (s->luma_elim_threshold && !s->mb_intra)
            for (i = 0; i < 4; i++)
                dct_single_coeff_elimination(s, i, s->luma_elim_threshold);
        if (s->chroma_elim_threshold && !s->mb_intra)
            for (i = 4; i < mb_block_count; i++)
                dct_single_coeff_elimination(s, i, s->chroma_elim_threshold);

        if (s->mpv_flags & FF_MPV_FLAG_CBP_RD) {
            for (i = 0; i < mb_block_count; i++) {
                if (s->block_last_index[i] == -1)
                    s->coded_score[i] = INT_MAX / 256;
            }
        }
    }

    if ((s->flags & CODEC_FLAG_GRAY) && s->mb_intra) {
        s->block_last_index[4] =
        s->block_last_index[5] = 0;
        s->block[4][0] =
        s->block[5][0] = (1024 + s->c_dc_scale / 2) / s->c_dc_scale;
        if (!s->chroma_y_shift) { /* 422 / 444 */
            for (i=6; i<12; i++) {
                s->block_last_index[i] = 0;
                s->block[i][0] = s->block[4][0];
            }
        }
    }

    // non c quantize code returns incorrect block_last_index FIXME
    if (s->alternate_scan && s->dct_quantize != ff_dct_quantize_c) {
        for (i = 0; i < mb_block_count; i++) {
            int j;
            if (s->block_last_index[i] > 0) {
                for (j = 63; j > 0; j--) {
                    if (s->block[i][s->intra_scantable.permutated[j]])
                        break;
                }
                s->block_last_index[i] = j;
            }
        }
    }

    /* huffman encode */
    switch(s->codec_id){ //FIXME funct ptr could be slightly faster
    case AV_CODEC_ID_MPEG1VIDEO:
    case AV_CODEC_ID_MPEG2VIDEO:
        if (CONFIG_MPEG1VIDEO_ENCODER || CONFIG_MPEG2VIDEO_ENCODER)
            ff_mpeg1_encode_mb(s, s->block, motion_x, motion_y);
        break;
    case AV_CODEC_ID_MPEG4:
        if (CONFIG_MPEG4_ENCODER)
            ff_mpeg4_encode_mb(s, s->block, motion_x, motion_y);
        break;
    case AV_CODEC_ID_MSMPEG4V2:
    case AV_CODEC_ID_MSMPEG4V3:
    case AV_CODEC_ID_WMV1:
        if (CONFIG_MSMPEG4_ENCODER)
            ff_msmpeg4_encode_mb(s, s->block, motion_x, motion_y);
        break;
    case AV_CODEC_ID_WMV2:
        if (CONFIG_WMV2_ENCODER)
            ff_wmv2_encode_mb(s, s->block, motion_x, motion_y);
        break;
    case AV_CODEC_ID_H261:
        if (CONFIG_H261_ENCODER)
            ff_h261_encode_mb(s, s->block, motion_x, motion_y);
        break;
    case AV_CODEC_ID_H263:
    case AV_CODEC_ID_H263P:
    case AV_CODEC_ID_FLV1:
    case AV_CODEC_ID_RV10:
    case AV_CODEC_ID_RV20:
        if (CONFIG_H263_ENCODER)
            ff_h263_encode_mb(s, s->block, motion_x, motion_y);
        break;
    case AV_CODEC_ID_MJPEG:
    case AV_CODEC_ID_AMV:
        if (CONFIG_MJPEG_ENCODER)
            ff_mjpeg_encode_mb(s, s->block);
        break;
    default:
        av_assert1(0);
    }
}

static av_always_inline void encode_mb(MpegEncContext *s, int motion_x, int motion_y)
{
    if (s->chroma_format == CHROMA_420) encode_mb_internal(s, motion_x, motion_y,  8, 8, 6);
    else if (s->chroma_format == CHROMA_422) encode_mb_internal(s, motion_x, motion_y, 16, 8, 8);
    else encode_mb_internal(s, motion_x, motion_y, 16, 16, 12);
}

static inline void copy_context_before_encode(MpegEncContext *d, MpegEncContext *s, int type){
    int i;

    memcpy(d->last_mv, s->last_mv, 2*2*2*sizeof(int)); //FIXME is memcpy faster than a loop?

    /* mpeg1 */
    d->mb_skip_run= s->mb_skip_run;
    for(i=0; i<3; i++)
        d->last_dc[i] = s->last_dc[i];

    /* statistics */
    d->mv_bits= s->mv_bits;
    d->i_tex_bits= s->i_tex_bits;
    d->p_tex_bits= s->p_tex_bits;
    d->i_count= s->i_count;
    d->f_count= s->f_count;
    d->b_count= s->b_count;
    d->skip_count= s->skip_count;
    d->misc_bits= s->misc_bits;
    d->last_bits= 0;

    d->mb_skipped= 0;
    d->qscale= s->qscale;
    d->dquant= s->dquant;

    d->esc3_level_length= s->esc3_level_length;
}

static inline void copy_context_after_encode(MpegEncContext *d, MpegEncContext *s, int type){
    int i;

    memcpy(d->mv, s->mv, 2*4*2*sizeof(int));
    memcpy(d->last_mv, s->last_mv, 2*2*2*sizeof(int)); //FIXME is memcpy faster than a loop?

    /* mpeg1 */
    d->mb_skip_run= s->mb_skip_run;
    for(i=0; i<3; i++)
        d->last_dc[i] = s->last_dc[i];

    /* statistics */
    d->mv_bits= s->mv_bits;
    d->i_tex_bits= s->i_tex_bits;
    d->p_tex_bits= s->p_tex_bits;
    d->i_count= s->i_count;
    d->f_count= s->f_count;
    d->b_count= s->b_count;
    d->skip_count= s->skip_count;
    d->misc_bits= s->misc_bits;

    d->mb_intra= s->mb_intra;
    d->mb_skipped= s->mb_skipped;
    d->mv_type= s->mv_type;
    d->mv_dir= s->mv_dir;
    d->pb= s->pb;
    if(s->data_partitioning){
        d->pb2= s->pb2;
        d->tex_pb= s->tex_pb;
    }
    d->block= s->block;
    for(i=0; i<8; i++)
        d->block_last_index[i]= s->block_last_index[i];
    d->interlaced_dct= s->interlaced_dct;
    d->qscale= s->qscale;

    d->esc3_level_length= s->esc3_level_length;
}

static inline void encode_mb_hq(MpegEncContext *s, MpegEncContext *backup, MpegEncContext *best, int type,
                           PutBitContext pb[2], PutBitContext pb2[2], PutBitContext tex_pb[2],
                           int *dmin, int *next_block, int motion_x, int motion_y)
{
    int score;
    uint8_t *dest_backup[3];

    copy_context_before_encode(s, backup, type);

    s->block= s->blocks[*next_block];
    s->pb= pb[*next_block];
    if(s->data_partitioning){
        s->pb2   = pb2   [*next_block];
        s->tex_pb= tex_pb[*next_block];
    }

    if(*next_block){
        memcpy(dest_backup, s->dest, sizeof(s->dest));
        s->dest[0] = s->rd_scratchpad;
        s->dest[1] = s->rd_scratchpad + 16*s->linesize;
        s->dest[2] = s->rd_scratchpad + 16*s->linesize + 8;
        av_assert0(s->linesize >= 32); //FIXME
    }

    encode_mb(s, motion_x, motion_y);

    score= put_bits_count(&s->pb);
    if(s->data_partitioning){
        score+= put_bits_count(&s->pb2);
        score+= put_bits_count(&s->tex_pb);
    }

    if(s->avctx->mb_decision == FF_MB_DECISION_RD){
        ff_MPV_decode_mb(s, s->block);

        score *= s->lambda2;
        score += sse_mb(s) << FF_LAMBDA_SHIFT;
    }

    if(*next_block){
        memcpy(s->dest, dest_backup, sizeof(s->dest));
    }

    if(score<*dmin){
        *dmin= score;
        *next_block^=1;

        copy_context_after_encode(best, s, type);
    }
}

static int sse(MpegEncContext *s, uint8_t *src1, uint8_t *src2, int w, int h, int stride){
    uint32_t *sq = ff_square_tab + 256;
    int acc=0;
    int x,y;

    if(w==16 && h==16)
        return s->dsp.sse[0](NULL, src1, src2, stride, 16);
    else if(w==8 && h==8)
        return s->dsp.sse[1](NULL, src1, src2, stride, 8);

    for(y=0; y<h; y++){
        for(x=0; x<w; x++){
            acc+= sq[src1[x + y*stride] - src2[x + y*stride]];
        }
    }

    av_assert2(acc>=0);

    return acc;
}

static int sse_mb(MpegEncContext *s){
    int w= 16;
    int h= 16;

    if(s->mb_x*16 + 16 > s->width ) w= s->width - s->mb_x*16;
    if(s->mb_y*16 + 16 > s->height) h= s->height- s->mb_y*16;

    if(w==16 && h==16)
      if(s->avctx->mb_cmp == FF_CMP_NSSE){
        return  s->dsp.nsse[0](s, s->new_picture.f->data[0] + s->mb_x*16 + s->mb_y*s->linesize*16, s->dest[0], s->linesize, 16)
               +s->dsp.nsse[1](s, s->new_picture.f->data[1] + s->mb_x*8  + s->mb_y*s->uvlinesize*8,s->dest[1], s->uvlinesize, 8)
               +s->dsp.nsse[1](s, s->new_picture.f->data[2] + s->mb_x*8  + s->mb_y*s->uvlinesize*8,s->dest[2], s->uvlinesize, 8);
      }else{
        return  s->dsp.sse[0](NULL, s->new_picture.f->data[0] + s->mb_x*16 + s->mb_y*s->linesize*16, s->dest[0], s->linesize, 16)
               +s->dsp.sse[1](NULL, s->new_picture.f->data[1] + s->mb_x*8  + s->mb_y*s->uvlinesize*8,s->dest[1], s->uvlinesize, 8)
               +s->dsp.sse[1](NULL, s->new_picture.f->data[2] + s->mb_x*8  + s->mb_y*s->uvlinesize*8,s->dest[2], s->uvlinesize, 8);
      }
    else
        return  sse(s, s->new_picture.f->data[0] + s->mb_x*16 + s->mb_y*s->linesize*16, s->dest[0], w, h, s->linesize)
               +sse(s, s->new_picture.f->data[1] + s->mb_x*8  + s->mb_y*s->uvlinesize*8,s->dest[1], w>>1, h>>1, s->uvlinesize)
               +sse(s, s->new_picture.f->data[2] + s->mb_x*8  + s->mb_y*s->uvlinesize*8,s->dest[2], w>>1, h>>1, s->uvlinesize);
}

static int pre_estimate_motion_thread(AVCodecContext *c, void *arg){
    MpegEncContext *s= *(void**)arg;


    s->me.pre_pass=1;
    s->me.dia_size= s->avctx->pre_dia_size;
    s->first_slice_line=1;
    for(s->mb_y= s->end_mb_y-1; s->mb_y >= s->start_mb_y; s->mb_y--) {
        for(s->mb_x=s->mb_width-1; s->mb_x >=0 ;s->mb_x--) {
            ff_pre_estimate_p_frame_motion(s, s->mb_x, s->mb_y);
        }
        s->first_slice_line=0;
    }

    s->me.pre_pass=0;

    return 0;
}

static int estimate_motion_thread(AVCodecContext *c, void *arg){
    MpegEncContext *s= *(void**)arg;

    ff_check_alignment();

    s->me.dia_size= s->avctx->dia_size;
    s->first_slice_line=1;
    for(s->mb_y= s->start_mb_y; s->mb_y < s->end_mb_y; s->mb_y++) {
        s->mb_x=0; //for block init below
        ff_init_block_index(s);
        for(s->mb_x=0; s->mb_x < s->mb_width; s->mb_x++) {
            s->block_index[0]+=2;
            s->block_index[1]+=2;
            s->block_index[2]+=2;
            s->block_index[3]+=2;

            /* compute motion vector & mb_type and store in context */
            if(s->pict_type==AV_PICTURE_TYPE_B)
                ff_estimate_b_frame_motion(s, s->mb_x, s->mb_y);
            else
                ff_estimate_p_frame_motion(s, s->mb_x, s->mb_y);
        }
        s->first_slice_line=0;
    }
    return 0;
}

static int mb_var_thread(AVCodecContext *c, void *arg){
    MpegEncContext *s= *(void**)arg;
    int mb_x, mb_y;

    ff_check_alignment();

    for(mb_y=s->start_mb_y; mb_y < s->end_mb_y; mb_y++) {
        for(mb_x=0; mb_x < s->mb_width; mb_x++) {
            int xx = mb_x * 16;
            int yy = mb_y * 16;
            uint8_t *pix = s->new_picture.f->data[0] + (yy * s->linesize) + xx;
            int varc;
            int sum = s->dsp.pix_sum(pix, s->linesize);

            varc = (s->dsp.pix_norm1(pix, s->linesize) - (((unsigned)sum*sum)>>8) + 500 + 128)>>8;

            s->current_picture.mb_var [s->mb_stride * mb_y + mb_x] = varc;
            s->current_picture.mb_mean[s->mb_stride * mb_y + mb_x] = (sum+128)>>8;
            s->me.mb_var_sum_temp    += varc;
        }
    }
    return 0;
}

static void write_slice_end(MpegEncContext *s){
    if(CONFIG_MPEG4_ENCODER && s->codec_id==AV_CODEC_ID_MPEG4){
        if(s->partitioned_frame){
            ff_mpeg4_merge_partitions(s);
        }

        ff_mpeg4_stuffing(&s->pb);
    }else if(CONFIG_MJPEG_ENCODER && s->out_format == FMT_MJPEG){
        ff_mjpeg_encode_stuffing(s);
    }

    avpriv_align_put_bits(&s->pb);
    flush_put_bits(&s->pb);

    if((s->flags&CODEC_FLAG_PASS1) && !s->partitioned_frame)
        s->misc_bits+= get_bits_diff(s);
}

static void write_mb_info(MpegEncContext *s)
{
    uint8_t *ptr = s->mb_info_ptr + s->mb_info_size - 12;
    int offset = put_bits_count(&s->pb);
    int mba  = s->mb_x + s->mb_width * (s->mb_y % s->gob_index);
    int gobn = s->mb_y / s->gob_index;
    int pred_x, pred_y;
    if (CONFIG_H263_ENCODER)
        ff_h263_pred_motion(s, 0, 0, &pred_x, &pred_y);
    bytestream_put_le32(&ptr, offset);
    bytestream_put_byte(&ptr, s->qscale);
    bytestream_put_byte(&ptr, gobn);
    bytestream_put_le16(&ptr, mba);
    bytestream_put_byte(&ptr, pred_x); /* hmv1 */
    bytestream_put_byte(&ptr, pred_y); /* vmv1 */
    /* 4MV not implemented */
    bytestream_put_byte(&ptr, 0); /* hmv2 */
    bytestream_put_byte(&ptr, 0); /* vmv2 */
}

static void update_mb_info(MpegEncContext *s, int startcode)
{
    if (!s->mb_info)
        return;
    if (put_bits_count(&s->pb) - s->prev_mb_info*8 >= s->mb_info*8) {
        s->mb_info_size += 12;
        s->prev_mb_info = s->last_mb_info;
    }
    if (startcode) {
        s->prev_mb_info = put_bits_count(&s->pb)/8;
        /* This might have incremented mb_info_size above, and we return without
         * actually writing any info into that slot yet. But in that case,
         * this will be called again at the start of the after writing the
         * start code, actually writing the mb info. */
        return;
    }

    s->last_mb_info = put_bits_count(&s->pb)/8;
    if (!s->mb_info_size)
        s->mb_info_size += 12;
    write_mb_info(s);
}

static int encode_thread(AVCodecContext *c, void *arg){
    MpegEncContext *s= *(void**)arg;
    int mb_x, mb_y, pdif = 0;
    int chr_h= 16>>s->chroma_y_shift;
    int i, j;
    MpegEncContext best_s, backup_s;
    uint8_t bit_buf[2][MAX_MB_BYTES];
    uint8_t bit_buf2[2][MAX_MB_BYTES];
    uint8_t bit_buf_tex[2][MAX_MB_BYTES];
    PutBitContext pb[2], pb2[2], tex_pb[2];

    ff_check_alignment();

    for(i=0; i<2; i++){
        init_put_bits(&pb    [i], bit_buf    [i], MAX_MB_BYTES);
        init_put_bits(&pb2   [i], bit_buf2   [i], MAX_MB_BYTES);
        init_put_bits(&tex_pb[i], bit_buf_tex[i], MAX_MB_BYTES);
    }

    s->last_bits= put_bits_count(&s->pb);
    s->mv_bits=0;
    s->misc_bits=0;
    s->i_tex_bits=0;
    s->p_tex_bits=0;
    s->i_count=0;
    s->f_count=0;
    s->b_count=0;
    s->skip_count=0;

    for(i=0; i<3; i++){
        /* init last dc values */
        /* note: quant matrix value (8) is implied here */
        s->last_dc[i] = 128 << s->intra_dc_precision;

        s->current_picture.f->error[i] = 0;
    }
    if(s->codec_id==AV_CODEC_ID_AMV){
        s->last_dc[0] = 128*8/13;
        s->last_dc[1] = 128*8/14;
        s->last_dc[2] = 128*8/14;
    }
    s->mb_skip_run = 0;
    memset(s->last_mv, 0, sizeof(s->last_mv));

    s->last_mv_dir = 0;

    switch(s->codec_id){
    case AV_CODEC_ID_H263:
    case AV_CODEC_ID_H263P:
    case AV_CODEC_ID_FLV1:
        if (CONFIG_H263_ENCODER)
            s->gob_index = ff_h263_get_gob_height(s);
        break;
    case AV_CODEC_ID_MPEG4:
        if(CONFIG_MPEG4_ENCODER && s->partitioned_frame)
            ff_mpeg4_init_partitions(s);
        break;
    }

    s->resync_mb_x=0;
    s->resync_mb_y=0;
    s->first_slice_line = 1;
    s->ptr_lastgob = s->pb.buf;
    for(mb_y= s->start_mb_y; mb_y < s->end_mb_y; mb_y++) {
        s->mb_x=0;
        s->mb_y= mb_y;

        ff_set_qscale(s, s->qscale);
        ff_init_block_index(s);

        for(mb_x=0; mb_x < s->mb_width; mb_x++) {
            int xy= mb_y*s->mb_stride + mb_x; // removed const, H261 needs to adjust this
            int mb_type= s->mb_type[xy];
//            int d;
            int dmin= INT_MAX;
            int dir;

            if(s->pb.buf_end - s->pb.buf - (put_bits_count(&s->pb)>>3) < MAX_MB_BYTES){
                av_log(s->avctx, AV_LOG_ERROR, "encoded frame too large\n");
                return -1;
            }
            if(s->data_partitioning){
                if(   s->pb2   .buf_end - s->pb2   .buf - (put_bits_count(&s->    pb2)>>3) < MAX_MB_BYTES
                   || s->tex_pb.buf_end - s->tex_pb.buf - (put_bits_count(&s->tex_pb )>>3) < MAX_MB_BYTES){
                    av_log(s->avctx, AV_LOG_ERROR, "encoded partitioned frame too large\n");
                    return -1;
                }
            }

            s->mb_x = mb_x;
            s->mb_y = mb_y;  // moved into loop, can get changed by H.261
            ff_update_block_index(s);

            if(CONFIG_H261_ENCODER && s->codec_id == AV_CODEC_ID_H261){
                ff_h261_reorder_mb_index(s);
                xy= s->mb_y*s->mb_stride + s->mb_x;
                mb_type= s->mb_type[xy];
            }

            /* write gob / video packet header  */
            if(s->rtp_mode){
                int current_packet_size, is_gob_start;

                current_packet_size= ((put_bits_count(&s->pb)+7)>>3) - (s->ptr_lastgob - s->pb.buf);

                is_gob_start= s->avctx->rtp_payload_size && current_packet_size >= s->avctx->rtp_payload_size && mb_y + mb_x>0;

                if(s->start_mb_y == mb_y && mb_y > 0 && mb_x==0) is_gob_start=1;

                switch(s->codec_id){
                case AV_CODEC_ID_H263:
                case AV_CODEC_ID_H263P:
                    if(!s->h263_slice_structured)
                        if(s->mb_x || s->mb_y%s->gob_index) is_gob_start=0;
                    break;
                case AV_CODEC_ID_MPEG2VIDEO:
                    if(s->mb_x==0 && s->mb_y!=0) is_gob_start=1;
                case AV_CODEC_ID_MPEG1VIDEO:
                    if(s->mb_skip_run) is_gob_start=0;
                    break;
                case AV_CODEC_ID_MJPEG:
                    if(s->mb_x==0 && s->mb_y!=0) is_gob_start=1;
                    break;
                }

                if(is_gob_start){
                    if(s->start_mb_y != mb_y || mb_x!=0){
                        write_slice_end(s);

                        if(CONFIG_MPEG4_ENCODER && s->codec_id==AV_CODEC_ID_MPEG4 && s->partitioned_frame){
                            ff_mpeg4_init_partitions(s);
                        }
                    }

                    av_assert2((put_bits_count(&s->pb)&7) == 0);
                    current_packet_size= put_bits_ptr(&s->pb) - s->ptr_lastgob;

                    if (s->error_rate && s->resync_mb_x + s->resync_mb_y > 0) {
                        int r= put_bits_count(&s->pb)/8 + s->picture_number + 16 + s->mb_x + s->mb_y;
                        int d = 100 / s->error_rate;
                        if(r % d == 0){
                            current_packet_size=0;
                            s->pb.buf_ptr= s->ptr_lastgob;
                            assert(put_bits_ptr(&s->pb) == s->ptr_lastgob);
                        }
                    }

                    if (s->avctx->rtp_callback){
                        int number_mb = (mb_y - s->resync_mb_y)*s->mb_width + mb_x - s->resync_mb_x;
                        s->avctx->rtp_callback(s->avctx, s->ptr_lastgob, current_packet_size, number_mb);
                    }
                    update_mb_info(s, 1);

                    switch(s->codec_id){
                    case AV_CODEC_ID_MPEG4:
                        if (CONFIG_MPEG4_ENCODER) {
                            ff_mpeg4_encode_video_packet_header(s);
                            ff_mpeg4_clean_buffers(s);
                        }
                    break;
                    case AV_CODEC_ID_MPEG1VIDEO:
                    case AV_CODEC_ID_MPEG2VIDEO:
                        if (CONFIG_MPEG1VIDEO_ENCODER || CONFIG_MPEG2VIDEO_ENCODER) {
                            ff_mpeg1_encode_slice_header(s);
                            ff_mpeg1_clean_buffers(s);
                        }
                    break;
                    case AV_CODEC_ID_H263:
                    case AV_CODEC_ID_H263P:
                        if (CONFIG_H263_ENCODER)
                            ff_h263_encode_gob_header(s, mb_y);
                    break;
                    }

                    if(s->flags&CODEC_FLAG_PASS1){
                        int bits= put_bits_count(&s->pb);
                        s->misc_bits+= bits - s->last_bits;
                        s->last_bits= bits;
                    }

                    s->ptr_lastgob += current_packet_size;
                    s->first_slice_line=1;
                    s->resync_mb_x=mb_x;
                    s->resync_mb_y=mb_y;
                }
            }

            if(  (s->resync_mb_x   == s->mb_x)
               && s->resync_mb_y+1 == s->mb_y){
                s->first_slice_line=0;
            }

            s->mb_skipped=0;
            s->dquant=0; //only for QP_RD

            update_mb_info(s, 0);

            if (mb_type & (mb_type-1) || (s->mpv_flags & FF_MPV_FLAG_QP_RD)) { // more than 1 MB type possible or FF_MPV_FLAG_QP_RD
                int next_block=0;
                int pb_bits_count, pb2_bits_count, tex_pb_bits_count;

                copy_context_before_encode(&backup_s, s, -1);
                backup_s.pb= s->pb;
                best_s.data_partitioning= s->data_partitioning;
                best_s.partitioned_frame= s->partitioned_frame;
                if(s->data_partitioning){
                    backup_s.pb2= s->pb2;
                    backup_s.tex_pb= s->tex_pb;
                }

                if(mb_type&CANDIDATE_MB_TYPE_INTER){
                    s->mv_dir = MV_DIR_FORWARD;
                    s->mv_type = MV_TYPE_16X16;
                    s->mb_intra= 0;
                    s->mv[0][0][0] = s->p_mv_table[xy][0];
                    s->mv[0][0][1] = s->p_mv_table[xy][1];
                    encode_mb_hq(s, &backup_s, &best_s, CANDIDATE_MB_TYPE_INTER, pb, pb2, tex_pb,
                                 &dmin, &next_block, s->mv[0][0][0], s->mv[0][0][1]);
                }
                if(mb_type&CANDIDATE_MB_TYPE_INTER_I){
                    s->mv_dir = MV_DIR_FORWARD;
                    s->mv_type = MV_TYPE_FIELD;
                    s->mb_intra= 0;
                    for(i=0; i<2; i++){
                        j= s->field_select[0][i] = s->p_field_select_table[i][xy];
                        s->mv[0][i][0] = s->p_field_mv_table[i][j][xy][0];
                        s->mv[0][i][1] = s->p_field_mv_table[i][j][xy][1];
                    }
                    encode_mb_hq(s, &backup_s, &best_s, CANDIDATE_MB_TYPE_INTER_I, pb, pb2, tex_pb,
                                 &dmin, &next_block, 0, 0);
                }
                if(mb_type&CANDIDATE_MB_TYPE_SKIPPED){
                    s->mv_dir = MV_DIR_FORWARD;
                    s->mv_type = MV_TYPE_16X16;
                    s->mb_intra= 0;
                    s->mv[0][0][0] = 0;
                    s->mv[0][0][1] = 0;
                    encode_mb_hq(s, &backup_s, &best_s, CANDIDATE_MB_TYPE_SKIPPED, pb, pb2, tex_pb,
                                 &dmin, &next_block, s->mv[0][0][0], s->mv[0][0][1]);
                }
                if(mb_type&CANDIDATE_MB_TYPE_INTER4V){
                    s->mv_dir = MV_DIR_FORWARD;
                    s->mv_type = MV_TYPE_8X8;
                    s->mb_intra= 0;
                    for(i=0; i<4; i++){
                        s->mv[0][i][0] = s->current_picture.motion_val[0][s->block_index[i]][0];
                        s->mv[0][i][1] = s->current_picture.motion_val[0][s->block_index[i]][1];
                    }
                    encode_mb_hq(s, &backup_s, &best_s, CANDIDATE_MB_TYPE_INTER4V, pb, pb2, tex_pb,
                                 &dmin, &next_block, 0, 0);
                }
                if(mb_type&CANDIDATE_MB_TYPE_FORWARD){
                    s->mv_dir = MV_DIR_FORWARD;
                    s->mv_type = MV_TYPE_16X16;
                    s->mb_intra= 0;
                    s->mv[0][0][0] = s->b_forw_mv_table[xy][0];
                    s->mv[0][0][1] = s->b_forw_mv_table[xy][1];
                    encode_mb_hq(s, &backup_s, &best_s, CANDIDATE_MB_TYPE_FORWARD, pb, pb2, tex_pb,
                                 &dmin, &next_block, s->mv[0][0][0], s->mv[0][0][1]);
                }
                if(mb_type&CANDIDATE_MB_TYPE_BACKWARD){
                    s->mv_dir = MV_DIR_BACKWARD;
                    s->mv_type = MV_TYPE_16X16;
                    s->mb_intra= 0;
                    s->mv[1][0][0] = s->b_back_mv_table[xy][0];
                    s->mv[1][0][1] = s->b_back_mv_table[xy][1];
                    encode_mb_hq(s, &backup_s, &best_s, CANDIDATE_MB_TYPE_BACKWARD, pb, pb2, tex_pb,
                                 &dmin, &next_block, s->mv[1][0][0], s->mv[1][0][1]);
                }
                if(mb_type&CANDIDATE_MB_TYPE_BIDIR){
                    s->mv_dir = MV_DIR_FORWARD | MV_DIR_BACKWARD;
                    s->mv_type = MV_TYPE_16X16;
                    s->mb_intra= 0;
                    s->mv[0][0][0] = s->b_bidir_forw_mv_table[xy][0];
                    s->mv[0][0][1] = s->b_bidir_forw_mv_table[xy][1];
                    s->mv[1][0][0] = s->b_bidir_back_mv_table[xy][0];
                    s->mv[1][0][1] = s->b_bidir_back_mv_table[xy][1];
                    encode_mb_hq(s, &backup_s, &best_s, CANDIDATE_MB_TYPE_BIDIR, pb, pb2, tex_pb,
                                 &dmin, &next_block, 0, 0);
                }
                if(mb_type&CANDIDATE_MB_TYPE_FORWARD_I){
                    s->mv_dir = MV_DIR_FORWARD;
                    s->mv_type = MV_TYPE_FIELD;
                    s->mb_intra= 0;
                    for(i=0; i<2; i++){
                        j= s->field_select[0][i] = s->b_field_select_table[0][i][xy];
                        s->mv[0][i][0] = s->b_field_mv_table[0][i][j][xy][0];
                        s->mv[0][i][1] = s->b_field_mv_table[0][i][j][xy][1];
                    }
                    encode_mb_hq(s, &backup_s, &best_s, CANDIDATE_MB_TYPE_FORWARD_I, pb, pb2, tex_pb,
                                 &dmin, &next_block, 0, 0);
                }
                if(mb_type&CANDIDATE_MB_TYPE_BACKWARD_I){
                    s->mv_dir = MV_DIR_BACKWARD;
                    s->mv_type = MV_TYPE_FIELD;
                    s->mb_intra= 0;
                    for(i=0; i<2; i++){
                        j= s->field_select[1][i] = s->b_field_select_table[1][i][xy];
                        s->mv[1][i][0] = s->b_field_mv_table[1][i][j][xy][0];
                        s->mv[1][i][1] = s->b_field_mv_table[1][i][j][xy][1];
                    }
                    encode_mb_hq(s, &backup_s, &best_s, CANDIDATE_MB_TYPE_BACKWARD_I, pb, pb2, tex_pb,
                                 &dmin, &next_block, 0, 0);
                }
                if(mb_type&CANDIDATE_MB_TYPE_BIDIR_I){
                    s->mv_dir = MV_DIR_FORWARD | MV_DIR_BACKWARD;
                    s->mv_type = MV_TYPE_FIELD;
                    s->mb_intra= 0;
                    for(dir=0; dir<2; dir++){
                        for(i=0; i<2; i++){
                            j= s->field_select[dir][i] = s->b_field_select_table[dir][i][xy];
                            s->mv[dir][i][0] = s->b_field_mv_table[dir][i][j][xy][0];
                            s->mv[dir][i][1] = s->b_field_mv_table[dir][i][j][xy][1];
                        }
                    }
                    encode_mb_hq(s, &backup_s, &best_s, CANDIDATE_MB_TYPE_BIDIR_I, pb, pb2, tex_pb,
                                 &dmin, &next_block, 0, 0);
                }
                if(mb_type&CANDIDATE_MB_TYPE_INTRA){
                    s->mv_dir = 0;
                    s->mv_type = MV_TYPE_16X16;
                    s->mb_intra= 1;
                    s->mv[0][0][0] = 0;
                    s->mv[0][0][1] = 0;
                    encode_mb_hq(s, &backup_s, &best_s, CANDIDATE_MB_TYPE_INTRA, pb, pb2, tex_pb,
                                 &dmin, &next_block, 0, 0);
                    if(s->h263_pred || s->h263_aic){
                        if(best_s.mb_intra)
                            s->mbintra_table[mb_x + mb_y*s->mb_stride]=1;
                        else
                            ff_clean_intra_table_entries(s); //old mode?
                    }
                }

                if ((s->mpv_flags & FF_MPV_FLAG_QP_RD) && dmin < INT_MAX) {
                    if(best_s.mv_type==MV_TYPE_16X16){ //FIXME move 4mv after QPRD
                        const int last_qp= backup_s.qscale;
                        int qpi, qp, dc[6];
                        int16_t ac[6][16];
                        const int mvdir= (best_s.mv_dir&MV_DIR_BACKWARD) ? 1 : 0;
                        static const int dquant_tab[4]={-1,1,-2,2};
                        int storecoefs = s->mb_intra && s->dc_val[0];

                        av_assert2(backup_s.dquant == 0);

                        //FIXME intra
                        s->mv_dir= best_s.mv_dir;
                        s->mv_type = MV_TYPE_16X16;
                        s->mb_intra= best_s.mb_intra;
                        s->mv[0][0][0] = best_s.mv[0][0][0];
                        s->mv[0][0][1] = best_s.mv[0][0][1];
                        s->mv[1][0][0] = best_s.mv[1][0][0];
                        s->mv[1][0][1] = best_s.mv[1][0][1];

                        qpi = s->pict_type == AV_PICTURE_TYPE_B ? 2 : 0;
                        for(; qpi<4; qpi++){
                            int dquant= dquant_tab[qpi];
                            qp= last_qp + dquant;
                            if(qp < s->avctx->qmin || qp > s->avctx->qmax)
                                continue;
                            backup_s.dquant= dquant;
                            if(storecoefs){
                                for(i=0; i<6; i++){
                                    dc[i]= s->dc_val[0][ s->block_index[i] ];
                                    memcpy(ac[i], s->ac_val[0][s->block_index[i]], sizeof(int16_t)*16);
                                }
                            }

                            encode_mb_hq(s, &backup_s, &best_s, CANDIDATE_MB_TYPE_INTER /* wrong but unused */, pb, pb2, tex_pb,
                                         &dmin, &next_block, s->mv[mvdir][0][0], s->mv[mvdir][0][1]);
                            if(best_s.qscale != qp){
                                if(storecoefs){
                                    for(i=0; i<6; i++){
                                        s->dc_val[0][ s->block_index[i] ]= dc[i];
                                        memcpy(s->ac_val[0][s->block_index[i]], ac[i], sizeof(int16_t)*16);
                                    }
                                }
                            }
                        }
                    }
                }
                if(CONFIG_MPEG4_ENCODER && mb_type&CANDIDATE_MB_TYPE_DIRECT){
                    int mx= s->b_direct_mv_table[xy][0];
                    int my= s->b_direct_mv_table[xy][1];

                    backup_s.dquant = 0;
                    s->mv_dir = MV_DIR_FORWARD | MV_DIR_BACKWARD | MV_DIRECT;
                    s->mb_intra= 0;
                    ff_mpeg4_set_direct_mv(s, mx, my);
                    encode_mb_hq(s, &backup_s, &best_s, CANDIDATE_MB_TYPE_DIRECT, pb, pb2, tex_pb,
                                 &dmin, &next_block, mx, my);
                }
                if(CONFIG_MPEG4_ENCODER && mb_type&CANDIDATE_MB_TYPE_DIRECT0){
                    backup_s.dquant = 0;
                    s->mv_dir = MV_DIR_FORWARD | MV_DIR_BACKWARD | MV_DIRECT;
                    s->mb_intra= 0;
                    ff_mpeg4_set_direct_mv(s, 0, 0);
                    encode_mb_hq(s, &backup_s, &best_s, CANDIDATE_MB_TYPE_DIRECT, pb, pb2, tex_pb,
                                 &dmin, &next_block, 0, 0);
                }
                if (!best_s.mb_intra && s->mpv_flags & FF_MPV_FLAG_SKIP_RD) {
                    int coded=0;
                    for(i=0; i<6; i++)
                        coded |= s->block_last_index[i];
                    if(coded){
                        int mx,my;
                        memcpy(s->mv, best_s.mv, sizeof(s->mv));
                        if(CONFIG_MPEG4_ENCODER && best_s.mv_dir & MV_DIRECT){
                            mx=my=0; //FIXME find the one we actually used
                            ff_mpeg4_set_direct_mv(s, mx, my);
                        }else if(best_s.mv_dir&MV_DIR_BACKWARD){
                            mx= s->mv[1][0][0];
                            my= s->mv[1][0][1];
                        }else{
                            mx= s->mv[0][0][0];
                            my= s->mv[0][0][1];
                        }

                        s->mv_dir= best_s.mv_dir;
                        s->mv_type = best_s.mv_type;
                        s->mb_intra= 0;
/*                        s->mv[0][0][0] = best_s.mv[0][0][0];
                        s->mv[0][0][1] = best_s.mv[0][0][1];
                        s->mv[1][0][0] = best_s.mv[1][0][0];
                        s->mv[1][0][1] = best_s.mv[1][0][1];*/
                        backup_s.dquant= 0;
                        s->skipdct=1;
                        encode_mb_hq(s, &backup_s, &best_s, CANDIDATE_MB_TYPE_INTER /* wrong but unused */, pb, pb2, tex_pb,
                                        &dmin, &next_block, mx, my);
                        s->skipdct=0;
                    }
                }

                s->current_picture.qscale_table[xy] = best_s.qscale;

                copy_context_after_encode(s, &best_s, -1);

                pb_bits_count= put_bits_count(&s->pb);
                flush_put_bits(&s->pb);
                avpriv_copy_bits(&backup_s.pb, bit_buf[next_block^1], pb_bits_count);
                s->pb= backup_s.pb;

                if(s->data_partitioning){
                    pb2_bits_count= put_bits_count(&s->pb2);
                    flush_put_bits(&s->pb2);
                    avpriv_copy_bits(&backup_s.pb2, bit_buf2[next_block^1], pb2_bits_count);
                    s->pb2= backup_s.pb2;

                    tex_pb_bits_count= put_bits_count(&s->tex_pb);
                    flush_put_bits(&s->tex_pb);
                    avpriv_copy_bits(&backup_s.tex_pb, bit_buf_tex[next_block^1], tex_pb_bits_count);
                    s->tex_pb= backup_s.tex_pb;
                }
                s->last_bits= put_bits_count(&s->pb);

                if (CONFIG_H263_ENCODER &&
                    s->out_format == FMT_H263 && s->pict_type!=AV_PICTURE_TYPE_B)
                    ff_h263_update_motion_val(s);

                if(next_block==0){ //FIXME 16 vs linesize16
                    s->hdsp.put_pixels_tab[0][0](s->dest[0], s->rd_scratchpad                     , s->linesize  ,16);
                    s->hdsp.put_pixels_tab[1][0](s->dest[1], s->rd_scratchpad + 16*s->linesize    , s->uvlinesize, 8);
                    s->hdsp.put_pixels_tab[1][0](s->dest[2], s->rd_scratchpad + 16*s->linesize + 8, s->uvlinesize, 8);
                }

                if(s->avctx->mb_decision == FF_MB_DECISION_BITS)
                    ff_MPV_decode_mb(s, s->block);
            } else {
                int motion_x = 0, motion_y = 0;
                s->mv_type=MV_TYPE_16X16;
                // only one MB-Type possible

                switch(mb_type){
                case CANDIDATE_MB_TYPE_INTRA:
                    s->mv_dir = 0;
                    s->mb_intra= 1;
                    motion_x= s->mv[0][0][0] = 0;
                    motion_y= s->mv[0][0][1] = 0;
                    break;
                case CANDIDATE_MB_TYPE_INTER:
                    s->mv_dir = MV_DIR_FORWARD;
                    s->mb_intra= 0;
                    motion_x= s->mv[0][0][0] = s->p_mv_table[xy][0];
                    motion_y= s->mv[0][0][1] = s->p_mv_table[xy][1];
                    break;
                case CANDIDATE_MB_TYPE_INTER_I:
                    s->mv_dir = MV_DIR_FORWARD;
                    s->mv_type = MV_TYPE_FIELD;
                    s->mb_intra= 0;
                    for(i=0; i<2; i++){
                        j= s->field_select[0][i] = s->p_field_select_table[i][xy];
                        s->mv[0][i][0] = s->p_field_mv_table[i][j][xy][0];
                        s->mv[0][i][1] = s->p_field_mv_table[i][j][xy][1];
                    }
                    break;
                case CANDIDATE_MB_TYPE_INTER4V:
                    s->mv_dir = MV_DIR_FORWARD;
                    s->mv_type = MV_TYPE_8X8;
                    s->mb_intra= 0;
                    for(i=0; i<4; i++){
                        s->mv[0][i][0] = s->current_picture.motion_val[0][s->block_index[i]][0];
                        s->mv[0][i][1] = s->current_picture.motion_val[0][s->block_index[i]][1];
                    }
                    break;
                case CANDIDATE_MB_TYPE_DIRECT:
                    if (CONFIG_MPEG4_ENCODER) {
                        s->mv_dir = MV_DIR_FORWARD|MV_DIR_BACKWARD|MV_DIRECT;
                        s->mb_intra= 0;
                        motion_x=s->b_direct_mv_table[xy][0];
                        motion_y=s->b_direct_mv_table[xy][1];
                        ff_mpeg4_set_direct_mv(s, motion_x, motion_y);
                    }
                    break;
                case CANDIDATE_MB_TYPE_DIRECT0:
                    if (CONFIG_MPEG4_ENCODER) {
                        s->mv_dir = MV_DIR_FORWARD|MV_DIR_BACKWARD|MV_DIRECT;
                        s->mb_intra= 0;
                        ff_mpeg4_set_direct_mv(s, 0, 0);
                    }
                    break;
                case CANDIDATE_MB_TYPE_BIDIR:
                    s->mv_dir = MV_DIR_FORWARD | MV_DIR_BACKWARD;
                    s->mb_intra= 0;
                    s->mv[0][0][0] = s->b_bidir_forw_mv_table[xy][0];
                    s->mv[0][0][1] = s->b_bidir_forw_mv_table[xy][1];
                    s->mv[1][0][0] = s->b_bidir_back_mv_table[xy][0];
                    s->mv[1][0][1] = s->b_bidir_back_mv_table[xy][1];
                    break;
                case CANDIDATE_MB_TYPE_BACKWARD:
                    s->mv_dir = MV_DIR_BACKWARD;
                    s->mb_intra= 0;
                    motion_x= s->mv[1][0][0] = s->b_back_mv_table[xy][0];
                    motion_y= s->mv[1][0][1] = s->b_back_mv_table[xy][1];
                    break;
                case CANDIDATE_MB_TYPE_FORWARD:
                    s->mv_dir = MV_DIR_FORWARD;
                    s->mb_intra= 0;
                    motion_x= s->mv[0][0][0] = s->b_forw_mv_table[xy][0];
                    motion_y= s->mv[0][0][1] = s->b_forw_mv_table[xy][1];
                    break;
                case CANDIDATE_MB_TYPE_FORWARD_I:
                    s->mv_dir = MV_DIR_FORWARD;
                    s->mv_type = MV_TYPE_FIELD;
                    s->mb_intra= 0;
                    for(i=0; i<2; i++){
                        j= s->field_select[0][i] = s->b_field_select_table[0][i][xy];
                        s->mv[0][i][0] = s->b_field_mv_table[0][i][j][xy][0];
                        s->mv[0][i][1] = s->b_field_mv_table[0][i][j][xy][1];
                    }
                    break;
                case CANDIDATE_MB_TYPE_BACKWARD_I:
                    s->mv_dir = MV_DIR_BACKWARD;
                    s->mv_type = MV_TYPE_FIELD;
                    s->mb_intra= 0;
                    for(i=0; i<2; i++){
                        j= s->field_select[1][i] = s->b_field_select_table[1][i][xy];
                        s->mv[1][i][0] = s->b_field_mv_table[1][i][j][xy][0];
                        s->mv[1][i][1] = s->b_field_mv_table[1][i][j][xy][1];
                    }
                    break;
                case CANDIDATE_MB_TYPE_BIDIR_I:
                    s->mv_dir = MV_DIR_FORWARD | MV_DIR_BACKWARD;
                    s->mv_type = MV_TYPE_FIELD;
                    s->mb_intra= 0;
                    for(dir=0; dir<2; dir++){
                        for(i=0; i<2; i++){
                            j= s->field_select[dir][i] = s->b_field_select_table[dir][i][xy];
                            s->mv[dir][i][0] = s->b_field_mv_table[dir][i][j][xy][0];
                            s->mv[dir][i][1] = s->b_field_mv_table[dir][i][j][xy][1];
                        }
                    }
                    break;
                default:
                    av_log(s->avctx, AV_LOG_ERROR, "illegal MB type\n");
                }

                encode_mb(s, motion_x, motion_y);

                // RAL: Update last macroblock type
                s->last_mv_dir = s->mv_dir;

                if (CONFIG_H263_ENCODER &&
                    s->out_format == FMT_H263 && s->pict_type!=AV_PICTURE_TYPE_B)
                    ff_h263_update_motion_val(s);

                ff_MPV_decode_mb(s, s->block);
            }

            /* clean the MV table in IPS frames for direct mode in B frames */
            if(s->mb_intra /* && I,P,S_TYPE */){
                s->p_mv_table[xy][0]=0;
                s->p_mv_table[xy][1]=0;
            }

            if(s->flags&CODEC_FLAG_PSNR){
                int w= 16;
                int h= 16;

                if(s->mb_x*16 + 16 > s->width ) w= s->width - s->mb_x*16;
                if(s->mb_y*16 + 16 > s->height) h= s->height- s->mb_y*16;

                s->current_picture.f->error[0] += sse(
                    s, s->new_picture.f->data[0] + s->mb_x*16 + s->mb_y*s->linesize*16,
                    s->dest[0], w, h, s->linesize);
                s->current_picture.f->error[1] += sse(
                    s, s->new_picture.f->data[1] + s->mb_x*8  + s->mb_y*s->uvlinesize*chr_h,
                    s->dest[1], w>>1, h>>s->chroma_y_shift, s->uvlinesize);
                s->current_picture.f->error[2] += sse(
                    s, s->new_picture.f->data[2] + s->mb_x*8  + s->mb_y*s->uvlinesize*chr_h,
                    s->dest[2], w>>1, h>>s->chroma_y_shift, s->uvlinesize);
            }
            if(s->loop_filter){
                if(CONFIG_H263_ENCODER && s->out_format == FMT_H263)
                    ff_h263_loop_filter(s);
            }
            av_dlog(s->avctx, "MB %d %d bits\n",
                    s->mb_x + s->mb_y * s->mb_stride, put_bits_count(&s->pb));
        }
    }

    //not beautiful here but we must write it before flushing so it has to be here
    if (CONFIG_MSMPEG4_ENCODER && s->msmpeg4_version && s->msmpeg4_version<4 && s->pict_type == AV_PICTURE_TYPE_I)
        ff_msmpeg4_encode_ext_header(s);

    write_slice_end(s);

    /* Send the last GOB if RTP */
    if (s->avctx->rtp_callback) {
        int number_mb = (mb_y - s->resync_mb_y)*s->mb_width - s->resync_mb_x;
        pdif = put_bits_ptr(&s->pb) - s->ptr_lastgob;
        /* Call the RTP callback to send the last GOB */
        emms_c();
        s->avctx->rtp_callback(s->avctx, s->ptr_lastgob, pdif, number_mb);
    }

    return 0;
}

#define MERGE(field) dst->field += src->field; src->field=0
static void merge_context_after_me(MpegEncContext *dst, MpegEncContext *src){
    MERGE(me.scene_change_score);
    MERGE(me.mc_mb_var_sum_temp);
    MERGE(me.mb_var_sum_temp);
}

static void merge_context_after_encode(MpegEncContext *dst, MpegEncContext *src){
    int i;

    MERGE(dct_count[0]); //note, the other dct vars are not part of the context
    MERGE(dct_count[1]);
    MERGE(mv_bits);
    MERGE(i_tex_bits);
    MERGE(p_tex_bits);
    MERGE(i_count);
    MERGE(f_count);
    MERGE(b_count);
    MERGE(skip_count);
    MERGE(misc_bits);
    MERGE(er.error_count);
    MERGE(padding_bug_score);
    MERGE(current_picture.f->error[0]);
    MERGE(current_picture.f->error[1]);
    MERGE(current_picture.f->error[2]);

    if(dst->avctx->noise_reduction){
        for(i=0; i<64; i++){
            MERGE(dct_error_sum[0][i]);
            MERGE(dct_error_sum[1][i]);
        }
    }

    assert(put_bits_count(&src->pb) % 8 ==0);
    assert(put_bits_count(&dst->pb) % 8 ==0);
    avpriv_copy_bits(&dst->pb, src->pb.buf, put_bits_count(&src->pb));
    flush_put_bits(&dst->pb);
}

static int estimate_qp(MpegEncContext *s, int dry_run){
    if (s->next_lambda){
        s->current_picture_ptr->f->quality =
        s->current_picture.f->quality = s->next_lambda;
        if(!dry_run) s->next_lambda= 0;
    } else if (!s->fixed_qscale) {
        s->current_picture_ptr->f->quality =
        s->current_picture.f->quality = ff_rate_estimate_qscale(s, dry_run);
        if (s->current_picture.f->quality < 0)
            return -1;
    }

    if(s->adaptive_quant){
        switch(s->codec_id){
        case AV_CODEC_ID_MPEG4:
            if (CONFIG_MPEG4_ENCODER)
                ff_clean_mpeg4_qscales(s);
            break;
        case AV_CODEC_ID_H263:
        case AV_CODEC_ID_H263P:
        case AV_CODEC_ID_FLV1:
            if (CONFIG_H263_ENCODER)
                ff_clean_h263_qscales(s);
            break;
        default:
            ff_init_qscale_tab(s);
        }

        s->lambda= s->lambda_table[0];
        //FIXME broken
    }else
        s->lambda = s->current_picture.f->quality;
    update_qscale(s);
    return 0;
}

/* must be called before writing the header */
static void set_frame_distances(MpegEncContext * s){
    av_assert1(s->current_picture_ptr->f->pts != AV_NOPTS_VALUE);
    s->time = s->current_picture_ptr->f->pts * s->avctx->time_base.num;

    if(s->pict_type==AV_PICTURE_TYPE_B){
        s->pb_time= s->pp_time - (s->last_non_b_time - s->time);
        assert(s->pb_time > 0 && s->pb_time < s->pp_time);
    }else{
        s->pp_time= s->time - s->last_non_b_time;
        s->last_non_b_time= s->time;
        assert(s->picture_number==0 || s->pp_time > 0);
    }
}

static int encode_picture(MpegEncContext *s, int picture_number)
{
    int i, ret;
    int bits;
    int context_count = s->slice_context_count;

    s->picture_number = picture_number;

    /* Reset the average MB variance */
    s->me.mb_var_sum_temp    =
    s->me.mc_mb_var_sum_temp = 0;

    /* we need to initialize some time vars before we can encode b-frames */
    // RAL: Condition added for MPEG1VIDEO
    if (s->codec_id == AV_CODEC_ID_MPEG1VIDEO || s->codec_id == AV_CODEC_ID_MPEG2VIDEO || (s->h263_pred && !s->msmpeg4_version))
        set_frame_distances(s);
    if(CONFIG_MPEG4_ENCODER && s->codec_id == AV_CODEC_ID_MPEG4)
        ff_set_mpeg4_time(s);

    s->me.scene_change_score=0;

//    s->lambda= s->current_picture_ptr->quality; //FIXME qscale / ... stuff for ME rate distortion

    if(s->pict_type==AV_PICTURE_TYPE_I){
        if(s->msmpeg4_version >= 3) s->no_rounding=1;
        else                        s->no_rounding=0;
    }else if(s->pict_type!=AV_PICTURE_TYPE_B){
        if(s->flipflop_rounding || s->codec_id == AV_CODEC_ID_H263P || s->codec_id == AV_CODEC_ID_MPEG4)
            s->no_rounding ^= 1;
    }

    if(s->flags & CODEC_FLAG_PASS2){
        if (estimate_qp(s,1) < 0)
            return -1;
        ff_get_2pass_fcode(s);
    }else if(!(s->flags & CODEC_FLAG_QSCALE)){
        if(s->pict_type==AV_PICTURE_TYPE_B)
            s->lambda= s->last_lambda_for[s->pict_type];
        else
            s->lambda= s->last_lambda_for[s->last_non_b_pict_type];
        update_qscale(s);
    }

    if(s->codec_id != AV_CODEC_ID_AMV && s->codec_id != AV_CODEC_ID_MJPEG){
        if(s->q_chroma_intra_matrix   != s->q_intra_matrix  ) av_freep(&s->q_chroma_intra_matrix);
        if(s->q_chroma_intra_matrix16 != s->q_intra_matrix16) av_freep(&s->q_chroma_intra_matrix16);
        s->q_chroma_intra_matrix   = s->q_intra_matrix;
        s->q_chroma_intra_matrix16 = s->q_intra_matrix16;
    }

    s->mb_intra=0; //for the rate distortion & bit compare functions
    for(i=1; i<context_count; i++){
        ret = ff_update_duplicate_context(s->thread_context[i], s);
        if (ret < 0)
            return ret;
    }

    if(ff_init_me(s)<0)
        return -1;

    /* Estimate motion for every MB */
    if(s->pict_type != AV_PICTURE_TYPE_I){
        s->lambda = (s->lambda * s->avctx->me_penalty_compensation + 128)>>8;
        s->lambda2= (s->lambda2* (int64_t)s->avctx->me_penalty_compensation + 128)>>8;
        if (s->pict_type != AV_PICTURE_TYPE_B) {
            if((s->avctx->pre_me && s->last_non_b_pict_type==AV_PICTURE_TYPE_I) || s->avctx->pre_me==2){
                s->avctx->execute(s->avctx, pre_estimate_motion_thread, &s->thread_context[0], NULL, context_count, sizeof(void*));
            }
        }

        s->avctx->execute(s->avctx, estimate_motion_thread, &s->thread_context[0], NULL, context_count, sizeof(void*));
    }else /* if(s->pict_type == AV_PICTURE_TYPE_I) */{
        /* I-Frame */
        for(i=0; i<s->mb_stride*s->mb_height; i++)
            s->mb_type[i]= CANDIDATE_MB_TYPE_INTRA;

        if(!s->fixed_qscale){
            /* finding spatial complexity for I-frame rate control */
            s->avctx->execute(s->avctx, mb_var_thread, &s->thread_context[0], NULL, context_count, sizeof(void*));
        }
    }
    for(i=1; i<context_count; i++){
        merge_context_after_me(s, s->thread_context[i]);
    }
    s->current_picture.mc_mb_var_sum= s->current_picture_ptr->mc_mb_var_sum= s->me.mc_mb_var_sum_temp;
    s->current_picture.   mb_var_sum= s->current_picture_ptr->   mb_var_sum= s->me.   mb_var_sum_temp;
    emms_c();

    if(s->me.scene_change_score > s->avctx->scenechange_threshold && s->pict_type == AV_PICTURE_TYPE_P){
        s->pict_type= AV_PICTURE_TYPE_I;
        for(i=0; i<s->mb_stride*s->mb_height; i++)
            s->mb_type[i]= CANDIDATE_MB_TYPE_INTRA;
        if(s->msmpeg4_version >= 3)
            s->no_rounding=1;
        av_dlog(s, "Scene change detected, encoding as I Frame %"PRId64" %"PRId64"\n",
                s->current_picture.mb_var_sum, s->current_picture.mc_mb_var_sum);
    }

    if(!s->umvplus){
        if(s->pict_type==AV_PICTURE_TYPE_P || s->pict_type==AV_PICTURE_TYPE_S) {
            s->f_code= ff_get_best_fcode(s, s->p_mv_table, CANDIDATE_MB_TYPE_INTER);

            if(s->flags & CODEC_FLAG_INTERLACED_ME){
                int a,b;
                a= ff_get_best_fcode(s, s->p_field_mv_table[0][0], CANDIDATE_MB_TYPE_INTER_I); //FIXME field_select
                b= ff_get_best_fcode(s, s->p_field_mv_table[1][1], CANDIDATE_MB_TYPE_INTER_I);
                s->f_code= FFMAX3(s->f_code, a, b);
            }

            ff_fix_long_p_mvs(s);
            ff_fix_long_mvs(s, NULL, 0, s->p_mv_table, s->f_code, CANDIDATE_MB_TYPE_INTER, 0);
            if(s->flags & CODEC_FLAG_INTERLACED_ME){
                int j;
                for(i=0; i<2; i++){
                    for(j=0; j<2; j++)
                        ff_fix_long_mvs(s, s->p_field_select_table[i], j,
                                        s->p_field_mv_table[i][j], s->f_code, CANDIDATE_MB_TYPE_INTER_I, 0);
                }
            }
        }

        if(s->pict_type==AV_PICTURE_TYPE_B){
            int a, b;

            a = ff_get_best_fcode(s, s->b_forw_mv_table, CANDIDATE_MB_TYPE_FORWARD);
            b = ff_get_best_fcode(s, s->b_bidir_forw_mv_table, CANDIDATE_MB_TYPE_BIDIR);
            s->f_code = FFMAX(a, b);

            a = ff_get_best_fcode(s, s->b_back_mv_table, CANDIDATE_MB_TYPE_BACKWARD);
            b = ff_get_best_fcode(s, s->b_bidir_back_mv_table, CANDIDATE_MB_TYPE_BIDIR);
            s->b_code = FFMAX(a, b);

            ff_fix_long_mvs(s, NULL, 0, s->b_forw_mv_table, s->f_code, CANDIDATE_MB_TYPE_FORWARD, 1);
            ff_fix_long_mvs(s, NULL, 0, s->b_back_mv_table, s->b_code, CANDIDATE_MB_TYPE_BACKWARD, 1);
            ff_fix_long_mvs(s, NULL, 0, s->b_bidir_forw_mv_table, s->f_code, CANDIDATE_MB_TYPE_BIDIR, 1);
            ff_fix_long_mvs(s, NULL, 0, s->b_bidir_back_mv_table, s->b_code, CANDIDATE_MB_TYPE_BIDIR, 1);
            if(s->flags & CODEC_FLAG_INTERLACED_ME){
                int dir, j;
                for(dir=0; dir<2; dir++){
                    for(i=0; i<2; i++){
                        for(j=0; j<2; j++){
                            int type= dir ? (CANDIDATE_MB_TYPE_BACKWARD_I|CANDIDATE_MB_TYPE_BIDIR_I)
                                          : (CANDIDATE_MB_TYPE_FORWARD_I |CANDIDATE_MB_TYPE_BIDIR_I);
                            ff_fix_long_mvs(s, s->b_field_select_table[dir][i], j,
                                            s->b_field_mv_table[dir][i][j], dir ? s->b_code : s->f_code, type, 1);
                        }
                    }
                }
            }
        }
    }

    if (estimate_qp(s, 0) < 0)
        return -1;

    if(s->qscale < 3 && s->max_qcoeff<=128 && s->pict_type==AV_PICTURE_TYPE_I && !(s->flags & CODEC_FLAG_QSCALE))
        s->qscale= 3; //reduce clipping problems

    if (s->out_format == FMT_MJPEG) {
        const uint16_t *  luma_matrix = ff_mpeg1_default_intra_matrix;
        const uint16_t *chroma_matrix = ff_mpeg1_default_intra_matrix;

        if (s->avctx->intra_matrix) {
            chroma_matrix =
            luma_matrix = s->avctx->intra_matrix;
        }
        if (s->avctx->chroma_intra_matrix)
            chroma_matrix = s->avctx->chroma_intra_matrix;

        /* for mjpeg, we do include qscale in the matrix */
        for(i=1;i<64;i++){
            int j= s->dsp.idct_permutation[i];

            s->chroma_intra_matrix[j] = av_clip_uint8((chroma_matrix[i] * s->qscale) >> 3);
            s->       intra_matrix[j] = av_clip_uint8((  luma_matrix[i] * s->qscale) >> 3);
        }
        s->y_dc_scale_table=
        s->c_dc_scale_table= ff_mpeg2_dc_scale_table[s->intra_dc_precision];
        s->chroma_intra_matrix[0] =
        s->intra_matrix[0] = ff_mpeg2_dc_scale_table[s->intra_dc_precision][8];
        ff_convert_matrix(&s->dsp, s->q_intra_matrix, s->q_intra_matrix16,
                       s->intra_matrix, s->intra_quant_bias, 8, 8, 1);
        ff_convert_matrix(&s->dsp, s->q_chroma_intra_matrix, s->q_chroma_intra_matrix16,
                       s->chroma_intra_matrix, s->intra_quant_bias, 8, 8, 1);
        s->qscale= 8;
    }
    if(s->codec_id == AV_CODEC_ID_AMV){
        static const uint8_t y[32]={13,13,13,13,13,13,13,13,13,13,13,13,13,13,13,13,13,13,13,13,13,13,13,13,13,13,13,13,13,13,13,13};
        static const uint8_t c[32]={14,14,14,14,14,14,14,14,14,14,14,14,14,14,14,14,14,14,14,14,14,14,14,14,14,14,14,14,14,14,14,14};
        for(i=1;i<64;i++){
            int j= s->dsp.idct_permutation[ff_zigzag_direct[i]];

            s->intra_matrix[j] = sp5x_quant_table[5*2+0][i];
            s->chroma_intra_matrix[j] = sp5x_quant_table[5*2+1][i];
        }
        s->y_dc_scale_table= y;
        s->c_dc_scale_table= c;
        s->intra_matrix[0] = 13;
        s->chroma_intra_matrix[0] = 14;
        ff_convert_matrix(&s->dsp, s->q_intra_matrix, s->q_intra_matrix16,
                       s->intra_matrix, s->intra_quant_bias, 8, 8, 1);
        ff_convert_matrix(&s->dsp, s->q_chroma_intra_matrix, s->q_chroma_intra_matrix16,
                       s->chroma_intra_matrix, s->intra_quant_bias, 8, 8, 1);
        s->qscale= 8;
    }

    //FIXME var duplication
    s->current_picture_ptr->f->key_frame =
    s->current_picture.f->key_frame = s->pict_type == AV_PICTURE_TYPE_I; //FIXME pic_ptr
    s->current_picture_ptr->f->pict_type =
    s->current_picture.f->pict_type = s->pict_type;

    if (s->current_picture.f->key_frame)
        s->picture_in_gop_number=0;

    s->mb_x = s->mb_y = 0;
    s->last_bits= put_bits_count(&s->pb);
    switch(s->out_format) {
    case FMT_MJPEG:
        if (CONFIG_MJPEG_ENCODER)
            ff_mjpeg_encode_picture_header(s->avctx, &s->pb, &s->intra_scantable,
                                           s->intra_matrix, s->chroma_intra_matrix);
        break;
    case FMT_H261:
        if (CONFIG_H261_ENCODER)
            ff_h261_encode_picture_header(s, picture_number);
        break;
    case FMT_H263:
        if (CONFIG_WMV2_ENCODER && s->codec_id == AV_CODEC_ID_WMV2)
            ff_wmv2_encode_picture_header(s, picture_number);
        else if (CONFIG_MSMPEG4_ENCODER && s->msmpeg4_version)
            ff_msmpeg4_encode_picture_header(s, picture_number);
        else if (CONFIG_MPEG4_ENCODER && s->h263_pred)
            ff_mpeg4_encode_picture_header(s, picture_number);
        else if (CONFIG_RV10_ENCODER && s->codec_id == AV_CODEC_ID_RV10)
            ff_rv10_encode_picture_header(s, picture_number);
        else if (CONFIG_RV20_ENCODER && s->codec_id == AV_CODEC_ID_RV20)
            ff_rv20_encode_picture_header(s, picture_number);
        else if (CONFIG_FLV_ENCODER && s->codec_id == AV_CODEC_ID_FLV1)
            ff_flv_encode_picture_header(s, picture_number);
        else if (CONFIG_H263_ENCODER)
            ff_h263_encode_picture_header(s, picture_number);
        break;
    case FMT_MPEG1:
        if (CONFIG_MPEG1VIDEO_ENCODER || CONFIG_MPEG2VIDEO_ENCODER)
            ff_mpeg1_encode_picture_header(s, picture_number);
        break;
    default:
        av_assert0(0);
    }
    bits= put_bits_count(&s->pb);
    s->header_bits= bits - s->last_bits;

    for(i=1; i<context_count; i++){
        update_duplicate_context_after_me(s->thread_context[i], s);
    }
    s->avctx->execute(s->avctx, encode_thread, &s->thread_context[0], NULL, context_count, sizeof(void*));
    for(i=1; i<context_count; i++){
        merge_context_after_encode(s, s->thread_context[i]);
    }
    emms_c();
    return 0;
}

static void denoise_dct_c(MpegEncContext *s, int16_t *block){
    const int intra= s->mb_intra;
    int i;

    s->dct_count[intra]++;

    for(i=0; i<64; i++){
        int level= block[i];

        if(level){
            if(level>0){
                s->dct_error_sum[intra][i] += level;
                level -= s->dct_offset[intra][i];
                if(level<0) level=0;
            }else{
                s->dct_error_sum[intra][i] -= level;
                level += s->dct_offset[intra][i];
                if(level>0) level=0;
            }
            block[i]= level;
        }
    }
}

static int dct_quantize_trellis_c(MpegEncContext *s,
                                  int16_t *block, int n,
                                  int qscale, int *overflow){
    const int *qmat;
    const uint8_t *scantable= s->intra_scantable.scantable;
    const uint8_t *perm_scantable= s->intra_scantable.permutated;
    int max=0;
    unsigned int threshold1, threshold2;
    int bias=0;
    int run_tab[65];
    int level_tab[65];
    int score_tab[65];
    int survivor[65];
    int survivor_count;
    int last_run=0;
    int last_level=0;
    int last_score= 0;
    int last_i;
    int coeff[2][64];
    int coeff_count[64];
    int qmul, qadd, start_i, last_non_zero, i, dc;
    const int esc_length= s->ac_esc_length;
    uint8_t * length;
    uint8_t * last_length;
    const int lambda= s->lambda2 >> (FF_LAMBDA_SHIFT - 6);

    s->dsp.fdct (block);

    if(s->dct_error_sum)
        s->denoise_dct(s, block);
    qmul= qscale*16;
    qadd= ((qscale-1)|1)*8;

    if (s->mb_intra) {
        int q;
        if (!s->h263_aic) {
            if (n < 4)
                q = s->y_dc_scale;
            else
                q = s->c_dc_scale;
            q = q << 3;
        } else{
            /* For AIC we skip quant/dequant of INTRADC */
            q = 1 << 3;
            qadd=0;
        }

        /* note: block[0] is assumed to be positive */
        block[0] = (block[0] + (q >> 1)) / q;
        start_i = 1;
        last_non_zero = 0;
        qmat = n < 4 ? s->q_intra_matrix[qscale] : s->q_chroma_intra_matrix[qscale];
        if(s->mpeg_quant || s->out_format == FMT_MPEG1)
            bias= 1<<(QMAT_SHIFT-1);
        length     = s->intra_ac_vlc_length;
        last_length= s->intra_ac_vlc_last_length;
    } else {
        start_i = 0;
        last_non_zero = -1;
        qmat = s->q_inter_matrix[qscale];
        length     = s->inter_ac_vlc_length;
        last_length= s->inter_ac_vlc_last_length;
    }
    last_i= start_i;

    threshold1= (1<<QMAT_SHIFT) - bias - 1;
    threshold2= (threshold1<<1);

    for(i=63; i>=start_i; i--) {
        const int j = scantable[i];
        int level = block[j] * qmat[j];

        if(((unsigned)(level+threshold1))>threshold2){
            last_non_zero = i;
            break;
        }
    }

    for(i=start_i; i<=last_non_zero; i++) {
        const int j = scantable[i];
        int level = block[j] * qmat[j];

//        if(   bias+level >= (1<<(QMAT_SHIFT - 3))
//           || bias-level >= (1<<(QMAT_SHIFT - 3))){
        if(((unsigned)(level+threshold1))>threshold2){
            if(level>0){
                level= (bias + level)>>QMAT_SHIFT;
                coeff[0][i]= level;
                coeff[1][i]= level-1;
//                coeff[2][k]= level-2;
            }else{
                level= (bias - level)>>QMAT_SHIFT;
                coeff[0][i]= -level;
                coeff[1][i]= -level+1;
//                coeff[2][k]= -level+2;
            }
            coeff_count[i]= FFMIN(level, 2);
            av_assert2(coeff_count[i]);
            max |=level;
        }else{
            coeff[0][i]= (level>>31)|1;
            coeff_count[i]= 1;
        }
    }

    *overflow= s->max_qcoeff < max; //overflow might have happened

    if(last_non_zero < start_i){
        memset(block + start_i, 0, (64-start_i)*sizeof(int16_t));
        return last_non_zero;
    }

    score_tab[start_i]= 0;
    survivor[0]= start_i;
    survivor_count= 1;

    for(i=start_i; i<=last_non_zero; i++){
        int level_index, j, zero_distortion;
        int dct_coeff= FFABS(block[ scantable[i] ]);
        int best_score=256*256*256*120;

        if (s->dsp.fdct == ff_fdct_ifast)
            dct_coeff= (dct_coeff*ff_inv_aanscales[ scantable[i] ]) >> 12;
        zero_distortion= dct_coeff*dct_coeff;

        for(level_index=0; level_index < coeff_count[i]; level_index++){
            int distortion;
            int level= coeff[level_index][i];
            const int alevel= FFABS(level);
            int unquant_coeff;

            av_assert2(level);

            if(s->out_format == FMT_H263 || s->out_format == FMT_H261){
                unquant_coeff= alevel*qmul + qadd;
            }else{ //MPEG1
                j= s->dsp.idct_permutation[ scantable[i] ]; //FIXME optimize
                if(s->mb_intra){
                        unquant_coeff = (int)(  alevel  * qscale * s->intra_matrix[j]) >> 3;
                        unquant_coeff =   (unquant_coeff - 1) | 1;
                }else{
                        unquant_coeff = (((  alevel  << 1) + 1) * qscale * ((int) s->inter_matrix[j])) >> 4;
                        unquant_coeff =   (unquant_coeff - 1) | 1;
                }
                unquant_coeff<<= 3;
            }

            distortion= (unquant_coeff - dct_coeff) * (unquant_coeff - dct_coeff) - zero_distortion;
            level+=64;
            if((level&(~127)) == 0){
                for(j=survivor_count-1; j>=0; j--){
                    int run= i - survivor[j];
                    int score= distortion + length[UNI_AC_ENC_INDEX(run, level)]*lambda;
                    score += score_tab[i-run];

                    if(score < best_score){
                        best_score= score;
                        run_tab[i+1]= run;
                        level_tab[i+1]= level-64;
                    }
                }

                if(s->out_format == FMT_H263 || s->out_format == FMT_H261){
                    for(j=survivor_count-1; j>=0; j--){
                        int run= i - survivor[j];
                        int score= distortion + last_length[UNI_AC_ENC_INDEX(run, level)]*lambda;
                        score += score_tab[i-run];
                        if(score < last_score){
                            last_score= score;
                            last_run= run;
                            last_level= level-64;
                            last_i= i+1;
                        }
                    }
                }
            }else{
                distortion += esc_length*lambda;
                for(j=survivor_count-1; j>=0; j--){
                    int run= i - survivor[j];
                    int score= distortion + score_tab[i-run];

                    if(score < best_score){
                        best_score= score;
                        run_tab[i+1]= run;
                        level_tab[i+1]= level-64;
                    }
                }

                if(s->out_format == FMT_H263 || s->out_format == FMT_H261){
                  for(j=survivor_count-1; j>=0; j--){
                        int run= i - survivor[j];
                        int score= distortion + score_tab[i-run];
                        if(score < last_score){
                            last_score= score;
                            last_run= run;
                            last_level= level-64;
                            last_i= i+1;
                        }
                    }
                }
            }
        }

        score_tab[i+1]= best_score;

        //Note: there is a vlc code in mpeg4 which is 1 bit shorter then another one with a shorter run and the same level
        if(last_non_zero <= 27){
            for(; survivor_count; survivor_count--){
                if(score_tab[ survivor[survivor_count-1] ] <= best_score)
                    break;
            }
        }else{
            for(; survivor_count; survivor_count--){
                if(score_tab[ survivor[survivor_count-1] ] <= best_score + lambda)
                    break;
            }
        }

        survivor[ survivor_count++ ]= i+1;
    }

    if(s->out_format != FMT_H263 && s->out_format != FMT_H261){
        last_score= 256*256*256*120;
        for(i= survivor[0]; i<=last_non_zero + 1; i++){
            int score= score_tab[i];
            if(i) score += lambda*2; //FIXME exacter?

            if(score < last_score){
                last_score= score;
                last_i= i;
                last_level= level_tab[i];
                last_run= run_tab[i];
            }
        }
    }

    s->coded_score[n] = last_score;

    dc= FFABS(block[0]);
    last_non_zero= last_i - 1;
    memset(block + start_i, 0, (64-start_i)*sizeof(int16_t));

    if(last_non_zero < start_i)
        return last_non_zero;

    if(last_non_zero == 0 && start_i == 0){
        int best_level= 0;
        int best_score= dc * dc;

        for(i=0; i<coeff_count[0]; i++){
            int level= coeff[i][0];
            int alevel= FFABS(level);
            int unquant_coeff, score, distortion;

            if(s->out_format == FMT_H263 || s->out_format == FMT_H261){
                    unquant_coeff= (alevel*qmul + qadd)>>3;
            }else{ //MPEG1
                    unquant_coeff = (((  alevel  << 1) + 1) * qscale * ((int) s->inter_matrix[0])) >> 4;
                    unquant_coeff =   (unquant_coeff - 1) | 1;
            }
            unquant_coeff = (unquant_coeff + 4) >> 3;
            unquant_coeff<<= 3 + 3;

            distortion= (unquant_coeff - dc) * (unquant_coeff - dc);
            level+=64;
            if((level&(~127)) == 0) score= distortion + last_length[UNI_AC_ENC_INDEX(0, level)]*lambda;
            else                    score= distortion + esc_length*lambda;

            if(score < best_score){
                best_score= score;
                best_level= level - 64;
            }
        }
        block[0]= best_level;
        s->coded_score[n] = best_score - dc*dc;
        if(best_level == 0) return -1;
        else                return last_non_zero;
    }

    i= last_i;
    av_assert2(last_level);

    block[ perm_scantable[last_non_zero] ]= last_level;
    i -= last_run + 1;

    for(; i>start_i; i -= run_tab[i] + 1){
        block[ perm_scantable[i-1] ]= level_tab[i];
    }

    return last_non_zero;
}

//#define REFINE_STATS 1
static int16_t basis[64][64];

static void build_basis(uint8_t *perm){
    int i, j, x, y;
    emms_c();
    for(i=0; i<8; i++){
        for(j=0; j<8; j++){
            for(y=0; y<8; y++){
                for(x=0; x<8; x++){
                    double s= 0.25*(1<<BASIS_SHIFT);
                    int index= 8*i + j;
                    int perm_index= perm[index];
                    if(i==0) s*= sqrt(0.5);
                    if(j==0) s*= sqrt(0.5);
                    basis[perm_index][8*x + y]= lrintf(s * cos((M_PI/8.0)*i*(x+0.5)) * cos((M_PI/8.0)*j*(y+0.5)));
                }
            }
        }
    }
}

static int dct_quantize_refine(MpegEncContext *s, //FIXME breaks denoise?
                        int16_t *block, int16_t *weight, int16_t *orig,
                        int n, int qscale){
    int16_t rem[64];
    LOCAL_ALIGNED_16(int16_t, d1, [64]);
    const uint8_t *scantable= s->intra_scantable.scantable;
    const uint8_t *perm_scantable= s->intra_scantable.permutated;
//    unsigned int threshold1, threshold2;
//    int bias=0;
    int run_tab[65];
    int prev_run=0;
    int prev_level=0;
    int qmul, qadd, start_i, last_non_zero, i, dc;
    uint8_t * length;
    uint8_t * last_length;
    int lambda;
    int rle_index, run, q = 1, sum; //q is only used when s->mb_intra is true
#ifdef REFINE_STATS
static int count=0;
static int after_last=0;
static int to_zero=0;
static int from_zero=0;
static int raise=0;
static int lower=0;
static int messed_sign=0;
#endif

    if(basis[0][0] == 0)
        build_basis(s->dsp.idct_permutation);

    qmul= qscale*2;
    qadd= (qscale-1)|1;
    if (s->mb_intra) {
        if (!s->h263_aic) {
            if (n < 4)
                q = s->y_dc_scale;
            else
                q = s->c_dc_scale;
        } else{
            /* For AIC we skip quant/dequant of INTRADC */
            q = 1;
            qadd=0;
        }
        q <<= RECON_SHIFT-3;
        /* note: block[0] is assumed to be positive */
        dc= block[0]*q;
//        block[0] = (block[0] + (q >> 1)) / q;
        start_i = 1;
//        if(s->mpeg_quant || s->out_format == FMT_MPEG1)
//            bias= 1<<(QMAT_SHIFT-1);
        length     = s->intra_ac_vlc_length;
        last_length= s->intra_ac_vlc_last_length;
    } else {
        dc= 0;
        start_i = 0;
        length     = s->inter_ac_vlc_length;
        last_length= s->inter_ac_vlc_last_length;
    }
    last_non_zero = s->block_last_index[n];

#ifdef REFINE_STATS
{START_TIMER
#endif
    dc += (1<<(RECON_SHIFT-1));
    for(i=0; i<64; i++){
        rem[i]= dc - (orig[i]<<RECON_SHIFT); //FIXME  use orig dirrectly instead of copying to rem[]
    }
#ifdef REFINE_STATS
STOP_TIMER("memset rem[]")}
#endif
    sum=0;
    for(i=0; i<64; i++){
        int one= 36;
        int qns=4;
        int w;

        w= FFABS(weight[i]) + qns*one;
        w= 15 + (48*qns*one + w/2)/w; // 16 .. 63

        weight[i] = w;
//        w=weight[i] = (63*qns + (w/2)) / w;

        av_assert2(w>0);
        av_assert2(w<(1<<6));
        sum += w*w;
    }
    lambda= sum*(uint64_t)s->lambda2 >> (FF_LAMBDA_SHIFT - 6 + 6 + 6 + 6);
#ifdef REFINE_STATS
{START_TIMER
#endif
    run=0;
    rle_index=0;
    for(i=start_i; i<=last_non_zero; i++){
        int j= perm_scantable[i];
        const int level= block[j];
        int coeff;

        if(level){
            if(level<0) coeff= qmul*level - qadd;
            else        coeff= qmul*level + qadd;
            run_tab[rle_index++]=run;
            run=0;

            s->dsp.add_8x8basis(rem, basis[j], coeff);
        }else{
            run++;
        }
    }
#ifdef REFINE_STATS
if(last_non_zero>0){
STOP_TIMER("init rem[]")
}
}

{START_TIMER
#endif
    for(;;){
        int best_score=s->dsp.try_8x8basis(rem, weight, basis[0], 0);
        int best_coeff=0;
        int best_change=0;
        int run2, best_unquant_change=0, analyze_gradient;
#ifdef REFINE_STATS
{START_TIMER
#endif
        analyze_gradient = last_non_zero > 2 || s->quantizer_noise_shaping >= 3;

        if(analyze_gradient){
#ifdef REFINE_STATS
{START_TIMER
#endif
            for(i=0; i<64; i++){
                int w= weight[i];

                d1[i] = (rem[i]*w*w + (1<<(RECON_SHIFT+12-1)))>>(RECON_SHIFT+12);
            }
#ifdef REFINE_STATS
STOP_TIMER("rem*w*w")}
{START_TIMER
#endif
            s->dsp.fdct(d1);
#ifdef REFINE_STATS
STOP_TIMER("dct")}
#endif
        }

        if(start_i){
            const int level= block[0];
            int change, old_coeff;

            av_assert2(s->mb_intra);

            old_coeff= q*level;

            for(change=-1; change<=1; change+=2){
                int new_level= level + change;
                int score, new_coeff;

                new_coeff= q*new_level;
                if(new_coeff >= 2048 || new_coeff < 0)
                    continue;

                score= s->dsp.try_8x8basis(rem, weight, basis[0], new_coeff - old_coeff);
                if(score<best_score){
                    best_score= score;
                    best_coeff= 0;
                    best_change= change;
                    best_unquant_change= new_coeff - old_coeff;
                }
            }
        }

        run=0;
        rle_index=0;
        run2= run_tab[rle_index++];
        prev_level=0;
        prev_run=0;

        for(i=start_i; i<64; i++){
            int j= perm_scantable[i];
            const int level= block[j];
            int change, old_coeff;

            if(s->quantizer_noise_shaping < 3 && i > last_non_zero + 1)
                break;

            if(level){
                if(level<0) old_coeff= qmul*level - qadd;
                else        old_coeff= qmul*level + qadd;
                run2= run_tab[rle_index++]; //FIXME ! maybe after last
            }else{
                old_coeff=0;
                run2--;
                av_assert2(run2>=0 || i >= last_non_zero );
            }

            for(change=-1; change<=1; change+=2){
                int new_level= level + change;
                int score, new_coeff, unquant_change;

                score=0;
                if(s->quantizer_noise_shaping < 2 && FFABS(new_level) > FFABS(level))
                   continue;

                if(new_level){
                    if(new_level<0) new_coeff= qmul*new_level - qadd;
                    else            new_coeff= qmul*new_level + qadd;
                    if(new_coeff >= 2048 || new_coeff <= -2048)
                        continue;
                    //FIXME check for overflow

                    if(level){
                        if(level < 63 && level > -63){
                            if(i < last_non_zero)
                                score +=   length[UNI_AC_ENC_INDEX(run, new_level+64)]
                                         - length[UNI_AC_ENC_INDEX(run, level+64)];
                            else
                                score +=   last_length[UNI_AC_ENC_INDEX(run, new_level+64)]
                                         - last_length[UNI_AC_ENC_INDEX(run, level+64)];
                        }
                    }else{
                        av_assert2(FFABS(new_level)==1);

                        if(analyze_gradient){
                            int g= d1[ scantable[i] ];
                            if(g && (g^new_level) >= 0)
                                continue;
                        }

                        if(i < last_non_zero){
                            int next_i= i + run2 + 1;
                            int next_level= block[ perm_scantable[next_i] ] + 64;

                            if(next_level&(~127))
                                next_level= 0;

                            if(next_i < last_non_zero)
                                score +=   length[UNI_AC_ENC_INDEX(run, 65)]
                                         + length[UNI_AC_ENC_INDEX(run2, next_level)]
                                         - length[UNI_AC_ENC_INDEX(run + run2 + 1, next_level)];
                            else
                                score +=  length[UNI_AC_ENC_INDEX(run, 65)]
                                        + last_length[UNI_AC_ENC_INDEX(run2, next_level)]
                                        - last_length[UNI_AC_ENC_INDEX(run + run2 + 1, next_level)];
                        }else{
                            score += last_length[UNI_AC_ENC_INDEX(run, 65)];
                            if(prev_level){
                                score +=  length[UNI_AC_ENC_INDEX(prev_run, prev_level)]
                                        - last_length[UNI_AC_ENC_INDEX(prev_run, prev_level)];
                            }
                        }
                    }
                }else{
                    new_coeff=0;
                    av_assert2(FFABS(level)==1);

                    if(i < last_non_zero){
                        int next_i= i + run2 + 1;
                        int next_level= block[ perm_scantable[next_i] ] + 64;

                        if(next_level&(~127))
                            next_level= 0;

                        if(next_i < last_non_zero)
                            score +=   length[UNI_AC_ENC_INDEX(run + run2 + 1, next_level)]
                                     - length[UNI_AC_ENC_INDEX(run2, next_level)]
                                     - length[UNI_AC_ENC_INDEX(run, 65)];
                        else
                            score +=   last_length[UNI_AC_ENC_INDEX(run + run2 + 1, next_level)]
                                     - last_length[UNI_AC_ENC_INDEX(run2, next_level)]
                                     - length[UNI_AC_ENC_INDEX(run, 65)];
                    }else{
                        score += -last_length[UNI_AC_ENC_INDEX(run, 65)];
                        if(prev_level){
                            score +=  last_length[UNI_AC_ENC_INDEX(prev_run, prev_level)]
                                    - length[UNI_AC_ENC_INDEX(prev_run, prev_level)];
                        }
                    }
                }

                score *= lambda;

                unquant_change= new_coeff - old_coeff;
                av_assert2((score < 100*lambda && score > -100*lambda) || lambda==0);

                score+= s->dsp.try_8x8basis(rem, weight, basis[j], unquant_change);
                if(score<best_score){
                    best_score= score;
                    best_coeff= i;
                    best_change= change;
                    best_unquant_change= unquant_change;
                }
            }
            if(level){
                prev_level= level + 64;
                if(prev_level&(~127))
                    prev_level= 0;
                prev_run= run;
                run=0;
            }else{
                run++;
            }
        }
#ifdef REFINE_STATS
STOP_TIMER("iterative step")}
#endif

        if(best_change){
            int j= perm_scantable[ best_coeff ];

            block[j] += best_change;

            if(best_coeff > last_non_zero){
                last_non_zero= best_coeff;
                av_assert2(block[j]);
#ifdef REFINE_STATS
after_last++;
#endif
            }else{
#ifdef REFINE_STATS
if(block[j]){
    if(block[j] - best_change){
        if(FFABS(block[j]) > FFABS(block[j] - best_change)){
            raise++;
        }else{
            lower++;
        }
    }else{
        from_zero++;
    }
}else{
    to_zero++;
}
#endif
                for(; last_non_zero>=start_i; last_non_zero--){
                    if(block[perm_scantable[last_non_zero]])
                        break;
                }
            }
#ifdef REFINE_STATS
count++;
if(256*256*256*64 % count == 0){
    av_log(s->avctx, AV_LOG_DEBUG, "after_last:%d to_zero:%d from_zero:%d raise:%d lower:%d sign:%d xyp:%d/%d/%d\n", after_last, to_zero, from_zero, raise, lower, messed_sign, s->mb_x, s->mb_y, s->picture_number);
}
#endif
            run=0;
            rle_index=0;
            for(i=start_i; i<=last_non_zero; i++){
                int j= perm_scantable[i];
                const int level= block[j];

                 if(level){
                     run_tab[rle_index++]=run;
                     run=0;
                 }else{
                     run++;
                 }
            }

            s->dsp.add_8x8basis(rem, basis[j], best_unquant_change);
        }else{
            break;
        }
    }
#ifdef REFINE_STATS
if(last_non_zero>0){
STOP_TIMER("iterative search")
}
}
#endif

    return last_non_zero;
}

int ff_dct_quantize_c(MpegEncContext *s,
                        int16_t *block, int n,
                        int qscale, int *overflow)
{
    int i, j, level, last_non_zero, q, start_i;
    const int *qmat;
    const uint8_t *scantable= s->intra_scantable.scantable;
    int bias;
    int max=0;
    unsigned int threshold1, threshold2;

    s->dsp.fdct (block);

    if(s->dct_error_sum)
        s->denoise_dct(s, block);

    if (s->mb_intra) {
        if (!s->h263_aic) {
            if (n < 4)
                q = s->y_dc_scale;
            else
                q = s->c_dc_scale;
            q = q << 3;
        } else
            /* For AIC we skip quant/dequant of INTRADC */
            q = 1 << 3;

        /* note: block[0] is assumed to be positive */
        block[0] = (block[0] + (q >> 1)) / q;
        start_i = 1;
        last_non_zero = 0;
        qmat = n < 4 ? s->q_intra_matrix[qscale] : s->q_chroma_intra_matrix[qscale];
        bias= s->intra_quant_bias<<(QMAT_SHIFT - QUANT_BIAS_SHIFT);
    } else {
        start_i = 0;
        last_non_zero = -1;
        qmat = s->q_inter_matrix[qscale];
        bias= s->inter_quant_bias<<(QMAT_SHIFT - QUANT_BIAS_SHIFT);
    }
    threshold1= (1<<QMAT_SHIFT) - bias - 1;
    threshold2= (threshold1<<1);
    for(i=63;i>=start_i;i--) {
        j = scantable[i];
        level = block[j] * qmat[j];

        if(((unsigned)(level+threshold1))>threshold2){
            last_non_zero = i;
            break;
        }else{
            block[j]=0;
        }
    }
    for(i=start_i; i<=last_non_zero; i++) {
        j = scantable[i];
        level = block[j] * qmat[j];

//        if(   bias+level >= (1<<QMAT_SHIFT)
//           || bias-level >= (1<<QMAT_SHIFT)){
        if(((unsigned)(level+threshold1))>threshold2){
            if(level>0){
                level= (bias + level)>>QMAT_SHIFT;
                block[j]= level;
            }else{
                level= (bias - level)>>QMAT_SHIFT;
                block[j]= -level;
            }
            max |=level;
        }else{
            block[j]=0;
        }
    }
    *overflow= s->max_qcoeff < max; //overflow might have happened

    /* we need this permutation so that we correct the IDCT, we only permute the !=0 elements */
    if (s->dsp.idct_permutation_type != FF_NO_IDCT_PERM)
        ff_block_permute(block, s->dsp.idct_permutation, scantable, last_non_zero);

    return last_non_zero;
}

#define OFFSET(x) offsetof(MpegEncContext, x)
#define VE AV_OPT_FLAG_VIDEO_PARAM | AV_OPT_FLAG_ENCODING_PARAM
static const AVOption h263_options[] = {
    { "obmc",         "use overlapped block motion compensation.", OFFSET(obmc), AV_OPT_TYPE_INT, { .i64 = 0 }, 0, 1, VE },
    { "structured_slices","Write slice start position at every GOB header instead of just GOB number.", OFFSET(h263_slice_structured), AV_OPT_TYPE_INT, { .i64 = 0 }, 0, 1, VE},
    { "mb_info",      "emit macroblock info for RFC 2190 packetization, the parameter value is the maximum payload size", OFFSET(mb_info), AV_OPT_TYPE_INT, { .i64 = 0 }, 0, INT_MAX, VE },
    FF_MPV_COMMON_OPTS
    { NULL },
};

static const AVClass h263_class = {
    .class_name = "H.263 encoder",
    .item_name  = av_default_item_name,
    .option     = h263_options,
    .version    = LIBAVUTIL_VERSION_INT,
};

AVCodec ff_h263_encoder = {
    .name           = "h263",
    .long_name      = NULL_IF_CONFIG_SMALL("H.263 / H.263-1996"),
    .type           = AVMEDIA_TYPE_VIDEO,
    .id             = AV_CODEC_ID_H263,
    .priv_data_size = sizeof(MpegEncContext),
    .init           = ff_MPV_encode_init,
    .encode2        = ff_MPV_encode_picture,
    .close          = ff_MPV_encode_end,
    .pix_fmts= (const enum AVPixelFormat[]){AV_PIX_FMT_YUV420P, AV_PIX_FMT_NONE},
    .priv_class     = &h263_class,
};

static const AVOption h263p_options[] = {
    { "umv",        "Use unlimited motion vectors.",    OFFSET(umvplus), AV_OPT_TYPE_INT, { .i64 = 0 }, 0, 1, VE },
    { "aiv",        "Use alternative inter VLC.",       OFFSET(alt_inter_vlc), AV_OPT_TYPE_INT, { .i64 = 0 }, 0, 1, VE },
    { "obmc",       "use overlapped block motion compensation.", OFFSET(obmc), AV_OPT_TYPE_INT, { .i64 = 0 }, 0, 1, VE },
    { "structured_slices", "Write slice start position at every GOB header instead of just GOB number.", OFFSET(h263_slice_structured), AV_OPT_TYPE_INT, { .i64 = 0 }, 0, 1, VE},
    FF_MPV_COMMON_OPTS
    { NULL },
};
static const AVClass h263p_class = {
    .class_name = "H.263p encoder",
    .item_name  = av_default_item_name,
    .option     = h263p_options,
    .version    = LIBAVUTIL_VERSION_INT,
};

AVCodec ff_h263p_encoder = {
    .name           = "h263p",
    .long_name      = NULL_IF_CONFIG_SMALL("H.263+ / H.263-1998 / H.263 version 2"),
    .type           = AVMEDIA_TYPE_VIDEO,
    .id             = AV_CODEC_ID_H263P,
    .priv_data_size = sizeof(MpegEncContext),
    .init           = ff_MPV_encode_init,
    .encode2        = ff_MPV_encode_picture,
    .close          = ff_MPV_encode_end,
    .capabilities   = CODEC_CAP_SLICE_THREADS,
    .pix_fmts       = (const enum AVPixelFormat[]){ AV_PIX_FMT_YUV420P, AV_PIX_FMT_NONE },
    .priv_class     = &h263p_class,
};

FF_MPV_GENERIC_CLASS(msmpeg4v2)

AVCodec ff_msmpeg4v2_encoder = {
    .name           = "msmpeg4v2",
    .long_name      = NULL_IF_CONFIG_SMALL("MPEG-4 part 2 Microsoft variant version 2"),
    .type           = AVMEDIA_TYPE_VIDEO,
    .id             = AV_CODEC_ID_MSMPEG4V2,
    .priv_data_size = sizeof(MpegEncContext),
    .init           = ff_MPV_encode_init,
    .encode2        = ff_MPV_encode_picture,
    .close          = ff_MPV_encode_end,
    .pix_fmts       = (const enum AVPixelFormat[]){ AV_PIX_FMT_YUV420P, AV_PIX_FMT_NONE },
    .priv_class     = &msmpeg4v2_class,
};

FF_MPV_GENERIC_CLASS(msmpeg4v3)

AVCodec ff_msmpeg4v3_encoder = {
    .name           = "msmpeg4",
    .long_name      = NULL_IF_CONFIG_SMALL("MPEG-4 part 2 Microsoft variant version 3"),
    .type           = AVMEDIA_TYPE_VIDEO,
    .id             = AV_CODEC_ID_MSMPEG4V3,
    .priv_data_size = sizeof(MpegEncContext),
    .init           = ff_MPV_encode_init,
    .encode2        = ff_MPV_encode_picture,
    .close          = ff_MPV_encode_end,
    .pix_fmts       = (const enum AVPixelFormat[]){ AV_PIX_FMT_YUV420P, AV_PIX_FMT_NONE },
    .priv_class     = &msmpeg4v3_class,
};

FF_MPV_GENERIC_CLASS(wmv1)

AVCodec ff_wmv1_encoder = {
    .name           = "wmv1",
    .long_name      = NULL_IF_CONFIG_SMALL("Windows Media Video 7"),
    .type           = AVMEDIA_TYPE_VIDEO,
    .id             = AV_CODEC_ID_WMV1,
    .priv_data_size = sizeof(MpegEncContext),
    .init           = ff_MPV_encode_init,
    .encode2        = ff_MPV_encode_picture,
    .close          = ff_MPV_encode_end,
    .pix_fmts       = (const enum AVPixelFormat[]){ AV_PIX_FMT_YUV420P, AV_PIX_FMT_NONE },
    .priv_class     = &wmv1_class,
};<|MERGE_RESOLUTION|>--- conflicted
+++ resolved
@@ -260,32 +260,25 @@
         }
         break;
     case AV_CODEC_ID_MJPEG:
-<<<<<<< HEAD
     case AV_CODEC_ID_AMV:
-        if (avctx->pix_fmt != AV_PIX_FMT_YUVJ420P &&
-            avctx->pix_fmt != AV_PIX_FMT_YUVJ422P &&
-            avctx->pix_fmt != AV_PIX_FMT_YUVJ444P &&
-            ((avctx->pix_fmt != AV_PIX_FMT_YUV420P &&
-              avctx->pix_fmt != AV_PIX_FMT_YUV422P &&
-              avctx->pix_fmt != AV_PIX_FMT_YUV444P) ||
-             avctx->strict_std_compliance > FF_COMPLIANCE_UNOFFICIAL)) {
-=======
         format_supported = 0;
         /* JPEG color space */
         if (avctx->pix_fmt == AV_PIX_FMT_YUVJ420P ||
             avctx->pix_fmt == AV_PIX_FMT_YUVJ422P ||
+            avctx->pix_fmt == AV_PIX_FMT_YUVJ444P ||
             (avctx->color_range == AVCOL_RANGE_JPEG &&
              (avctx->pix_fmt == AV_PIX_FMT_YUV420P ||
-              avctx->pix_fmt == AV_PIX_FMT_YUV422P)))
+              avctx->pix_fmt == AV_PIX_FMT_YUV422P ||
+              avctx->pix_fmt == AV_PIX_FMT_YUV444P)))
             format_supported = 1;
         /* MPEG color space */
         else if (avctx->strict_std_compliance <= FF_COMPLIANCE_UNOFFICIAL &&
                  (avctx->pix_fmt == AV_PIX_FMT_YUV420P ||
-                  avctx->pix_fmt == AV_PIX_FMT_YUV422P))
+                  avctx->pix_fmt == AV_PIX_FMT_YUV422P ||
+                  avctx->pix_fmt == AV_PIX_FMT_YUV444P))
             format_supported = 1;
 
         if (!format_supported) {
->>>>>>> d7705be9
             av_log(avctx, AV_LOG_ERROR, "colorspace not supported in jpeg\n");
             return -1;
         }
