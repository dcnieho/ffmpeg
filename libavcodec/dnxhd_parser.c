/*
 * DNxHD/VC-3 parser
 * Copyright (c) 2008 Baptiste Coudurier <baptiste.coudurier@free.fr>
 *
 * This file is part of FFmpeg.
 *
 * FFmpeg is free software; you can redistribute it and/or
 * modify it under the terms of the GNU Lesser General Public
 * License as published by the Free Software Foundation; either
 * version 2.1 of the License, or (at your option) any later version.
 *
 * FFmpeg is distributed in the hope that it will be useful,
 * but WITHOUT ANY WARRANTY; without even the implied warranty of
 * MERCHANTABILITY or FITNESS FOR A PARTICULAR PURPOSE.  See the GNU
 * Lesser General Public License for more details.
 *
 * You should have received a copy of the GNU Lesser General Public
 * License along with FFmpeg; if not, write to the Free Software
 * Foundation, Inc., 51 Franklin Street, Fifth Floor, Boston, MA 02110-1301 USA
 */

/**
 * @file
 * DNxHD/VC-3 parser
 */

#include "parser.h"

#define DNXHD_HEADER_PREFIX 0x000002800100

typedef struct {
    ParseContext pc;
    int interlaced;
    int cur_field; /* first field is 0, second is 1 */
} DNXHDParserContext;

static int dnxhd_find_frame_end(DNXHDParserContext *dctx,
                                const uint8_t *buf, int buf_size)
{
    ParseContext *pc = &dctx->pc;
    uint64_t state = pc->state64;
    int pic_found = pc->frame_start_found;
    int i = 0;
    int interlaced = dctx->interlaced;
    int cur_field = dctx->cur_field;

    if (!pic_found) {
        for (i = 0; i < buf_size; i++) {
<<<<<<< HEAD
            state = (state<<8) | buf[i];
            if ((state & 0xffffffffff00LL) == DNXHD_HEADER_PREFIX) {
=======
            state = (state << 8) | buf[i];
            if ((state & 0xffffffffffLL) == DNXHD_HEADER_PREFIX) {
>>>>>>> 89ef08c9
                i++;
                pic_found = 1;
                interlaced = (state&2)>>1; /* byte following the 5-byte header prefix */
                cur_field = state&1;
                break;
            }
        }
    }

    if (pic_found) {
        if (!buf_size) /* EOF considered as end of frame */
            return 0;
        for (; i < buf_size; i++) {
<<<<<<< HEAD
            state = (state<<8) | buf[i];
            if ((state & 0xffffffffff00LL) == DNXHD_HEADER_PREFIX) {
                if (!interlaced || dctx->cur_field) {
                    pc->frame_start_found = 0;
                    pc->state64 = -1;
                    dctx->interlaced = interlaced;
                    dctx->cur_field = 0;
                    return i-5;
                } else {
                    /* continue, to get the second field */
                    dctx->interlaced = interlaced = (state&2)>>1;
                    dctx->cur_field = cur_field = state&1;
                }
=======
            state = (state << 8) | buf[i];
            if ((state & 0xffffffffffLL) == DNXHD_HEADER_PREFIX) {
                pc->frame_start_found = 0;
                pc->state64 = -1;
                return i - 4;
>>>>>>> 89ef08c9
            }
        }
    }
    pc->frame_start_found = pic_found;
    pc->state64 = state;
    dctx->interlaced = interlaced;
    dctx->cur_field = cur_field;
    return END_NOT_FOUND;
}

static int dnxhd_parse(AVCodecParserContext *s,
                       AVCodecContext *avctx,
                       const uint8_t **poutbuf, int *poutbuf_size,
                       const uint8_t *buf, int buf_size)
{
    DNXHDParserContext *dctx = s->priv_data;
    ParseContext *pc = &dctx->pc;
    int next;

    if (s->flags & PARSER_FLAG_COMPLETE_FRAMES) {
        next = buf_size;
    } else {
        next = dnxhd_find_frame_end(dctx, buf, buf_size);
        if (ff_combine_frame(pc, next, &buf, &buf_size) < 0) {
            *poutbuf      = NULL;
            *poutbuf_size = 0;
            return buf_size;
        }
    }
    *poutbuf      = buf;
    *poutbuf_size = buf_size;
    return next;
}

AVCodecParser ff_dnxhd_parser = {
    .codec_ids      = { AV_CODEC_ID_DNXHD },
    .priv_data_size = sizeof(DNXHDParserContext),
    .parser_parse   = dnxhd_parse,
    .parser_close   = ff_parse_close,
};<|MERGE_RESOLUTION|>--- conflicted
+++ resolved
@@ -46,13 +46,8 @@
 
     if (!pic_found) {
         for (i = 0; i < buf_size; i++) {
-<<<<<<< HEAD
-            state = (state<<8) | buf[i];
+            state = (state << 8) | buf[i];
             if ((state & 0xffffffffff00LL) == DNXHD_HEADER_PREFIX) {
-=======
-            state = (state << 8) | buf[i];
-            if ((state & 0xffffffffffLL) == DNXHD_HEADER_PREFIX) {
->>>>>>> 89ef08c9
                 i++;
                 pic_found = 1;
                 interlaced = (state&2)>>1; /* byte following the 5-byte header prefix */
@@ -66,27 +61,19 @@
         if (!buf_size) /* EOF considered as end of frame */
             return 0;
         for (; i < buf_size; i++) {
-<<<<<<< HEAD
-            state = (state<<8) | buf[i];
+            state = (state << 8) | buf[i];
             if ((state & 0xffffffffff00LL) == DNXHD_HEADER_PREFIX) {
                 if (!interlaced || dctx->cur_field) {
                     pc->frame_start_found = 0;
                     pc->state64 = -1;
                     dctx->interlaced = interlaced;
                     dctx->cur_field = 0;
-                    return i-5;
+                    return i - 5;
                 } else {
                     /* continue, to get the second field */
                     dctx->interlaced = interlaced = (state&2)>>1;
                     dctx->cur_field = cur_field = state&1;
                 }
-=======
-            state = (state << 8) | buf[i];
-            if ((state & 0xffffffffffLL) == DNXHD_HEADER_PREFIX) {
-                pc->frame_start_found = 0;
-                pc->state64 = -1;
-                return i - 4;
->>>>>>> 89ef08c9
             }
         }
     }
