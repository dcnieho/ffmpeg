/*
 * Fraps FPS1 decoder
 * Copyright (c) 2005 Roine Gustafsson
 * Copyright (c) 2006 Konstantin Shishkov
 *
 * This file is part of FFmpeg.
 *
 * FFmpeg is free software; you can redistribute it and/or
 * modify it under the terms of the GNU Lesser General Public
 * License as published by the Free Software Foundation; either
 * version 2.1 of the License, or (at your option) any later version.
 *
 * FFmpeg is distributed in the hope that it will be useful,
 * but WITHOUT ANY WARRANTY; without even the implied warranty of
 * MERCHANTABILITY or FITNESS FOR A PARTICULAR PURPOSE.  See the GNU
 * Lesser General Public License for more details.
 *
 * You should have received a copy of the GNU Lesser General Public
 * License along with FFmpeg; if not, write to the Free Software
 * Foundation, Inc., 51 Franklin Street, Fifth Floor, Boston, MA 02110-1301 USA
 */

/**
 * @file
 * Lossless Fraps 'FPS1' decoder
 * @author Roine Gustafsson (roine at users sf net)
 * @author Konstantin Shishkov
 *
 * Codec algorithm for version 0 is taken from Transcode <www.transcoding.org>
 *
 * Version 2 files support by Konstantin Shishkov
 */

#include "avcodec.h"
#include "get_bits.h"
#include "huffman.h"
#include "bytestream.h"
#include "dsputil.h"
<<<<<<< HEAD
#include "thread.h"
=======
#include "internal.h"
>>>>>>> 759001c5

#define FPS_TAG MKTAG('F', 'P', 'S', 'x')

/**
 * local variable storage
 */
typedef struct FrapsContext {
    AVCodecContext *avctx;
    AVFrame frame;
    uint8_t *tmpbuf;
    int tmpbuf_size;
    DSPContext dsp;
} FrapsContext;


/**
 * initializes decoder
 * @param avctx codec context
 * @return 0 on success or negative if fails
 */
static av_cold int decode_init(AVCodecContext *avctx)
{
    FrapsContext * const s = avctx->priv_data;

<<<<<<< HEAD
    avcodec_get_frame_defaults(&s->frame);
    avctx->coded_frame = &s->frame;
=======
    avctx->pix_fmt     = AV_PIX_FMT_NONE; /* set in decode_frame */
>>>>>>> 759001c5

    s->avctx  = avctx;
    s->tmpbuf = NULL;

    ff_dsputil_init(&s->dsp, avctx);

    return 0;
}

/**
 * Comparator - our nodes should ascend by count
 * but with preserved symbol order
 */
static int huff_cmp(const void *va, const void *vb)
{
    const Node *a = va, *b = vb;
    return (a->count - b->count)*256 + a->sym - b->sym;
}

/**
 * decode Fraps v2 packed plane
 */
static int fraps2_decode_plane(FrapsContext *s, uint8_t *dst, int stride, int w,
                               int h, const uint8_t *src, int size, int Uoff,
                               const int step)
{
    int i, j, ret;
    GetBitContext gb;
    VLC vlc;
    Node nodes[512];

    for (i = 0; i < 256; i++)
        nodes[i].count = bytestream_get_le32(&src);
    size -= 1024;
    if ((ret = ff_huff_build_tree(s->avctx, &vlc, 256, nodes, huff_cmp,
                                  FF_HUFFMAN_FLAG_ZERO_COUNT)) < 0)
        return ret;
    /* we have built Huffman table and are ready to decode plane */

    /* convert bits so they may be used by standard bitreader */
    s->dsp.bswap_buf((uint32_t *)s->tmpbuf, (const uint32_t *)src, size >> 2);

    init_get_bits(&gb, s->tmpbuf, size * 8);
    for (j = 0; j < h; j++) {
        for (i = 0; i < w*step; i += step) {
            dst[i] = get_vlc2(&gb, vlc.table, 9, 3);
            /* lines are stored as deltas between previous lines
             * and we need to add 0x80 to the first lines of chroma planes
             */
            if (j)
                dst[i] += dst[i - stride];
            else if (Uoff)
                dst[i] += 0x80;
            if (get_bits_left(&gb) < 0) {
                ff_free_vlc(&vlc);
                return AVERROR_INVALIDDATA;
            }
        }
        dst += stride;
    }
    ff_free_vlc(&vlc);
    return 0;
}

static int decode_frame(AVCodecContext *avctx,
                        void *data, int *got_frame,
                        AVPacket *avpkt)
{
    FrapsContext * const s = avctx->priv_data;
    const uint8_t *buf     = avpkt->data;
    int buf_size           = avpkt->size;
    AVFrame *frame         = data;
    AVFrame * const f      = &s->frame;
    uint32_t header;
    unsigned int version,header_size;
    unsigned int x, y;
    const uint32_t *buf32;
    uint32_t *luma1,*luma2,*cb,*cr;
    uint32_t offs[4];
    int i, j, ret, is_chroma;
    const int planes = 3;
    uint8_t *out;
    enum AVPixelFormat pix_fmt;

    header      = AV_RL32(buf);
    version     = header & 0xff;
    header_size = (header & (1<<30))? 8 : 4; /* bit 30 means pad to 8 bytes */

    if (version > 5) {
        av_log(avctx, AV_LOG_ERROR,
               "This file is encoded with Fraps version %d. " \
               "This codec can only decode versions <= 5.\n", version);
        return AVERROR_PATCHWELCOME;
    }

    buf += header_size;

    if (version < 2) {
        unsigned needed_size = avctx->width * avctx->height * 3;
        if (version == 0) needed_size /= 2;
        needed_size += header_size;
        /* bit 31 means same as previous pic */
        if (header & (1U<<31)) {
            *got_frame = 0;
            return buf_size;
        }
        if (buf_size != needed_size) {
            av_log(avctx, AV_LOG_ERROR,
                   "Invalid frame length %d (should be %d)\n",
                   buf_size, needed_size);
            return AVERROR_INVALIDDATA;
        }
    } else {
        /* skip frame */
        if (buf_size == 8) {
            *got_frame = 0;
            return buf_size;
        }
        if (AV_RL32(buf) != FPS_TAG || buf_size < planes*1024 + 24) {
            av_log(avctx, AV_LOG_ERROR, "Fraps: error in data stream\n");
            return AVERROR_INVALIDDATA;
        }
        for (i = 0; i < planes; i++) {
            offs[i] = AV_RL32(buf + 4 + i * 4);
            if (offs[i] >= buf_size - header_size || (i && offs[i] <= offs[i - 1] + 1024)) {
                av_log(avctx, AV_LOG_ERROR, "Fraps: plane %i offset is out of bounds\n", i);
                return AVERROR_INVALIDDATA;
            }
        }
        offs[planes] = buf_size - header_size;
        for (i = 0; i < planes; i++) {
            av_fast_padded_malloc(&s->tmpbuf, &s->tmpbuf_size, offs[i + 1] - offs[i] - 1024);
            if (!s->tmpbuf)
                return AVERROR(ENOMEM);
        }
    }

    if (f->data[0])
        ff_thread_release_buffer(avctx, f);
    f->pict_type = AV_PICTURE_TYPE_I;
    f->key_frame = 1;
    f->reference = 0;
    f->buffer_hints = FF_BUFFER_HINTS_VALID;

    pix_fmt = version & 1 ? AV_PIX_FMT_BGR24 : AV_PIX_FMT_YUVJ420P;
    if (avctx->pix_fmt != pix_fmt && f->data[0]) {
        av_frame_unref(f);
    }
    avctx->pix_fmt = pix_fmt;

    if ((ret = ff_thread_get_buffer(avctx, f))) {
        av_log(avctx, AV_LOG_ERROR, "get_buffer() failed\n");
        return ret;
    }

    switch (version) {
    case 0:
    default:
        /* Fraps v0 is a reordered YUV420 */
        if (((avctx->width % 8) != 0) || ((avctx->height % 2) != 0)) {
            av_log(avctx, AV_LOG_ERROR, "Invalid frame size %dx%d\n",
                   avctx->width, avctx->height);
            return AVERROR_INVALIDDATA;
        }

<<<<<<< HEAD
        buf32 = (const uint32_t*)buf;
        for (y = 0; y < avctx->height / 2; y++) {
            luma1 = (uint32_t*)&f->data[0][  y * 2      * f->linesize[0] ];
            luma2 = (uint32_t*)&f->data[0][ (y * 2 + 1) * f->linesize[0] ];
            cr    = (uint32_t*)&f->data[1][  y          * f->linesize[1] ];
            cb    = (uint32_t*)&f->data[2][  y          * f->linesize[2] ];
            for (x = 0; x < avctx->width; x += 8) {
                *luma1++ = *buf32++;
                *luma1++ = *buf32++;
                *luma2++ = *buf32++;
                *luma2++ = *buf32++;
                *cr++    = *buf32++;
                *cb++    = *buf32++;
=======
        if ((ret = ff_reget_buffer(avctx, f)) < 0) {
            av_log(avctx, AV_LOG_ERROR, "reget_buffer() failed\n");
            return ret;
        }
        /* bit 31 means same as previous pic */
        f->pict_type = (header & (1U << 31)) ? AV_PICTURE_TYPE_P : AV_PICTURE_TYPE_I;
        f->key_frame = f->pict_type == AV_PICTURE_TYPE_I;

        if (f->pict_type == AV_PICTURE_TYPE_I) {
            buf32 = (const uint32_t*)buf;
            for (y = 0; y < avctx->height / 2; y++) {
                luma1 = (uint32_t*)&f->data[0][ y * 2      * f->linesize[0]];
                luma2 = (uint32_t*)&f->data[0][(y * 2 + 1) * f->linesize[0]];
                cr    = (uint32_t*)&f->data[1][ y          * f->linesize[1]];
                cb    = (uint32_t*)&f->data[2][ y          * f->linesize[2]];
                for (x = 0; x < avctx->width; x += 8) {
                    *(luma1++) = *(buf32++);
                    *(luma1++) = *(buf32++);
                    *(luma2++) = *(buf32++);
                    *(luma2++) = *(buf32++);
                    *(cr++) = *(buf32++);
                    *(cb++) = *(buf32++);
                }
>>>>>>> 759001c5
            }
        }
        break;

    case 1:
        /* Fraps v1 is an upside-down BGR24 */
<<<<<<< HEAD
=======
        if ((buf_size != avctx->width * avctx->height * 3 + header_size) &&
            (buf_size != header_size) ) {
            av_log(avctx, AV_LOG_ERROR,
                   "Invalid frame length %d (should be %d)\n",
                   buf_size, avctx->width * avctx->height * 3 + header_size);
            return AVERROR_INVALIDDATA;
        }

        if ((ret = ff_reget_buffer(avctx, f)) < 0) {
            av_log(avctx, AV_LOG_ERROR, "reget_buffer() failed\n");
            return ret;
        }
        /* bit 31 means same as previous pic */
        f->pict_type = (header & (1U<<31))? AV_PICTURE_TYPE_P : AV_PICTURE_TYPE_I;
        f->key_frame = f->pict_type == AV_PICTURE_TYPE_I;

        if (f->pict_type == AV_PICTURE_TYPE_I) {
>>>>>>> 759001c5
            for (y = 0; y<avctx->height; y++)
                memcpy(&f->data[0][(avctx->height - y - 1) * f->linesize[0]],
                       &buf[y * avctx->width * 3],
                       3 * avctx->width);
        break;

    case 2:
    case 4:
        /**
         * Fraps v2 is Huffman-coded YUV420 planes
         * Fraps v4 is virtually the same
         */
<<<<<<< HEAD
=======
        planes = 3;
        if ((ret = ff_reget_buffer(avctx, f)) < 0) {
            av_log(avctx, AV_LOG_ERROR, "reget_buffer() failed\n");
            return ret;
        }
        /* skip frame */
        if (buf_size == 8) {
            f->pict_type = AV_PICTURE_TYPE_P;
            f->key_frame = 0;
            break;
        }
        f->pict_type = AV_PICTURE_TYPE_I;
        f->key_frame = 1;
        if ((AV_RL32(buf) != FPS_TAG) || (buf_size < (planes * 1024 + 24))) {
            av_log(avctx, AV_LOG_ERROR, "Fraps: error in data stream\n");
            return AVERROR_INVALIDDATA;
        }
        for (i = 0; i < planes; i++) {
            offs[i] = AV_RL32(buf + 4 + i * 4);
            if (offs[i] >= buf_size || (i && offs[i] <= offs[i - 1] + 1024)) {
                av_log(avctx, AV_LOG_ERROR, "Fraps: plane %i offset is out of bounds\n", i);
                return AVERROR_INVALIDDATA;
            }
        }
        offs[planes] = buf_size;
>>>>>>> 759001c5
        for (i = 0; i < planes; i++) {
            is_chroma = !!i;
            if ((ret = fraps2_decode_plane(s, f->data[i], f->linesize[i],
                                           avctx->width  >> is_chroma,
                                           avctx->height >> is_chroma,
                                           buf + offs[i], offs[i + 1] - offs[i],
                                           is_chroma, 1)) < 0) {
                av_log(avctx, AV_LOG_ERROR, "Error decoding plane %i\n", i);
                return ret;
            }
        }
        break;
    case 3:
    case 5:
        /* Virtually the same as version 4, but is for RGB24 */
<<<<<<< HEAD
=======
        planes = 3;
        if ((ret = ff_reget_buffer(avctx, f)) < 0) {
            av_log(avctx, AV_LOG_ERROR, "reget_buffer() failed\n");
            return ret;
        }
        /* skip frame */
        if (buf_size == 8) {
            f->pict_type = AV_PICTURE_TYPE_P;
            f->key_frame = 0;
            break;
        }
        f->pict_type = AV_PICTURE_TYPE_I;
        f->key_frame = 1;
        if ((AV_RL32(buf) != FPS_TAG)||(buf_size < (planes*1024 + 24))) {
            av_log(avctx, AV_LOG_ERROR, "Fraps: error in data stream\n");
            return AVERROR_INVALIDDATA;
        }
>>>>>>> 759001c5
        for (i = 0; i < planes; i++) {
            if ((ret = fraps2_decode_plane(s, f->data[0] + i + (f->linesize[0] * (avctx->height - 1)),
                                           -f->linesize[0], avctx->width, avctx->height,
                                           buf + offs[i], offs[i + 1] - offs[i], 0, 3)) < 0) {
                av_log(avctx, AV_LOG_ERROR, "Error decoding plane %i\n", i);
                return ret;
            }
        }
        out = f->data[0];
        // convert pseudo-YUV into real RGB
        for (j = 0; j < avctx->height; j++) {
            uint8_t *line_end = out + 3*avctx->width;
            while (out < line_end) {
                out[0]  += out[1];
                out[2]  += out[1];
                out += 3;
            }
            out += f->linesize[0] - 3*avctx->width;
        }
        break;
    }

    if ((ret = av_frame_ref(frame, f)) < 0)
        return ret;
    *got_frame = 1;

    return buf_size;
}


/**
 * closes decoder
 * @param avctx codec context
 * @return 0 on success or negative if fails
 */
static av_cold int decode_end(AVCodecContext *avctx)
{
    FrapsContext *s = (FrapsContext*)avctx->priv_data;

    av_frame_unref(&s->frame);

    av_freep(&s->tmpbuf);
    return 0;
}


AVCodec ff_fraps_decoder = {
    .name           = "fraps",
    .type           = AVMEDIA_TYPE_VIDEO,
    .id             = AV_CODEC_ID_FRAPS,
    .priv_data_size = sizeof(FrapsContext),
    .init           = decode_init,
    .close          = decode_end,
    .decode         = decode_frame,
    .capabilities   = CODEC_CAP_DR1 | CODEC_CAP_FRAME_THREADS,
    .long_name      = NULL_IF_CONFIG_SMALL("Fraps"),
};<|MERGE_RESOLUTION|>--- conflicted
+++ resolved
@@ -36,11 +36,8 @@
 #include "huffman.h"
 #include "bytestream.h"
 #include "dsputil.h"
-<<<<<<< HEAD
+#include "internal.h"
 #include "thread.h"
-=======
-#include "internal.h"
->>>>>>> 759001c5
 
 #define FPS_TAG MKTAG('F', 'P', 'S', 'x')
 
@@ -49,7 +46,6 @@
  */
 typedef struct FrapsContext {
     AVCodecContext *avctx;
-    AVFrame frame;
     uint8_t *tmpbuf;
     int tmpbuf_size;
     DSPContext dsp;
@@ -64,13 +60,6 @@
 static av_cold int decode_init(AVCodecContext *avctx)
 {
     FrapsContext * const s = avctx->priv_data;
-
-<<<<<<< HEAD
-    avcodec_get_frame_defaults(&s->frame);
-    avctx->coded_frame = &s->frame;
-=======
-    avctx->pix_fmt     = AV_PIX_FMT_NONE; /* set in decode_frame */
->>>>>>> 759001c5
 
     s->avctx  = avctx;
     s->tmpbuf = NULL;
@@ -142,8 +131,8 @@
     FrapsContext * const s = avctx->priv_data;
     const uint8_t *buf     = avpkt->data;
     int buf_size           = avpkt->size;
-    AVFrame *frame         = data;
-    AVFrame * const f      = &s->frame;
+    ThreadFrame frame = { .f = data };
+    AVFrame * const f = data;
     uint32_t header;
     unsigned int version,header_size;
     unsigned int x, y;
@@ -153,7 +142,6 @@
     int i, j, ret, is_chroma;
     const int planes = 3;
     uint8_t *out;
-    enum AVPixelFormat pix_fmt;
 
     header      = AV_RL32(buf);
     version     = header & 0xff;
@@ -208,20 +196,12 @@
         }
     }
 
-    if (f->data[0])
-        ff_thread_release_buffer(avctx, f);
     f->pict_type = AV_PICTURE_TYPE_I;
     f->key_frame = 1;
-    f->reference = 0;
-    f->buffer_hints = FF_BUFFER_HINTS_VALID;
-
-    pix_fmt = version & 1 ? AV_PIX_FMT_BGR24 : AV_PIX_FMT_YUVJ420P;
-    if (avctx->pix_fmt != pix_fmt && f->data[0]) {
-        av_frame_unref(f);
-    }
-    avctx->pix_fmt = pix_fmt;
-
-    if ((ret = ff_thread_get_buffer(avctx, f))) {
+
+    avctx->pix_fmt = version & 1 ? AV_PIX_FMT_BGR24 : AV_PIX_FMT_YUVJ420P;
+
+    if ((ret = ff_thread_get_buffer(avctx, &frame, 0))) {
         av_log(avctx, AV_LOG_ERROR, "get_buffer() failed\n");
         return ret;
     }
@@ -236,7 +216,6 @@
             return AVERROR_INVALIDDATA;
         }
 
-<<<<<<< HEAD
         buf32 = (const uint32_t*)buf;
         for (y = 0; y < avctx->height / 2; y++) {
             luma1 = (uint32_t*)&f->data[0][  y * 2      * f->linesize[0] ];
@@ -250,57 +229,12 @@
                 *luma2++ = *buf32++;
                 *cr++    = *buf32++;
                 *cb++    = *buf32++;
-=======
-        if ((ret = ff_reget_buffer(avctx, f)) < 0) {
-            av_log(avctx, AV_LOG_ERROR, "reget_buffer() failed\n");
-            return ret;
-        }
-        /* bit 31 means same as previous pic */
-        f->pict_type = (header & (1U << 31)) ? AV_PICTURE_TYPE_P : AV_PICTURE_TYPE_I;
-        f->key_frame = f->pict_type == AV_PICTURE_TYPE_I;
-
-        if (f->pict_type == AV_PICTURE_TYPE_I) {
-            buf32 = (const uint32_t*)buf;
-            for (y = 0; y < avctx->height / 2; y++) {
-                luma1 = (uint32_t*)&f->data[0][ y * 2      * f->linesize[0]];
-                luma2 = (uint32_t*)&f->data[0][(y * 2 + 1) * f->linesize[0]];
-                cr    = (uint32_t*)&f->data[1][ y          * f->linesize[1]];
-                cb    = (uint32_t*)&f->data[2][ y          * f->linesize[2]];
-                for (x = 0; x < avctx->width; x += 8) {
-                    *(luma1++) = *(buf32++);
-                    *(luma1++) = *(buf32++);
-                    *(luma2++) = *(buf32++);
-                    *(luma2++) = *(buf32++);
-                    *(cr++) = *(buf32++);
-                    *(cb++) = *(buf32++);
-                }
->>>>>>> 759001c5
             }
         }
         break;
 
     case 1:
         /* Fraps v1 is an upside-down BGR24 */
-<<<<<<< HEAD
-=======
-        if ((buf_size != avctx->width * avctx->height * 3 + header_size) &&
-            (buf_size != header_size) ) {
-            av_log(avctx, AV_LOG_ERROR,
-                   "Invalid frame length %d (should be %d)\n",
-                   buf_size, avctx->width * avctx->height * 3 + header_size);
-            return AVERROR_INVALIDDATA;
-        }
-
-        if ((ret = ff_reget_buffer(avctx, f)) < 0) {
-            av_log(avctx, AV_LOG_ERROR, "reget_buffer() failed\n");
-            return ret;
-        }
-        /* bit 31 means same as previous pic */
-        f->pict_type = (header & (1U<<31))? AV_PICTURE_TYPE_P : AV_PICTURE_TYPE_I;
-        f->key_frame = f->pict_type == AV_PICTURE_TYPE_I;
-
-        if (f->pict_type == AV_PICTURE_TYPE_I) {
->>>>>>> 759001c5
             for (y = 0; y<avctx->height; y++)
                 memcpy(&f->data[0][(avctx->height - y - 1) * f->linesize[0]],
                        &buf[y * avctx->width * 3],
@@ -313,34 +247,6 @@
          * Fraps v2 is Huffman-coded YUV420 planes
          * Fraps v4 is virtually the same
          */
-<<<<<<< HEAD
-=======
-        planes = 3;
-        if ((ret = ff_reget_buffer(avctx, f)) < 0) {
-            av_log(avctx, AV_LOG_ERROR, "reget_buffer() failed\n");
-            return ret;
-        }
-        /* skip frame */
-        if (buf_size == 8) {
-            f->pict_type = AV_PICTURE_TYPE_P;
-            f->key_frame = 0;
-            break;
-        }
-        f->pict_type = AV_PICTURE_TYPE_I;
-        f->key_frame = 1;
-        if ((AV_RL32(buf) != FPS_TAG) || (buf_size < (planes * 1024 + 24))) {
-            av_log(avctx, AV_LOG_ERROR, "Fraps: error in data stream\n");
-            return AVERROR_INVALIDDATA;
-        }
-        for (i = 0; i < planes; i++) {
-            offs[i] = AV_RL32(buf + 4 + i * 4);
-            if (offs[i] >= buf_size || (i && offs[i] <= offs[i - 1] + 1024)) {
-                av_log(avctx, AV_LOG_ERROR, "Fraps: plane %i offset is out of bounds\n", i);
-                return AVERROR_INVALIDDATA;
-            }
-        }
-        offs[planes] = buf_size;
->>>>>>> 759001c5
         for (i = 0; i < planes; i++) {
             is_chroma = !!i;
             if ((ret = fraps2_decode_plane(s, f->data[i], f->linesize[i],
@@ -356,26 +262,6 @@
     case 3:
     case 5:
         /* Virtually the same as version 4, but is for RGB24 */
-<<<<<<< HEAD
-=======
-        planes = 3;
-        if ((ret = ff_reget_buffer(avctx, f)) < 0) {
-            av_log(avctx, AV_LOG_ERROR, "reget_buffer() failed\n");
-            return ret;
-        }
-        /* skip frame */
-        if (buf_size == 8) {
-            f->pict_type = AV_PICTURE_TYPE_P;
-            f->key_frame = 0;
-            break;
-        }
-        f->pict_type = AV_PICTURE_TYPE_I;
-        f->key_frame = 1;
-        if ((AV_RL32(buf) != FPS_TAG)||(buf_size < (planes*1024 + 24))) {
-            av_log(avctx, AV_LOG_ERROR, "Fraps: error in data stream\n");
-            return AVERROR_INVALIDDATA;
-        }
->>>>>>> 759001c5
         for (i = 0; i < planes; i++) {
             if ((ret = fraps2_decode_plane(s, f->data[0] + i + (f->linesize[0] * (avctx->height - 1)),
                                            -f->linesize[0], avctx->width, avctx->height,
@@ -398,8 +284,6 @@
         break;
     }
 
-    if ((ret = av_frame_ref(frame, f)) < 0)
-        return ret;
     *got_frame = 1;
 
     return buf_size;
@@ -414,8 +298,6 @@
 static av_cold int decode_end(AVCodecContext *avctx)
 {
     FrapsContext *s = (FrapsContext*)avctx->priv_data;
-
-    av_frame_unref(&s->frame);
 
     av_freep(&s->tmpbuf);
     return 0;
