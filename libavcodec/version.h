--- conflicted
+++ resolved
@@ -51,18 +51,12 @@
  * at once through the bump. This improves the git bisect-ability of the change.
  */
 
-<<<<<<< HEAD
 #ifndef FF_API_VIMA_DECODER
 #define FF_API_VIMA_DECODER     (LIBAVCODEC_VERSION_MAJOR < 58)
 #endif
 #ifndef FF_API_LOWRES
 #define FF_API_LOWRES            (LIBAVCODEC_VERSION_MAJOR < 59)
 #endif
-#ifndef FF_API_BUFS_VDPAU
-#define FF_API_BUFS_VDPAU        (LIBAVCODEC_VERSION_MAJOR < 58)
-#endif
-=======
->>>>>>> 5c1585c4
 #ifndef FF_API_VOXWARE
 #define FF_API_VOXWARE           (LIBAVCODEC_VERSION_MAJOR < 58)
 #endif
