--- conflicted
+++ resolved
@@ -179,15 +179,9 @@
     AVExpr *x_pexpr, *y_pexpr;      ///< parsed expressions for x and y
     int64_t basetime;               ///< base pts time in the real world for display
     double var_values[VAR_VARS_NB];
-<<<<<<< HEAD
-=======
-    char   *d_expr;
-    AVExpr *d_pexpr;
-    int draw;                       ///< set to zero to prevent drawing
     char   *a_expr;
     AVExpr *a_pexpr;
     int alpha;
->>>>>>> 9b2c57be
     AVLFG  prng;                    ///< random
     char       *tc_opt_string;      ///< specified timecode option string
     AVRational  tc_rate;            ///< frame rate for timecode
@@ -226,7 +220,6 @@
 #if CONFIG_LIBFONTCONFIG
     { "font",        "Font name",            OFFSET(font),               AV_OPT_TYPE_STRING, { .str = "Sans" },           .flags = FLAGS },
 #endif
-<<<<<<< HEAD
 
     {"expansion", "set the expansion mode", OFFSET(exp_mode), AV_OPT_TYPE_INT, {.i64=EXP_NORMAL}, 0, 2, FLAGS, "expansion"},
         {"none",     "set no expansion",                    OFFSET(exp_mode), AV_OPT_TYPE_CONST, {.i64=EXP_NONE},     0, 0, FLAGS, "expansion"},
@@ -239,31 +232,13 @@
     {"r",               "set rate (timecode only)",         OFFSET(tc_rate),       AV_OPT_TYPE_RATIONAL, {.dbl=0},           0,  INT_MAX, FLAGS},
     {"rate",            "set rate (timecode only)",         OFFSET(tc_rate),       AV_OPT_TYPE_RATIONAL, {.dbl=0},           0,  INT_MAX, FLAGS},
     {"reload",     "reload text file for each frame",                       OFFSET(reload),     AV_OPT_TYPE_INT, {.i64=0}, 0, 1, FLAGS},
+    { "alpha",       "apply alpha while rendering", OFFSET(a_expr),      AV_OPT_TYPE_STRING, { .str = "1"     },          .flags = FLAGS },
     {"fix_bounds", "if true, check and fix text coords to avoid clipping",  OFFSET(fix_bounds), AV_OPT_TYPE_INT, {.i64=1}, 0, 1, FLAGS},
     {"start_number", "start frame number for n/frame_num variable", OFFSET(start_number), AV_OPT_TYPE_INT, {.i64=0}, 0, INT_MAX, FLAGS},
 
 #if CONFIG_LIBFRIBIDI
     {"text_shaping", "attempt to shape text before drawing", OFFSET(text_shaping), AV_OPT_TYPE_INT, {.i64=1}, 0, 1, FLAGS},
 #endif
-=======
-    { "fontfile",    NULL,                   OFFSET(fontfile),           AV_OPT_TYPE_STRING,                              .flags = FLAGS },
-    { "text",        NULL,                   OFFSET(text),               AV_OPT_TYPE_STRING,                              .flags = FLAGS },
-    { "textfile",    NULL,                   OFFSET(textfile),           AV_OPT_TYPE_STRING,                              .flags = FLAGS },
-    { "fontcolor",   NULL,                   OFFSET(fontcolor_string),   AV_OPT_TYPE_STRING, { .str = "black" },          .flags = FLAGS },
-    { "boxcolor",    NULL,                   OFFSET(boxcolor_string),    AV_OPT_TYPE_STRING, { .str = "white" },          .flags = FLAGS },
-    { "shadowcolor", NULL,                   OFFSET(shadowcolor_string), AV_OPT_TYPE_STRING, { .str = "black" },          .flags = FLAGS },
-    { "box",         NULL,                   OFFSET(draw_box),           AV_OPT_TYPE_INT,    { .i64 = 0       }, 0,       1,       FLAGS },
-    { "fontsize",    NULL,                   OFFSET(fontsize),           AV_OPT_TYPE_INT,    { .i64 = 16      }, 1,       1024,    FLAGS },
-    { "x",           NULL,                   OFFSET(x_expr),             AV_OPT_TYPE_STRING, { .str = "0"     },          .flags = FLAGS },
-    { "y",           NULL,                   OFFSET(y_expr),             AV_OPT_TYPE_STRING, { .str = "0"     },          .flags = FLAGS },
-    { "shadowx",     NULL,                   OFFSET(shadowx),            AV_OPT_TYPE_INT,    { .i64 = 0       }, INT_MIN, INT_MAX, FLAGS },
-    { "shadowy",     NULL,                   OFFSET(shadowy),            AV_OPT_TYPE_INT,    { .i64 = 0       }, INT_MIN, INT_MAX, FLAGS },
-    { "tabsize",     NULL,                   OFFSET(tabsize),            AV_OPT_TYPE_INT,    { .i64 = 4       }, 0,       INT_MAX, FLAGS },
-    { "draw",        "if false do not draw", OFFSET(d_expr),             AV_OPT_TYPE_STRING, { .str = "1"     },          .flags = FLAGS },
-    { "alpha",       "apply alpha while rendering", OFFSET(a_expr),      AV_OPT_TYPE_STRING, { .str = "1"     },          .flags = FLAGS },
-    { "fix_bounds",  "if true, check and fix text coords to avoid clipping",
-                                            OFFSET(fix_bounds),          AV_OPT_TYPE_INT,    { .i64 = 1       }, 0,       1,       FLAGS },
->>>>>>> 9b2c57be
 
     /* FT_LOAD_* flags */
     { "ft_load_flags", "set font loading flags for libfreetype", OFFSET(ft_load_flags), AV_OPT_TYPE_FLAGS, { .i64 = FT_LOAD_DEFAULT }, 0, INT_MAX, FLAGS, "ft_load_flags" },
@@ -778,6 +753,8 @@
     if ((ret = av_expr_parse(&s->x_pexpr, s->x_expr, var_names,
                              NULL, NULL, fun2_names, fun2, 0, ctx)) < 0 ||
         (ret = av_expr_parse(&s->y_pexpr, s->y_expr, var_names,
+                             NULL, NULL, fun2_names, fun2, 0, ctx)) < 0 ||
+        (ret = av_expr_parse(&s->a_pexpr, s->a_expr, var_names,
                              NULL, NULL, fun2_names, fun2, 0, ctx)) < 0)
 
         return AVERROR(EINVAL);
@@ -951,25 +928,10 @@
         }
     }
 
-<<<<<<< HEAD
     feclearexcept(FE_ALL_EXCEPT);
     intval = res;
     if ((ret = fetestexcept(FE_INVALID|FE_OVERFLOW|FE_UNDERFLOW))) {
         av_log(ctx, AV_LOG_ERROR, "Conversion of floating-point result to int failed. Control register: 0x%08x. Conversion result: %d\n", ret, intval);
-=======
-    av_expr_free(s->x_pexpr);
-    av_expr_free(s->y_pexpr);
-    av_expr_free(s->d_pexpr);
-    s->x_pexpr = s->y_pexpr = s->d_pexpr = NULL;
-    if ((ret = av_expr_parse(&s->x_pexpr, s->x_expr, var_names,
-                             NULL, NULL, fun2_names, fun2, 0, ctx)) < 0 ||
-        (ret = av_expr_parse(&s->y_pexpr, s->y_expr, var_names,
-                             NULL, NULL, fun2_names, fun2, 0, ctx)) < 0 ||
-        (ret = av_expr_parse(&s->d_pexpr, s->d_expr, var_names,
-                             NULL, NULL, fun2_names, fun2, 0, ctx)) < 0 ||
-        (ret = av_expr_parse(&s->a_pexpr, s->a_expr, var_names,
-                             NULL, NULL, fun2_names, fun2, 0, ctx)) < 0)
->>>>>>> 9b2c57be
         return AVERROR(EINVAL);
     }
 
@@ -985,7 +947,6 @@
     return 0;
 }
 
-<<<<<<< HEAD
 static const struct drawtext_function {
     const char *name;
     unsigned argc_min, argc_max;
@@ -1007,29 +968,6 @@
 
 static int eval_function(AVFilterContext *ctx, AVBPrint *bp, char *fct,
                          unsigned argc, char **argv)
-=======
-#define GET_BITMAP_VAL(r, c)                                            \
-    bitmap->pixel_mode == FT_PIXEL_MODE_MONO ?                          \
-        (bitmap->buffer[(r) * bitmap->pitch + ((c)>>3)] & (0x80 >> ((c)&7))) * 255 : \
-         bitmap->buffer[(r) * bitmap->pitch +  (c)]
-
-#define SET_PIXEL_YUV(frame, yuva_color, val, x, y, hsub, vsub) {           \
-    luma_pos    = ((x)          ) + ((y)          ) * frame->linesize[0]; \
-    alpha = yuva_color[3] * alpha_mul * (val) * 129 / 255; \
-    frame->data[0][luma_pos]    = (alpha * yuva_color[0] + (255*255*129 - alpha) * frame->data[0][luma_pos]   ) >> 23; \
-    if (((x) & ((1<<(hsub)) - 1)) == 0 && ((y) & ((1<<(vsub)) - 1)) == 0) {\
-        chroma_pos1 = ((x) >> (hsub)) + ((y) >> (vsub)) * frame->linesize[1]; \
-        chroma_pos2 = ((x) >> (hsub)) + ((y) >> (vsub)) * frame->linesize[2]; \
-        frame->data[1][chroma_pos1] = (alpha * yuva_color[1] + (255*255*129 - alpha) * frame->data[1][chroma_pos1]) >> 23; \
-        frame->data[2][chroma_pos2] = (alpha * yuva_color[2] + (255*255*129 - alpha) * frame->data[2][chroma_pos2]) >> 23; \
-    }\
-}
-
-static inline int draw_glyph_yuv(AVFrame *frame, FT_Bitmap *bitmap, unsigned int x,
-                                 unsigned int y, unsigned int width, unsigned int height,
-                                 const uint8_t yuva_color[4], int hsub, int vsub,
-                                 int alpha_mul)
->>>>>>> 9b2c57be
 {
     unsigned i;
 
@@ -1048,7 +986,6 @@
         }
         break;
     }
-<<<<<<< HEAD
     if (i >= FF_ARRAY_ELEMS(functions)) {
         av_log(ctx, AV_LOG_ERROR, "%%{%s} is not known\n", fct);
         return AVERROR(EINVAL);
@@ -1057,25 +994,6 @@
 }
 
 static int expand_function(AVFilterContext *ctx, AVBPrint *bp, char **rtext)
-=======
-
-    return 0;
-}
-
-#define SET_PIXEL_RGB(frame, rgba_color, val, x, y, pixel_step, r_off, g_off, b_off, a_off) { \
-    p   = frame->data[0] + (x) * pixel_step + ((y) * frame->linesize[0]); \
-    alpha = rgba_color[3] * alpha_mul * (val) * 129 / 255;                           \
-    *(p+r_off) = (alpha * rgba_color[0] + (255*255*129 - alpha) * *(p+r_off)) >> 23; \
-    *(p+g_off) = (alpha * rgba_color[1] + (255*255*129 - alpha) * *(p+g_off)) >> 23; \
-    *(p+b_off) = (alpha * rgba_color[2] + (255*255*129 - alpha) * *(p+b_off)) >> 23; \
-}
-
-static inline int draw_glyph_rgb(AVFrame *frame, FT_Bitmap *bitmap,
-                                 unsigned int x, unsigned int y,
-                                 unsigned int width, unsigned int height, int pixel_step,
-                                 const uint8_t rgba_color[4], const uint8_t rgba_map[4],
-                                 int alpha_mul)
->>>>>>> 9b2c57be
 {
     const char *text = *rtext;
     char *argv[16] = { NULL };
@@ -1115,7 +1033,6 @@
     return ret;
 }
 
-<<<<<<< HEAD
 static int expand_text(AVFilterContext *ctx, char *text, AVBPrint *bp)
 {
     int ret;
@@ -1129,23 +1046,6 @@
             text++;
             if ((ret = expand_function(ctx, bp, &text)) < 0)
                 return ret;
-=======
-static inline void drawbox(AVFrame *frame, unsigned int x, unsigned int y,
-                           unsigned int width, unsigned int height,
-                           uint8_t *line[4], int pixel_step[4], uint8_t color[4],
-                           int hsub, int vsub, int is_rgba_packed, uint8_t rgba_map[4],
-                           int alpha_mul)
-{
-    int i, j, alpha;
-
-    if (color[3] != 0xFF || alpha_mul != 0xFF) {
-        if (is_rgba_packed) {
-            uint8_t *p;
-            for (j = 0; j < height; j++)
-                for (i = 0; i < width; i++)
-                    SET_PIXEL_RGB(frame, color, 255, i+x, y+j, pixel_step[0],
-                                  rgba_map[0], rgba_map[1], rgba_map[2], rgba_map[3]);
->>>>>>> 9b2c57be
         } else {
             av_bprint_chars(bp, *text, 1);
             text++;
@@ -1158,12 +1058,8 @@
 
 static int draw_glyphs(DrawTextContext *s, AVFrame *frame,
                        int width, int height,
-<<<<<<< HEAD
-                       FFDrawColor *color, int x, int y, int borderw)
-=======
-                       const uint8_t rgbcolor[4], const uint8_t yuvcolor[4],
-                       int x, int y)
->>>>>>> 9b2c57be
+                       FFDrawColor *color,
+                       int x, int y, int borderw)
 {
     char *text = s->expanded_text.str;
     uint32_t code = 0;
@@ -1189,7 +1085,6 @@
             glyph->bitmap.pixel_mode != FT_PIXEL_MODE_GRAY)
             return AVERROR(EINVAL);
 
-<<<<<<< HEAD
         x1 = s->positions[i].x+s->x+x - borderw;
         y1 = s->positions[i].y+s->y+y - borderw;
 
@@ -1199,20 +1094,32 @@
                       bitmap.width, bitmap.rows,
                       bitmap.pixel_mode == FT_PIXEL_MODE_MONO ? 0 : 3,
                       0, x1, y1);
-=======
-        if (s->is_packed_rgb) {
-            draw_glyph_rgb(frame, &glyph->bitmap,
-                           s->positions[i].x+x, s->positions[i].y+y, width, height,
-                           s->pixel_step[0], rgbcolor, s->rgba_map, s->alpha);
-        } else {
-            draw_glyph_yuv(frame, &glyph->bitmap,
-                           s->positions[i].x+x, s->positions[i].y+y, width, height,
-                           yuvcolor, s->hsub, s->vsub, s->alpha);
-        }
->>>>>>> 9b2c57be
-    }
-
-    return 0;
+    }
+
+    return 0;
+}
+
+
+static void update_color_with_alpha(DrawTextContext *s, FFDrawColor *color, const FFDrawColor incolor)
+{
+    *color = incolor;
+    color->rgba[3] = (color->rgba[3] * s->alpha) / 255;
+    ff_draw_color(&s->dc, color, color->rgba);
+}
+
+static void update_alpha(DrawTextContext *s)
+{
+    double alpha = av_expr_eval(s->a_pexpr, s->var_values, &s->prng);
+
+    if (isnan(alpha))
+        return;
+
+    if (alpha >= 1.0)
+        s->alpha = 255;
+    else if (alpha <= 0)
+        s->alpha = 0;
+    else
+        s->alpha = 256 * alpha;
 }
 
 static int draw_text(AVFilterContext *ctx, AVFrame *frame,
@@ -1236,6 +1143,11 @@
     time_t now = time(0);
     struct tm ltime;
     AVBPrint *bp = &s->expanded_text;
+
+    FFDrawColor fontcolor;
+    FFDrawColor shadowcolor;
+    FFDrawColor bordercolor;
+    FFDrawColor boxcolor;
 
     av_bprint_clear(bp);
 
@@ -1362,74 +1274,40 @@
     s->y = s->var_values[VAR_Y] = av_expr_eval(s->y_pexpr, s->var_values, &s->prng);
     s->x = s->var_values[VAR_X] = av_expr_eval(s->x_pexpr, s->var_values, &s->prng);
 
+    update_alpha(s);
+    update_color_with_alpha(s, &fontcolor  , s->fontcolor  );
+    update_color_with_alpha(s, &shadowcolor, s->shadowcolor);
+    update_color_with_alpha(s, &bordercolor, s->bordercolor);
+    update_color_with_alpha(s, &boxcolor   , s->boxcolor   );
+
     box_w = FFMIN(width - 1 , max_text_line_w);
     box_h = FFMIN(height - 1, y + s->max_glyph_h);
 
     /* draw box */
     if (s->draw_box)
-<<<<<<< HEAD
-        ff_blend_rectangle(&s->dc, &s->boxcolor,
+        ff_blend_rectangle(&s->dc, &boxcolor,
                            frame->data, frame->linesize, width, height,
                            s->x - s->boxborderw, s->y - s->boxborderw,
                            box_w + s->boxborderw * 2, box_h + s->boxborderw * 2);
-=======
-        drawbox(frame, s->x, s->y, s->w, s->h,
-                s->box_line, s->pixel_step, s->boxcolor,
-                s->hsub, s->vsub, s->is_packed_rgb,
-                s->rgba_map, s->alpha);
->>>>>>> 9b2c57be
 
     if (s->shadowx || s->shadowy) {
         if ((ret = draw_glyphs(s, frame, width, height,
-                               &s->shadowcolor, s->shadowx, s->shadowy, 0)) < 0)
+                               &shadowcolor, s->shadowx, s->shadowy, 0)) < 0)
             return ret;
     }
 
     if (s->borderw) {
         if ((ret = draw_glyphs(s, frame, width, height,
-                               &s->bordercolor, 0, 0, s->borderw)) < 0)
+                               &bordercolor, 0, 0, s->borderw)) < 0)
             return ret;
     }
     if ((ret = draw_glyphs(s, frame, width, height,
-                           &s->fontcolor, 0, 0, 0)) < 0)
+                           &fontcolor, 0, 0, 0)) < 0)
         return ret;
 
     return 0;
 }
 
-<<<<<<< HEAD
-=======
-static inline int normalize_double(int *n, double d)
-{
-    int ret = 0;
-
-    if (isnan(d)) {
-        ret = AVERROR(EINVAL);
-    } else if (d > INT_MAX || d < INT_MIN) {
-        *n = d > INT_MAX ? INT_MAX : INT_MIN;
-        ret = AVERROR(EINVAL);
-    } else
-        *n = round(d);
-
-    return ret;
-}
-
-static void update_alpha(DrawTextContext *s)
-{
-    double alpha = av_expr_eval(s->a_pexpr, s->var_values, &s->prng);
-
-    if (isnan(alpha))
-        return;
-
-    if (alpha >= 1.0)
-        s->alpha = 255;
-    else if (alpha <= 0)
-        s->alpha = 0;
-    else
-        s->alpha = 256 * alpha;
-}
-
->>>>>>> 9b2c57be
 static int filter_frame(AVFilterLink *inlink, AVFrame *frame)
 {
     AVFilterContext *ctx = inlink->dst;
@@ -1458,14 +1336,7 @@
     s->var_values[VAR_PICT_TYPE] = frame->pict_type;
     s->metadata = av_frame_get_metadata(frame);
 
-<<<<<<< HEAD
     draw_text(ctx, frame, frame->width, frame->height);
-=======
-    update_alpha(s);
-
-    normalize_double(&s->x, s->var_values[VAR_X]);
-    normalize_double(&s->y, s->var_values[VAR_Y]);
->>>>>>> 9b2c57be
 
     av_log(ctx, AV_LOG_DEBUG, "n:%d t:%f text_w:%d text_h:%d x:%d y:%d\n",
            (int)s->var_values[VAR_N], s->var_values[VAR_T],
