--- conflicted
+++ resolved
@@ -243,8 +243,7 @@
         .get_video_buffer = get_video_buffer,
         .draw_slice       = draw_slice,
         .end_frame        = end_frame,
-        .min_perms        = AV_PERM_READ,
-        .rej_perms        = AV_PERM_REUSE2 | AV_PERM_PRESERVE,
+        .min_perms        = AV_PERM_READ | AV_PERM_PRESERVE,
     },
     { NULL }
 };
@@ -263,21 +262,6 @@
     .init          = init,
     .priv_size     = sizeof(FieldOrderContext),
     .query_formats = query_formats,
-<<<<<<< HEAD
-    .inputs        = (const AVFilterPad[]) {{ .name             = "default",
-                                              .type             = AVMEDIA_TYPE_VIDEO,
-                                              .config_props     = config_input,
-                                              .start_frame      = start_frame,
-                                              .get_video_buffer = get_video_buffer,
-                                              .draw_slice       = draw_slice,
-                                              .end_frame        = end_frame,
-                                              .min_perms        = AV_PERM_READ | AV_PERM_PRESERVE },
-                                            { .name = NULL}},
-    .outputs       = (const AVFilterPad[]) {{ .name             = "default",
-                                              .type             = AVMEDIA_TYPE_VIDEO, },
-                                            { .name = NULL}},
-=======
     .inputs        = avfilter_vf_fieldorder_inputs,
     .outputs       = avfilter_vf_fieldorder_outputs,
->>>>>>> 4436f25a
 };